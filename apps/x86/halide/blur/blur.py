--- conflicted
+++ resolved
@@ -34,11 +34,6 @@
         p = reorder_loops(p, loop)
         loop = p.forward(loop)
 
-<<<<<<< HEAD
-    rules = [divide_by_3_rule]
-    # TODO: do the benchmark without relying on a perfect tail case
-=======
->>>>>>> bb65b95d
     p = vectorize(
         p,
         loop,
@@ -78,9 +73,5 @@
     return p
 
 
-<<<<<<< HEAD
-exo_blur = rename(halide_schedule(exo_base_blur), "exo_blur")
-=======
 exo_blur = rename(halide_schedule(exo_base_blur), "exo_blur_halide")
->>>>>>> bb65b95d
 print(exo_blur)