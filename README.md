--- conflicted
+++ resolved
@@ -36,11 +36,9 @@
 
 - [ ] _TODO: Incorporate dependencies into these instructions.  Notably, we need something about installing Ninja_
 
-<<<<<<< HEAD
 - [ ] _TODO: Should running basic tests be listed as a step here?_
-=======
-- [x] _TODO: Check if felix can push
->>>>>>> b65342ad
+
+- [x] _TODO: Check if felix can push_
 
 If you additionally want to be able to build Exo for distribution as a `pip` package, see [Build Exo for Distribution](#build-exo-for-distribution).
 
