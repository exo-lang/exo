from .asdl.adt import ADT
from .asdl.adt import memo as ADTmemo
import re

from collections import defaultdict

from .prelude import *

from .LoopIR import T
from .LoopIR import LoopIR, LoopIR_Do

from .mem_analysis import MemoryAnalysis
from .prec_analysis import PrecisionAnalysis
from .win_analysis import WindowAnalysis
from .memory import MemGenError

import numpy as np
import os


# --------------------------------------------------------------------------- #
# --------------------------------------------------------------------------- #

CacheDict = lambda: defaultdict(CacheDict)

op_prec = {
    "or":     10,
    #
    "and":    20,
    #
    "==":     30,
    #
    "<":      40,
    ">":      40,
    "<=":     40,
    ">=":     40,
    #
    "+":      50,
    "-":      50,
    #
    "*":      60,
    "/":      60,
    "%":      60,
}

class LoopIR_SubProcs(LoopIR_Do):
    def __init__(self, proc):
        self._subprocs = set()
        if proc.instr is None:
            super().__init__(proc)

    def result(self):
        return self._subprocs

    # to improve efficiency
    def do_e(self,e):
        pass

    def do_s(self, s):
        if type(s) is LoopIR.Call:
            self._subprocs.add(s.f)
        else:
            super().do_s(s)

def find_all_subprocs(proc_list):
    to_visit    = [ p for p in reversed(proc_list) ] # ** see below
    queued      = set(to_visit)
    proc_list   = []
    visited     = set(proc_list)

    # ** to_visit is reversed so that in the simple case of requesting e.g.
    # run_compile([p1, p2], ...) the generated C-code will list the def.
    # of p1 before p2

    # flood-fill algorithm to produce a topological-sort/order
    while len(to_visit) > 0:
        p = to_visit.pop(0) # de-queue
        visited.add(p)
        proc_list.append(p)

        subp = LoopIR_SubProcs(p).result()
        for sp in subp:
            assert sp not in visited, "found cycle in the call graph"
            if sp not in queued:
                queued.add(sp)
                to_visit.append(sp) #en-queue

    return [ p for p in reversed(proc_list) ]

class LoopIR_FindMems(LoopIR_Do):
    def __init__(self, proc):
        self._mems = set()
        for a in proc.args:
            if a.mem:
                self._mems.add(a.mem)
        super().__init__(proc)

    def result(self):
        return self._mems

    # to improve efficiency
    def do_e(self,e):
        pass

    def do_s(self, s):
        if type(s) is LoopIR.Alloc:
            if s.mem:
                self._mems.add(s.mem)
        else:
            super().do_s(s)

def find_all_mems(proc_list):
    mems = set()
    for p in proc_list:
        mems.update( LoopIR_FindMems(p).result() )

    return [ m for m in mems ]


# --------------------------------------------------------------------------- #
# --------------------------------------------------------------------------- #

_window_struct_shorthand = {
    T.f32       : 'f32',
    T.f64       : 'f64',
    T.i8        : 'i8',
}

def window_struct(basetyp, n_dims):
    assert n_dims >= 1
    sname = f"systl_win_{n_dims}{_window_struct_shorthand[basetyp]}"

    sdef = (f"struct {sname}{{\n"+
            f"    {basetyp.ctype()} *data;\n"+
            f"    int strides[{n_dims}];\n"+
            f"}};")

    return sname, sdef


# --------------------------------------------------------------------------- #
# --------------------------------------------------------------------------- #
# Loop IR Compiler Entry-points

# top level compiler function called by tests!


def run_compile(proc_list, path, c_file, h_file, malloc=False):

    fwd_decls, body = compile_to_strings(proc_list)

    includes = "#include <stdio.h>\n" + "#include <stdlib.h>\n"

    if malloc:
        includes += ("#include <stdint.h>\n"+
                     "#include <assert.h>\n"+
                     "#include <string.h>\n")

        with open(os.path.dirname(os.path.realpath(__file__)) +
                                  "/malloc.c", "r") as f_malloc:
            m_lines = f_malloc.readlines()
            m_lines[0] = m_lines[0].format(heap_size = 100000)
            body = "".join(m_lines) + body

    fwd_decls = includes + "\n"+ fwd_decls

    with open(os.path.join(path, h_file), "w") as f_header:
        f_header.write(fwd_decls)

    with open(os.path.join(path, c_file), "w") as f_cpp:
        f_cpp.write("#include \"" + h_file + "\"\n\n");
        f_cpp.write(body)


def compile_to_strings(proc_list):

    # get transitive closure of call-graph
    orig_procs  = set(proc_list)
    proc_list   = find_all_subprocs(proc_list)
    mem_list    = find_all_mems(proc_list)

    # check for name conflicts between procs
    used_names  = set()
    for p in proc_list:
        if p.name in used_names:
            raise Exception(f"Cannot compile multiple "+
                            f"procedures named '{p.name}'")
        used_names.add(p.name)

    body = ["int _floor_div(int num, int quot) {",
            "  int off = (num>=0)? 0 : quot-1;",
            "  return (num-off)/quot;",
            "}",
            "\n"]

    for m in mem_list:
        if m._global:
            body.append(m._global)
            body.append("\n")

    fwd_decls = []
    struct_defns = set()

    for p in proc_list:
        # don't compile instruction procedures, but add a comment?
        if p.instr is not None:
            body.append("\n/* relying on the following instruction...\n"+
                        p.instr+"\n"+
                        "*/\n")
        else:
            p       = MemoryAnalysis(p).result()
            p       = PrecisionAnalysis(p).result()
            p       = WindowAnalysis(p).result()
            comp    = Compiler(p)
            d, b    = comp.comp_top()
            struct_defns = struct_defns.union(comp.struct_defns())
            # only dump .h-file forward declarations for requested procedures
            if p in orig_procs:
                fwd_decls.append(d)
            body.append(b)

    # add struct definitions before the other forward declarations
    fwd_decls = list(struct_defns) + fwd_decls

    return ("\n".join(fwd_decls), "\n".join(body))


# --------------------------------------------------------------------------- #
# --------------------------------------------------------------------------- #
# Loop IR Compiler

class Compiler:
    def __init__(self, proc, **kwargs):
        assert type(proc) is LoopIR.proc

        self.proc   = proc
        self.env    = Environment()
        self.names  = Environment()
        self.envtyp = Environment()
        self.mems   = dict()
        self._tab   = ""
        self._lines = []
        self._scalar_refs = set()

        self.window_defns = set()
        self.window_cache = CacheDict()

        assert self.proc.name != None, "expected names for compilation"
        name            = self.proc.name
        arg_strs        = []
        typ_comments    = []

        for a in proc.args:
            mem = a.mem if a.type.is_numeric() else None
            name_arg = self.new_varname(a.name, typ=a.type, mem=mem)
            # setup, size argument binding
            if a.type == T.size:
                arg_strs.append(f"int {name_arg}")
                typ_comments.append(f"{name_arg} : size")
            # setup, index argument binding
            elif a.type == T.index:
                arg_strs.append(f"int {name_arg}")
                typ_comments.append(f"{name_arg} : index")
            # setup, arguments
            else:
                if a.type.is_real_scalar():
                    self._scalar_refs.add(a.name)
                if a.type.is_win():
                    wintyp = self.get_window_type(a.type)
                    arg_strs.append(f"struct {wintyp} {name_arg}")
                else:
                    ctyp = a.type.basetype().ctype()
                    arg_strs.append(f"{ctyp}* {name_arg}")
                mem             = f" @{a.mem.name()}" if a.mem else ""
                comment_str     = f"{name_arg} : {a.type} {mem}"
                typ_comments.append(comment_str)

        self.comp_stmts(self.proc.body)

        # Generate headers here?
        comment     = (f"// {name}(\n"+
                        ',\n'.join(['//     '+s for s in typ_comments])+
                        '\n'+
                        "// )\n")
        proc_decl   = (comment+
                       f"void {name}( {', '.join(arg_strs)} );\n")
        proc_def    = (comment+
                       f"void {name}( {', '.join(arg_strs)} ) {{\n"+
                        "\n".join(self._lines) + "\n"+
                        "}\n")

        self.proc_decl = proc_decl
        self.proc_def = proc_def

    def add_line(self, line):
        self._lines.append(self._tab+line)

    def comp_stmts(self, stmts):
        for b in stmts:
            self.comp_s(b)

    def comp_top(self):
        return self.proc_decl, self.proc_def

    def struct_defns(self):
        return self.window_defns

    def new_varname(self, symbol, typ, mem=None):
        strnm   = str(symbol)
        if strnm not in self.names:
            pass
        else:
            s = self.names[strnm]
            while s in self.names:
                m = re.match('^(.*)_([0-9]*)$', s)
                if not m:
                    s = s + "_1"
                else:
                    s = f"{m[1]}_{int(m[2]) + 1}"
            self.names[strnm]   = s
            strnm               = s

        self.names[strnm]   = strnm
        self.env[symbol]    = strnm
        self.envtyp[symbol] = typ
        if mem is not None:
            self.mems[symbol] = mem
        return strnm

    def push(self,only=None):
        if only is None:
            self.env.push()
            self.names.push()
            self._tab = self._tab + "  "
        elif only == 'env':
            self.env.push()
            self.names.push()
        elif only == 'tab':
            self._tab = self._tab + "  "
        else:
            assert False, f"BAD only parameter {only}"

    def pop(self):
        self.env.pop()
        self.names.pop()
        self._tab = self._tab[:-2]

    # TODO: GLB
    def access_str(self, nm, idx_list):
        buf = self.env[nm]
        type = self.envtyp[nm]
        idxs = [self.comp_e(i) for i in idx_list]
        idx_expr = self.get_idx_offset(buf,type,idxs)
        if not type.is_win():
            return f"{buf}[{idx_expr}]"
        else:
            return f"{buf}.data[{idx_expr}]"

    def shape_strs(self, shape, prec=100):
        return [ self.comp_e(s,prec=prec) for s in shape ]

    def tensor_strides(self, shape, prec=100):
        szs = self.shape_strs(shape, max(prec,61))
        assert len(szs) >= 1
        strides = ["1"]
        s = szs[-1]
        for sz in reversed(szs[:-1]):
            strides.append(s)
            s = f"{sz} * {s}"
        strides = list(reversed(strides))
        return strides

    # works for any tensor or window type
    def get_strides(self, name, typ, prec=100):
        if typ.is_win():
            return [ f"{name}.strides[{i}]" for i in range(len(typ.shape())) ]
        else:
            return self.tensor_strides(typ.shape(), prec)

    def get_idx_offset(self, name, typ, idx):
        strides = self.get_strides(name, typ, prec=61)
        assert len(strides) == len(idx)
        acc = " + ".join([ f"({i}) * ({s})" for i,s in zip(idx,strides) ])
        return acc

    def get_window_type(self, typ):
        if type(typ) is T.Window:
            base    = typ.as_tensor.basetype()
            n_dims  = len(typ.as_tensor.shape())
        elif type(typ) is T.Tensor and typ.is_window:
            base    = typ.basetype()
            n_dims  = len(typ.shape())
        else: assert False, f"not a window type: {typ}"

        lookup = self.window_cache[base][n_dims]
        if type(lookup) is str:
            return lookup
        else:
            name, defn = window_struct(base, n_dims)
            self.window_defns.add(defn)
            self.window_cache[base][n_dims] = name
            return name

    def comp_s(self, s):
        styp = type(s)

        if styp is LoopIR.Pass:
            self.add_line("; // NO-OP")
        elif styp is LoopIR.Assign or styp is LoopIR.Reduce:
            if s.name in self._scalar_refs:
                lhs = f"*{self.env[s.name]}"
            elif self.envtyp[s.name].is_real_scalar():
                lhs = self.env[s.name]
            else:
                lhs = self.access_str(s.name, s.idx)
            rhs = self.comp_e(s.rhs)

            cast = ""
            if s.type.basetype() != s.rhs.type.basetype():
                cast = f"({s.type.ctype()})"
                if type(s.rhs) is LoopIR.BinOp:
                    rhs = f"({rhs})"

            mem = self.mems[s.name]
            if styp is LoopIR.Assign:
                #if not mem._write:
                #    raise MemGenError(f"{s.srcinfo}: cannot write to buffer "+
                #                      f"'{s.name}' in memory '{mem.name()}'")
                self.add_line(f"{lhs} = {cast}{rhs};")
            else:
                #if not mem._reduce:
                #    raise MemGenError(f"{s.srcinfo}: cannot reduce to buffer "+
                #                      f"'{s.name}' in memory '{mem.name()}'")
                self.add_line(f"{lhs} += {cast}{rhs};")
        elif styp is LoopIR.WindowStmt:
            win_struct  = self.get_window_type(s.rhs.type)
            rhs         = self.comp_e(s.rhs)
            assert type(s.rhs) is LoopIR.WindowExpr
            mem         = self.mems[s.rhs.name]
            lhs         = self.new_varname(s.lhs, typ=s.rhs.type, mem=mem)
            self.add_line(f"struct {win_struct} {lhs} = {rhs};")
        elif styp is LoopIR.If:
            cond = self.comp_e(s.cond)
            self.add_line(f"if ({cond}) {{")
            self.push()
            self.comp_stmts(s.body)
            self.pop()
            if len(s.orelse) > 0:
                self.add_line("} else {")
                self.push()
                self.comp_stmts(s.orelse)
                self.pop()
            self.add_line("}")

        elif styp is LoopIR.ForAll:
            hi = self.comp_e(s.hi)
            self.push(only='env')
            itr = self.new_varname(s.iter, typ=T.index)  # allocate a new string
            self.add_line(f"for (int {itr}=0; {itr} < {hi}; {itr}++) {{")
            self.push(only='tab')
            self.comp_stmts(s.body)
            self.pop()
            self.add_line("}")

        elif styp is LoopIR.Alloc:
            name = self.new_varname(s.name, typ=s.type, mem=s.mem)
            assert s.type.basetype().is_real_scalar()
            ctype = s.type.basetype().ctype()
            line = s.mem._alloc( name,
                                 ctype,
                                 self.shape_strs( s.type.shape() ),
                                 s.srcinfo )

            self.add_line(line)
        elif styp is LoopIR.Free:
            name = self.env[s.name]
            assert s.type.basetype().is_real_scalar()
            ctype = s.type.basetype().ctype()
            line = s.mem._free( name,
                                ctype,
                                self.shape_strs( s.type.shape() ),
                                s.srcinfo )
            self.add_line(line)
        elif styp is LoopIR.Call:
            assert all(a.type.is_win() == fna.type.is_win()
                       for a, fna in zip(s.args, s.f.args))
            args    = [ self.comp_e(e, call_arg=True) for e in s.args ]
            if s.f.instr is not None:
                d = dict()
                assert len(s.f.args) == len(args)
                for i in range(len(args)):
                    d[str(s.f.args[i].name)] = args[i]

                self.add_line(f"{s.f.instr.format(**d)}")
            else:
                fname   = s.f.name
                self.add_line(f"{fname}({','.join(args)});")
        else:
            assert False, "bad case"

    def comp_e(self, e, prec=0, call_arg=False):
        etyp = type(e)

        if etyp is LoopIR.Read:
            rtyp = self.envtyp[e.name]
            if call_arg:
                assert len(e.idx) == 0
                if rtyp.is_indexable():
                    return self.env[e.name]
                elif e.name in self._scalar_refs:
                    return self.env[e.name]
                elif rtyp.is_tensor_or_window():
                    return self.env[e.name]
                else:
                    assert rtyp.is_real_scalar()
                    return f"&{self.env[e.name]}"
            else:
                if rtyp.is_indexable():
                    return self.env[e.name]

                mem = self.mems[e.name]
<<<<<<< HEAD
                #if not mem._read:
                #    raise MemGenError(f"{e.srcinfo}: cannot read from buffer "+
                #                      f"'{e.name}' in memory '{mem.name()}'")
=======
                if not mem._read:
                    raise MemGenError(f"{e.srcinfo}: cannot read from buffer "+
                                      f"'{e.name}' in memory '{mem.name()}'")
>>>>>>> b2ebc562

                if e.name in self._scalar_refs:
                    return f"*{self.env[e.name]}"
                elif not rtyp.is_tensor_or_window():
                    return self.env[e.name]
                else:
                    return self.access_str(e.name, e.idx)
        elif etyp is LoopIR.WindowExpr:
            win_struct  = self.get_window_type(e.type)
            base        = self.env[e.name]
            basetyp     = self.envtyp[e.name]
            mem         = self.mems[e.name]

            # compute offset to new data pointer
            def w_lo(w):
                return (w.lo if type(w) is LoopIR.Interval else w.pt)

            idxs        = [ self.comp_e(w_lo(w)) for w in e.idx ]

            # compute new window strides
            all_strides = self.get_strides(base, basetyp, prec=0)
            assert len(all_strides) == len(e.idx)
            assert len(all_strides) > 0
            strides     = [ s for s,w in zip(all_strides,e.idx)
                              if type(w) is LoopIR.Interval ]

            # apply offset to new data pointer
            baseptr     = base
            if basetyp.is_win():
                baseptr = f"{base}.data"
            if mem._window:
                dataptr     = mem._window(basetyp.basetype().ctype(),
                                          base, idxs, all_strides, e.srcinfo)
            else:
                idx_expr    = self.get_idx_offset(base, basetyp, idxs)
                dataptr     = f"{baseptr} + {idx_expr}"


            struct_str = f"(struct {win_struct}){{ {dataptr}, {','.join(strides)} }}"

            return struct_str
        elif etyp is LoopIR.Const:
            return str(e.val)
        elif etyp is LoopIR.BinOp:
            local_prec  = op_prec[e.op]
            int_div     = (e.op == "/" and not e.type.is_numeric())
            if int_div:
                local_prec = 0
            op  = e.op
            if op == "and":
                op = "&&"
            elif op == "or":
                op = "||"

            lhs = self.comp_e(e.lhs, local_prec)
            rhs = self.comp_e(e.rhs, local_prec+1)

            if int_div:
                return f"_floor_div({lhs}, {rhs})"

            s = f"{lhs} {op} {rhs}"
            if local_prec < prec:
                s = f"({s})"

            return s
        else:
            assert False, "bad case"<|MERGE_RESOLUTION|>--- conflicted
+++ resolved
@@ -519,15 +519,10 @@
                     return self.env[e.name]
 
                 mem = self.mems[e.name]
-<<<<<<< HEAD
+
                 #if not mem._read:
                 #    raise MemGenError(f"{e.srcinfo}: cannot read from buffer "+
                 #                      f"'{e.name}' in memory '{mem.name()}'")
-=======
-                if not mem._read:
-                    raise MemGenError(f"{e.srcinfo}: cannot read from buffer "+
-                                      f"'{e.name}' in memory '{mem.name()}'")
->>>>>>> b2ebc562
 
                 if e.name in self._scalar_refs:
                     return f"*{self.env[e.name]}"
