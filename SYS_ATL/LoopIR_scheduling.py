--- conflicted
+++ resolved
@@ -2729,13 +2729,9 @@
     DoPartitionLoop = _PartitionLoop
     DoAssertIf = _AssertIf
     DoAddIfElse = _DoAddIfElse
-<<<<<<< HEAD
+    DoAddUnsafeGuard = _DoAddUnsafeGuard
     DoDeleteConfig = _DoDeleteConfig
     DoFuseIf = _DoFuseIf
     DoStageWindow = _DoStageWindow
     DoBoundAlloc = _DoBoundAlloc
-=======
-    DoAddUnsafeGuard = _DoAddUnsafeGuard
-    DoDeleteConfig = _DoDeleteConfig
-    DoExpandDim    = _DoExpandDim
->>>>>>> 947bce2c
+    DoExpandDim    = _DoExpandDim