import inspect
import re
import textwrap
from collections import ChainMap

from .API_types import ProcedureBase
from .LoopIR import (LoopIR, LoopIR_Rewrite, Alpha_Rename, LoopIR_Do,
                     SubstArgs, T, lift_to_eff_expr)
from .LoopIR_dataflow import LoopIR_Dependencies
from .LoopIR_effects import (Effects as E, eff_filter, eff_bind, eff_null,
                             get_effect_of_stmts)
from .effectcheck import InferEffects
from .prelude import *


# --------------------------------------------------------------------------- #
# --------------------------------------------------------------------------- #
# Scheduling Errors

from .new_eff import (
    SchedulingError,
    Check_ReorderStmts,
    Check_ReorderLoops,
)

# --------------------------------------------------------------------------- #
# --------------------------------------------------------------------------- #
# Finding Names

def name_plus_count(namestr):
    results = re.search(r"^([a-zA-Z_]\w*)\s*(\#\s*([0-9]+))?$", namestr)
    if not results:
        raise TypeError("expected name pattern of the form\n"
                        "  ident (# integer)?\n"
                        "where ident is the name of a variable "
                        "and (e.g.) '#2' may optionally be attached to mean "
                        "'the second occurence of that identifier")

    name        = results[1]
    count       = int(results[3]) if results[3] else None
    return name,count

def iter_name_to_pattern(namestr):
    name, count = name_plus_count(namestr)
    if count is not None:
        count   = f" #{count}"
    else:
        count   = ""

    pattern     = f"for {name} in _: _{count}"
    return pattern


def nested_iter_names_to_pattern(namestr, inner):
    name, count = name_plus_count(namestr)
    if count is not None:
        count   = f" #{count}"
    else:
        count   = ""
    assert is_valid_name(inner)

    pattern = (f"for {name} in _:\n"
               f"  for {inner} in _: _{count}")
    return pattern

# --------------------------------------------------------------------------- #
# --------------------------------------------------------------------------- #
# Reorder scheduling directive


# Take a conservative approach and allow stmt reordering only when they are
# writing to different buffers
# TODO: Do effectcheck's check_commutes-ish thing using SMT here
class _DoReorderStmt(LoopIR_Rewrite):
    def __init__(self, proc, f_stmt, s_stmt):
        self.f_stmt = f_stmt
        self.s_stmt = s_stmt
        #self.found_first = False

        #raise NotImplementedError("HIT REORDER STMTS")

        super().__init__(proc)

        self.proc = InferEffects(self.proc).result()

    def map_stmts(self, stmts):
        for i,s in enumerate(stmts):
            if s is self.f_stmt:
                if i+1 < len(stmts) and stmts[i+1] is self.s_stmt:

                    Check_ReorderStmts(self.orig_proc,
                                       self.f_stmt, self.s_stmt)

                    return (stmts[:i] +
                            [ self.s_stmt, self.f_stmt ] +
                            stmts[i+2:])
                else:
                    for k in stmts:
                        print(k)
                    raise SchedulingError("expected the second stmt to be "
                                          "directly after the first stmt")

        return super().map_stmts(stmts)


class _PartitionLoop(LoopIR_Rewrite):
    def __init__(self, proc, loop_stmt, num):
        self.stmt         = loop_stmt
        self.partition_by = num
        self.second       = False
        self.second_iter  = None

        super().__init__(proc)

        self.proc = InferEffects(self.proc).result()

    def map_s(self, s):
        if s is self.stmt:
            assert isinstance(s, LoopIR.ForAll)
            if not isinstance(s.hi, LoopIR.Const):
                raise SchedulingError("expected loop bound to be constant")
            if s.hi.val <= self.partition_by:
                raise SchedulingError("expected loop bound to be larger than "
                                      "partitioning value")

            body        = self.map_stmts(s.body)
            first_loop  = LoopIR.ForAll(s.iter,
                            LoopIR.Const(self.partition_by, T.int, s.srcinfo),
                            body, None, s.srcinfo)

            # Should add partition_by to everything in body
            self.second = True
            new_iter = s.iter.copy()
            self.second_iter = new_iter
            second_body = SubstArgs(body,
                    {s.iter: LoopIR.Read(new_iter, [], T.index, s.srcinfo)}).result()
            second_body = self.map_stmts(second_body)
            second_loop = LoopIR.ForAll(new_iter,
                            LoopIR.Const(s.hi.val - self.partition_by, T.int, s.srcinfo),
                            second_body, None, s.srcinfo)

            return [first_loop] + [second_loop]

        return super().map_s(s)

    def map_e(self, e):
        if self.second:
            if type(e) == LoopIR.Read and e.name == self.second_iter:
                assert e.type.is_indexable()
                return LoopIR.BinOp("+", e, LoopIR.Const(self.partition_by, T.int, e.srcinfo), T.index, e.srcinfo)

        return super().map_e(e)



class _Reorder(LoopIR_Rewrite):
    def __init__(self, proc, loop_stmt):
        self.stmt = loop_stmt
        self.out_var = loop_stmt.iter
        if (len(loop_stmt.body) != 1 or
                not isinstance(loop_stmt.body[0], (LoopIR.ForAll,LoopIR.Seq))):
            raise SchedulingError(f"expected loop directly inside of "
                                  f"{self.out_var} loop")
        self.in_var = loop_stmt.body[0].iter

        super().__init__(proc)

    def map_s(self, s):
        if s is self.stmt:
            Check_ReorderLoops(self.orig_proc, self.stmt)

            # short-hands for sanity
            def boolop(op,lhs,rhs):
                return LoopIR.BinOp(op,lhs,rhs,T.bool,s.srcinfo)
            def cnst(intval):
                return LoopIR.Const(intval, T.int, s.srcinfo)
            def rd(i):
                return LoopIR.Read(i, [], T.index, s.srcinfo)
            def rng(x, hi):
                lhs = boolop("<=", cnst(0), x)
                rhs = boolop("<", x, hi)
                return boolop("and", lhs, rhs)
            def do_bind(x, hi, eff):
                cond    = lift_to_eff_expr( rng(rd(x),hi) )
                cond_nz = boolop("<", cnst(0), hi)
                return eff_bind(x, eff, pred=cond)#TODO: , config_pred=cond_nz)

            # this is the actual body inside both for-loops
            body        = s.body[0].body
            body_eff    = get_effect_of_stmts(body)
            # blah
            inner_eff   = do_bind(s.iter, s.hi, body_eff)
            outer_eff   = do_bind(s.body[0].iter, s.body[0].hi, inner_eff)
            return [LoopIR.ForAll(s.body[0].iter, s.body[0].hi,
                        [LoopIR.ForAll(s.iter, s.hi,
                            body,
                            inner_eff, s.srcinfo)],
                        outer_eff, s.body[0].srcinfo)]

        # fall-through
        return super().map_s(s)

    # make this more efficient by not rewriting
    # most of the sub-trees
    def map_e(self,e):
        return e
    def map_t(self,t):
        return t
    def map_eff(self,eff):
        return eff



# --------------------------------------------------------------------------- #
# --------------------------------------------------------------------------- #
# Split scheduling directive


class _Split(LoopIR_Rewrite):
    def __init__(self, proc, split_loop, quot, hi, lo,
                 tail='guard', perfect=False):
        self.split_loop     = split_loop
        self.split_var      = split_loop.iter
        self.quot = quot
        self.hi_i = Sym(hi)
        self.lo_i = Sym(lo)
        self.cut_i = Sym(lo)

        assert quot > 1

        # Tail strategies are 'cut', 'guard', and 'cut_and_guard'
        self._tail_strategy = tail
        if perfect:
            self._tail_strategy = 'perfect'
        self._in_cut_tail = False

        super().__init__(proc)

    def substitute(self, srcinfo):
        cnst = lambda x: LoopIR.Const(x, T.int, srcinfo)
        rd   = lambda x: LoopIR.Read(x, [], T.index, srcinfo)
        op   = lambda op,lhs,rhs: LoopIR.BinOp(op,lhs,rhs,T.index, srcinfo)

        return op('+', op('*', cnst(self.quot),
                               rd(self.hi_i)),
                       rd(self.lo_i))

    def cut_tail_sub(self, srcinfo):
        return self._cut_tail_sub

    def map_s(self, s):
        if s is self.split_loop:
            # short-hands for sanity
            def boolop(op,lhs,rhs):
                return LoopIR.BinOp(op,lhs,rhs,T.bool,s.srcinfo)
            def szop(op,lhs,rhs):
                return LoopIR.BinOp(op,lhs,rhs,lhs.type,s.srcinfo)
            def cnst(intval):
                return LoopIR.Const(intval, T.int, s.srcinfo)
            def rd(i):
                return LoopIR.Read(i, [], T.index, s.srcinfo)
            def ceildiv(lhs,rhs):
                assert isinstance(rhs, LoopIR.Const) and rhs.val > 1
                rhs_1 = cnst(rhs.val-1)
                return szop("/", szop("+", lhs, rhs_1), rhs)

            def rng(x, hi):
                lhs = boolop("<=", cnst(0), x)
                rhs = boolop("<", x, hi)
                return boolop("and", lhs, rhs)
            def do_bind(x, hi, eff):
                cond    = lift_to_eff_expr( rng(rd(x),hi) )
                cond_nz = lift_to_eff_expr( boolop("<", cnst(0), hi) )
                return eff_bind(x, eff, pred=cond, config_pred=cond_nz)

            # in the simple case, wrap body in a guard
            if self._tail_strategy == 'guard':
                body    = self.map_stmts(s.body)
                body_eff= get_effect_of_stmts(body)
                idx_sub = self.substitute(s.srcinfo)
                cond    = boolop("<", idx_sub, s.hi)
                # condition for guarded loop is applied to effects
                body_eff= eff_filter(lift_to_eff_expr(cond), body_eff)
                body    = [LoopIR.If(cond, body, [], body_eff, s.srcinfo)]

                lo_rng  = cnst(self.quot)
                hi_rng  = ceildiv(s.hi, lo_rng)

                # pred for inner loop is: 0 <= lo <= lo_rng
                inner_eff   = do_bind(self.lo_i, lo_rng, body_eff)

                return [LoopIR.ForAll(self.hi_i, hi_rng,
                            [LoopIR.ForAll(self.lo_i, lo_rng,
                                body,
                                inner_eff, s.srcinfo)],
                            s.eff, s.srcinfo)]

            # an alternate scheme is to split the loop in two
            # by cutting off the tail into a second loop
            elif (self._tail_strategy == 'cut' or
                    self._tail_strategy == 'cut_and_guard'):
                # if N == s.hi and Q == self.quot, then
                #   we want Ncut == (N-Q+1)/Q
                Q       = cnst(self.quot)
                N       = s.hi
                Ncut    = szop("/", N, Q) # floor div

                # and then for the tail loop, we want to
                # iterate from 0 to Ntail
                # where Ntail == N % Q
                Ntail   = szop("%", N, Q)
                # in that loop we want the iteration variable to
                # be mapped instead to (Ncut*Q + cut_i)
                self._cut_tail_sub = szop("+", rd(self.cut_i),
                                               szop("*", Ncut, Q))

                main_body = self.map_stmts(s.body)
                self._in_cut_tail = True
                tail_body = Alpha_Rename(self.map_stmts(s.body)).result()
                self._in_cut_tail = False

                main_eff    = get_effect_of_stmts(main_body)
                tail_eff    = get_effect_of_stmts(tail_body)
                lo_eff      = do_bind(self.lo_i, Q, main_eff)
                hi_eff      = do_bind(self.hi_i, Ncut, lo_eff)
                tail_eff    = do_bind(self.cut_i, Ntail, tail_eff)

                if self._tail_strategy == 'cut_and_guard':
                    body = [LoopIR.ForAll(self.cut_i, Ntail,
                            tail_body,
                            tail_eff, s.srcinfo)]
                    body_eff= get_effect_of_stmts(body)
                    cond = boolop(">", Ntail, LoopIR.Const(0, T.int, s.srcinfo))
                    body_eff= eff_filter(lift_to_eff_expr(cond), body_eff)

                    loops = [LoopIR.ForAll(self.hi_i, Ncut,
                                [LoopIR.ForAll(self.lo_i, Q,
                                    main_body,
                                    lo_eff, s.srcinfo)],
                                hi_eff, s.srcinfo),
                             LoopIR.If(cond, body, [], body_eff, s.srcinfo)]

                else:
                    loops = [LoopIR.ForAll(self.hi_i, Ncut,
                                [LoopIR.ForAll(self.lo_i, Q,
                                    main_body,
                                    lo_eff, s.srcinfo)],
                                hi_eff, s.srcinfo),
                             LoopIR.ForAll(self.cut_i, Ntail,
                                tail_body,
                                tail_eff, s.srcinfo)]

                return loops

            elif self._tail_strategy == 'perfect':
                if not isinstance(s.hi, LoopIR.Const):
                    raise SchedulingError(
                        f"cannot perfectly split the '{s.iter}' loop "
                        f"unless it has a constant bound")
                elif s.hi.val % self.quot != 0:
                    raise SchedulingError(
                        f"cannot perfectly split the '{s.iter}' loop "
                        f"because {self.quot} does not evenly divide "
                        f"{s.hi.val}")

                # otherwise, we're good to go
                body    = self.map_stmts(s.body)
                body_eff= get_effect_of_stmts(body)

                lo_rng  = cnst(self.quot)
                hi_rng  = cnst(s.hi.val // self.quot)

                # pred for inner loop is: 0 <= lo <= lo_rng
                inner_eff   = do_bind(self.lo_i, lo_rng, body_eff)

                return [LoopIR.ForAll(self.hi_i, hi_rng,
                            [LoopIR.ForAll(self.lo_i, lo_rng,
                                body,
                                inner_eff, s.srcinfo)],
                            s.eff, s.srcinfo)]

            else:
                assert False, f"bad tail strategy: {self._tail_strategy}"

        # fall-through
        return super().map_s(s)

    def map_e(self, e):
        if isinstance(e, LoopIR.Read):
            if e.type is T.index:
                # This is a split variable, substitute it!
                if e.name is self.split_var:
                    if self._in_cut_tail:
                        return self.cut_tail_sub(e.srcinfo)
                    else:
                        return self.substitute(e.srcinfo)

        # fall-through
        return super().map_e(e)

    def map_eff_e(self, e):
        if isinstance(e, E.Var):
            if e.type is T.index:
                # This is a split variable, substitute it!
                if e.name is self.split_var:
                    if self._in_cut_tail:
                        sub = self.cut_tail_sub(e.srcinfo)
                    else:
                        sub = self.substitute(e.srcinfo)
                    return lift_to_eff_expr(sub)

        # fall-through
        return super().map_eff_e(e)


# --------------------------------------------------------------------------- #
# --------------------------------------------------------------------------- #
# Unroll scheduling directive


class _Unroll(LoopIR_Rewrite):
    def __init__(self, proc, unroll_loop):
        self.orig_proc      = proc
        self.unroll_loop    = unroll_loop
        self.unroll_var     = unroll_loop.iter
        self.unroll_itr     = 0
        self.env            = {}

        super().__init__(proc)

    def map_s(self, s):
        if s is self.unroll_loop:
            # if isinstance(s, LoopIR.ForAll):
            #    # unroll this to loops!!
            #    if s.iter is self.unroll_var:
            if not isinstance(s.hi, LoopIR.Const):
                raise SchedulingError(f"expected loop '{s.iter}' "
                                      f"to have constant bounds")
            # if len(s.body) != 1:
            #    raise SchedulingError(f"expected loop '{s.iter}' "
            #                          f"to have only one body")
            hi      = s.hi.val
            if hi == 0:
                return []

            #assert hi > 0
            orig_body = s.body

            self.unroll_itr = 0

            body    = Alpha_Rename(self.map_stmts(orig_body)).result()
            for i in range(1,hi):
                self.unroll_itr = i
                nxtbody = Alpha_Rename(self.map_stmts(orig_body)).result()
                body   += nxtbody

            return body

        # fall-through
        return super().map_s(s)

    def map_e(self, e):
        if isinstance(e, LoopIR.Read):
            if e.type is T.index:
                # This is an unrolled variable, substitute it!
                if e.name is self.unroll_var:
                    return LoopIR.Const(self.unroll_itr, T.index, e.srcinfo)

        # fall-through
        return super().map_e(e)

    def map_eff_e(self, e):
        if isinstance(e, E.Var):
            if e.type is T.index:
                # This is an unrolled variable, substitute it!
                if e.name is self.unroll_var:
                    return E.Const(self.unroll_itr, T.index, e.srcinfo)

        # fall-through
        return super().map_eff_e(e)


# --------------------------------------------------------------------------- #
# --------------------------------------------------------------------------- #
# Inline scheduling directive


class _Inline(LoopIR_Rewrite):
    def __init__(self, proc, call_stmt):
        assert isinstance(call_stmt, LoopIR.Call)
        self.orig_proc  = proc
        self.call_stmt  = call_stmt
        self.env        = {}

        super().__init__(proc)

        self.proc = InferEffects(self.proc).result()

    def map_s(self, s):
        if s is self.call_stmt:
            # handle potential window expressions in call positions
            win_binds = []

            def map_bind(nm, a):
                if isinstance(a, LoopIR.WindowExpr):
                    stmt = LoopIR.WindowStmt(nm, a, eff_null(a.srcinfo),
                                             a.srcinfo)
                    win_binds.append(stmt)
                    return LoopIR.Read(nm, [], a.type, a.srcinfo)
                else:
                    return a

            # first, set-up a binding from sub-proc arguments
            # to supplied expressions at the call-site
            call_bind = {xd.name: map_bind(xd.name, a)
                         for xd, a in zip(s.f.args, s.args)}

            # we will substitute the bindings for the call
            body = SubstArgs(s.f.body, call_bind).result()

            # note that all sub-procedure assertions must be true
            # even if not asserted, or else this call being inlined
            # wouldn't have been valid to make in the first place

            # whenever we copy code we need to alpha-rename for safety
            # the code to splice in at this point
            return Alpha_Rename(win_binds + body).result()

        # fall-through
        return super().map_s(s)

    # make this more efficient by not rewriting
    # most of the sub-trees
    def map_e(self,e):
        return e
    def map_t(self,t):
        return t
    def map_eff(self,eff):
        return eff


# --------------------------------------------------------------------------- #
# --------------------------------------------------------------------------- #
# Partial Evaluation scheduling directive


class _PartialEval(LoopIR_Rewrite):
    def __init__(self, proc, arg_vals):
        assert arg_vals, "Don't call _PartialEval without any substitutions"
        self.env = arg_vals

        arg_types = {p.name: p.type for p in proc.args}

        # Validate env:
        for k, v in self.env.items():
            if not arg_types[k].is_indexable() and not arg_types[k].is_bool():
                raise SchedulingError("cannot partially evaluate "
                                      "numeric (non-index, non-bool) arguments")
            if not isinstance(v, int):
                raise SchedulingError("cannot partially evaluate "
                                      "to a non-int, non-bool value")

        self.orig_proc = proc

        args = [self.map_fnarg(a) for a in proc.args
                if a.name not in self.env]
        preds = [self.map_e(p) for p in self.orig_proc.preds]
        body = self.map_stmts(self.orig_proc.body)
        eff = self.map_eff(self.orig_proc.eff)

        self.proc = LoopIR.proc(name=self.orig_proc.name,
                                args=args,
                                preds=preds,
                                body=body,
                                instr=None,
                                eff=eff,
                                srcinfo=self.orig_proc.srcinfo)

    def map_e(self,e):
        if isinstance(e, LoopIR.Read):
            if e.type.is_indexable():
                assert len(e.idx) == 0
                if e.name in self.env:
                    return LoopIR.Const(self.env[e.name], T.int, e.srcinfo)
            elif e.type.is_bool():
                if e.name in self.env:
                    return LoopIR.Const(self.env[e.name], T.bool, e.srcinfo)

        return super().map_e(e)

    def map_eff_e(self,e):
        if isinstance(e, E.Var):
            if e.type.is_indexable() and e.name in self.env:
                return E.Const(self.env[e.name], T.int, e.srcinfo)
            elif e.type.is_bool() and e.name in self.env:
                return E.Const(self.env[e.name], T.bool, e.srcinfo)

        return super().map_eff_e(e)





# --------------------------------------------------------------------------- #
# --------------------------------------------------------------------------- #
# Set Type and/or Memory Annotations scheduling directive


# This pass uses a raw name string instead of a pattern
class _SetTypAndMem(LoopIR_Rewrite):
    def __init__(self, proc, name, inst_no, basetyp=None, win=None, mem=None):
        ind = lambda x: 1 if x else 0
        assert ind(basetyp) + ind(win) + ind(mem) == 1
        self.orig_proc  = proc
        self.name       = name
        self.n_match    = inst_no
        self.basetyp    = basetyp
        self.win        = win
        self.mem        = mem

        super().__init__(proc)

    def check_inst(self):
        # otherwise, handle instance counting...
        if self.n_match is None:
            return True
        else:
            self.n_match = self.n_match-1
            return (self.n_match == 0)

    def early_exit(self):
        return self.n_match is not None and self.n_match <= 0

    def change_precision(self, t):
        assert self.basetyp.is_real_scalar()
        if t.is_real_scalar():
            return self.basetyp
        elif isinstance(t, T.Tensor):
            assert t.type.is_real_scalar()
            return T.Tensor(t.hi, t.is_window, self.basetyp)
        else:
            assert False, "bad case"

    def change_window(self, t):
        assert isinstance(t, T.Tensor)
        assert isinstance(self.win, bool)
        return T.Tensor(t.hi, self.win, t.type)

    def map_fnarg(self, a):
        if str(a.name) != self.name:
            return a

        # otherwise, handle instance counting...
        if not self.check_inst():
            return a

        # if that passed, we definitely found the symbol being pointed at
        # So attempt the substitution
        typ     = a.type
        mem     = a.mem
        if self.basetyp is not None:
            if not a.type.is_numeric():
                raise SchedulingError("cannot change the precision of a "
                                      "non-numeric argument")
            typ = self.change_precision(typ)
        elif self.win is not None:
            if not a.type.is_tensor_or_window():
                raise SchedulingError("cannot change windowing of a "
                                      "non-tensor/window argument")
            typ = self.change_window(typ)
        else:
            assert self.mem is not None
            if not a.type.is_numeric():
                raise SchedulingError("cannot change the memory of a "
                                      "non-numeric argument")
            mem = self.mem

        return LoopIR.fnarg( a.name, typ, mem, a.srcinfo )

    def map_s(self, s):
        if self.early_exit():
            return [s]

        if isinstance(s, LoopIR.Alloc) and str(s.name) == self.name:
            if self.check_inst():

                # if that passed, we definitely found the symbol being pointed at
                # So attempt the substitution
                typ = s.type
                assert typ.is_numeric()
                mem = s.mem
                if self.basetyp is not None:
                    typ = self.change_precision(typ)
                elif self.win is not None:
                    raise SchedulingError("cannot change an allocation to "
                                          "be or not be a window")
                else:
                    assert self.mem is not None
                    mem = self.mem

                return [LoopIR.Alloc( s.name, typ, mem, s.eff, s.srcinfo )]

        # fall-through
        return super().map_s(s)

    # make this more efficient by not rewriting
    # most of the sub-trees
    def map_e(self,e):
        return e
    def map_t(self,t):
        return t
    def map_eff(self,eff):
        return eff


# --------------------------------------------------------------------------- #
# --------------------------------------------------------------------------- #
# Call Swap scheduling directive


class _CallSwap(LoopIR_Rewrite):
    def __init__(self, proc, call_stmt, new_subproc):
        assert isinstance(call_stmt, LoopIR.Call)
        self.orig_proc  = proc
        self.call_stmt  = call_stmt
        self.new_subproc = new_subproc

        super().__init__(proc)

    def map_s(self, s):
        if s is self.call_stmt:
            return [ LoopIR.Call(self.new_subproc, s.args, None, s.srcinfo) ]

        # fall-through
        return super().map_s(s)

    # make this more efficient by not rewriting
    # most of the sub-trees
    def map_e(self,e):
        return e
    def map_t(self,t):
        return t
    def map_eff(self,eff):
        return eff


class _InlineWindow(LoopIR_Rewrite):
    def __init__(self, proc, stmt):
        assert (isinstance(stmt, LoopIR.WindowStmt))

        self.orig_proc = proc
        self.win_stmt  = stmt

        super().__init__(proc)

        # repair effects...
        self.proc = InferEffects(self.proc).result()

    def map_s(self, s):
        if s is self.win_stmt:
            return []

        return super().map_s(s)

    def map_e(self, e):
        etyp    = type(e)
        assert isinstance(self.win_stmt.rhs, LoopIR.WindowExpr)

        # TODO: Add more safety check?
        if etyp is LoopIR.WindowExpr:
            if self.win_stmt.lhs == e.name:
                assert (len([w for w in self.win_stmt.rhs.idx
                             if isinstance(w, LoopIR.Interval)]) == len(e.idx))
                idxs     = e.idx
                new_idxs = []
                for w in self.win_stmt.rhs.idx:
                    if isinstance(w, LoopIR.Interval):
                        if isinstance(idxs[0], LoopIR.Interval):
                            # window again, so
                            # w.lo + idxs[0].lo : w.lo + idxs[0].hi
                            lo = LoopIR.BinOp("+", w.lo, idxs[0].lo,
                                              T.index, w.srcinfo)
                            hi = LoopIR.BinOp("+", w.lo, idxs[0].hi,
                                              T.index, w.srcinfo)
                            ivl = LoopIR.Interval(lo, hi, w.srcinfo)
                            new_idxs.append(ivl)
                        else:  # Point
                            p = LoopIR.Point(LoopIR.BinOp("+", w.lo, idxs[0].pt,
                                                           T.index, w.srcinfo),
                                             w.srcinfo)
                            new_idxs.append(p)
                        idxs = idxs[1:]
                    else:
                        new_idxs.append(w)

                # repair window type..
                old_typ = self.win_stmt.rhs.type
                new_type = LoopIR.WindowType(old_typ.src_type,
                                             old_typ.as_tensor,
                                             self.win_stmt.rhs.name,
                                             new_idxs)


                return LoopIR.WindowExpr( self.win_stmt.rhs.name,
                                          new_idxs, new_type, e.srcinfo )

        elif etyp is LoopIR.Read:
            if self.win_stmt.lhs == e.name:
                assert (len([w for w in self.win_stmt.rhs.idx
                             if isinstance(w, LoopIR.Interval)]) == len(e.idx))
                idxs     = e.idx
                new_idxs = []
                for w in self.win_stmt.rhs.idx:
                    if isinstance(w, LoopIR.Interval):
                        new_idxs.append(
                            LoopIR.BinOp("+", w.lo, idxs[0], T.index,
                                         w.srcinfo))
                        idxs.pop()
                    else:
                        new_idxs.append(w.pt)

                return LoopIR.Read( self.win_stmt.rhs.name,
                                    new_idxs, e.type, e.srcinfo )

        elif etyp is LoopIR.StrideExpr:
            if self.win_stmt.lhs == e.name:
                return LoopIR.StrideExpr( self.win_stmt.rhs.name, e.dim, e.type, e.srcinfo )

        return super().map_e(e)



class _ConfigWriteRoot(LoopIR_Rewrite):
    def __init__(self, proc, config, field, expr):
        assert (isinstance(expr, LoopIR.Read)
                or isinstance(expr, LoopIR.StrideExpr)
                or isinstance(expr, LoopIR.Const))

        self.orig_proc = proc

        c_str = [LoopIR.WriteConfig(config, field, expr, None, self.orig_proc.srcinfo)]
        proc.body = c_str + proc.body

        super().__init__(proc)

        # repair effects...
        self.proc = InferEffects(self.proc).result()



class _ConfigWriteAfter(LoopIR_Rewrite):
    def __init__(self, proc, stmt, config, field, expr):
        assert (isinstance(expr, LoopIR.Read)
                or isinstance(expr, LoopIR.StrideExpr)
                or isinstance(expr, LoopIR.Const))

        self.orig_proc = proc
        self.stmt = stmt
        self.config = config
        self.field = field
        self.expr = expr

        super().__init__(proc)

        # repair effects...
        self.proc = InferEffects(self.proc).result()

    def map_stmts(self, stmts):
        body = []
        for s in stmts:
            body += self.map_s(s)
            if s is self.stmt:
                c_str = LoopIR.WriteConfig(self.config, self.field, self.expr,
                                           None, s.srcinfo)
                body.append(c_str)

        return body

# --------------------------------------------------------------------------- #
# --------------------------------------------------------------------------- #
# Bind Expression scheduling directive

class _BindConfig(LoopIR_Rewrite):
    def __init__(self, proc, config, field, expr):
        assert isinstance(expr, LoopIR.Read)

        self.orig_proc = proc
        self.config    = config
        self.field     = field
        self.expr      = expr
        self.found_expr= False
        self.placed_writeconfig = False
        self.sub_over  = False

        super().__init__(proc)

        # repair effects...
        self.proc = InferEffects(self.proc).result()

    def process_block(self, block):
        if self.sub_over:
            return block

        new_block = []
        is_writeconfig_block = False

        for stmt in block:
            stmt = self.map_s(stmt)

            if self.found_expr and not self.placed_writeconfig:
                self.placed_writeconfig = True
                is_writeconfig_block    = True
                wc = LoopIR.WriteConfig( self.config, self.field,
                                         self.expr, None,
                                         self.expr.srcinfo )
                new_block.extend([wc])

            new_block.extend(stmt)

        if is_writeconfig_block:
            self.sub_over = True

        return new_block

    def map_s(self, s):
        if self.sub_over:
            return super().map_s(s)

        if isinstance(s, LoopIR.ForAll):
            body = self.process_block(s.body)
            return [LoopIR.ForAll(s.iter, s.hi, body, s.eff, s.srcinfo)]

        if isinstance(s, LoopIR.If):
            if_then = self.process_block(s.body)
            if_else = self.process_block(s.orelse)
            cond    = self.map_e(s.cond)
            return [LoopIR.If(cond, if_then, if_else, s.eff, s.srcinfo)]

        return super().map_s(s)

    def map_e(self, e):
        if e is self.expr and not self.sub_over:
            assert not self.found_expr
            self.found_expr = True

            return LoopIR.ReadConfig( self.config, self.field, e.type, e.srcinfo)
        else:
            return super().map_e(e)



class _BindExpr(LoopIR_Rewrite):
    def __init__(self, proc, new_name, exprs, cse=False):
        assert all(isinstance(expr, LoopIR.expr) for expr in exprs)
        assert all(expr.type.is_numeric() for expr in exprs)
        assert exprs

        self.orig_proc = proc
        self.new_name = Sym(new_name)
        self.exprs = exprs if cse else [exprs[0]]
        self.cse = cse
        self.found_expr = None
        self.placed_alloc = False
        self.sub_over = False

        super().__init__(proc)

        # repair effects...
        self.proc = InferEffects(self.proc).result()

    def process_block(self, block):
        if self.sub_over:
            return block

        new_block = []
        is_alloc_block = False

        for stmt in block:
            stmt = self.map_s(stmt)

            if self.found_expr and not self.placed_alloc:
                self.placed_alloc = True
                is_alloc_block = True
                alloc = LoopIR.Alloc(self.new_name, T.R, None, None,
                                     self.found_expr.srcinfo)
                # TODO Fix Assign, probably wrong
                assign = LoopIR.Assign(self.new_name, T.R, None, [],
                                       self.found_expr, None,
                                       self.found_expr.srcinfo)
                new_block.extend([alloc, assign])

            new_block.extend(stmt)

        # If this is the block containing the new alloc, stop substituting
        if is_alloc_block:
            self.sub_over = True

        return new_block

    def map_s(self, s):
        if self.sub_over:
            return super().map_s(s)

        if isinstance(s, LoopIR.ForAll):
            body = self.process_block(s.body)
            return [LoopIR.ForAll(s.iter, s.hi, body, s.eff, s.srcinfo)]

        if isinstance(s, LoopIR.If):
            # TODO: our CSE here is very conservative. It won't look for
            #  matches between the then and else branches; in other words,
            #  it is restricted to a single basic block.
            if_then = self.process_block(s.body)
            if_else = self.process_block(s.orelse)
            return [LoopIR.If(s.cond, if_then, if_else, s.eff, s.srcinfo)]

        if isinstance(s, (LoopIR.Assign, LoopIR.Reduce)):
            e = self.exprs[0]
            # bind LHS when self.cse == True
            if (self.cse and
                    isinstance(e, LoopIR.Read) and
                    e.name == s.name and
                    e.type == s.type and
                    all([True for i, j in zip(e.idx, s.idx) if i == j])):
                rhs = self.map_e(s.rhs)

                return [type(s)(self.new_name, s.type, None, [], rhs, None,
                                s.srcinfo)]

        return super().map_s(s)

    def map_e(self, e):
        if e in self.exprs and not self.sub_over:
            if not self.found_expr:
                # TODO: dirty hack. need real CSE-equality (i.e. modulo srcinfo)
                self.exprs = [x for x in self.exprs if str(e) == str(x)]
            self.found_expr = e
            return LoopIR.Read(self.new_name, [], e.type, e.srcinfo)
        else:
            return super().map_e(e)


class _DoStageAssn(LoopIR_Rewrite):
    def __init__(self, proc, new_name, assn):
        assert isinstance(assn, (LoopIR.Assign, LoopIR.Reduce))
        self.assn = assn
        self.new_name = Sym(new_name)

        super().__init__(proc)

        # repair effects...
        self.proc = InferEffects(self.proc).result()

    def map_s(self, s):
        tmp = self.new_name
        if s is self.assn and isinstance(s, LoopIR.Assign):
            rdtmp = LoopIR.Read(tmp, [], s.type, s.srcinfo)
            return [
                # tmp : R
                LoopIR.Alloc(tmp, T.R, None, None, s.srcinfo),
                # tmp = rhs
                LoopIR.Assign(tmp, s.type, None, [], s.rhs, None, s.srcinfo),
                # lhs = tmp
                LoopIR.Assign(s.name, s.type, None, s.idx, rdtmp, None,
                              s.srcinfo)
            ]
        elif s is self.assn and isinstance(s, LoopIR.Reduce):
            rdbuf = LoopIR.Read(s.name, s.idx, s.type, s.srcinfo)
            rdtmp = LoopIR.Read(tmp, [], s.type, s.srcinfo)
            return [
                # tmp : R
                LoopIR.Alloc(tmp, T.R, None, None, s.srcinfo),
                # tmp = lhs
                LoopIR.Assign(tmp, s.type, None, [], rdbuf, None, s.srcinfo),
                # tmp += rhs
                LoopIR.Reduce(tmp, s.type, None, [], s.rhs, None, s.srcinfo),
                # lhs = tmp
                LoopIR.Assign(s.name, s.type, None, s.idx, rdtmp, None,
                              s.srcinfo)
            ]

        return super().map_s(s)


class _DoParToSeq(LoopIR_Rewrite):
    def __init__(self, proc, par_stmt):
        assert isinstance(par_stmt, LoopIR.ForAll)

        self.par_stmt = par_stmt
        super().__init__(proc)

    def map_s(self, s):
        if s is self.par_stmt:
            body = self.map_stmts(s.body)
            return [LoopIR.Seq(s.iter, s.hi, body, s.eff, s.srcinfo)]
        else:
            return super().map_s(s)



#Lift if no variable dependency
class _DoLiftIf(LoopIR_Rewrite):
    def __init__(self, proc, if_stmt, n_lifts):
        assert isinstance(if_stmt, LoopIR.If)
        assert is_pos_int(n_lifts)

        self.orig_proc    = proc
        self.if_stmt      = if_stmt
        self.if_deps      = vars_in_expr(if_stmt.cond)

        self.n_lifts      = n_lifts

        self.ctrl_ctxt    = []
        self.lift_sites   = []

        super().__init__(proc)

        # repair effects...
        self.proc = InferEffects(self.proc).result()

    def map_s(self, s):
        if s is self.if_stmt:
            n_up = min(self.n_lifts, len(self.ctrl_ctxt))
            self.lift_sites = self.ctrl_ctxt[-n_up:]

            # erase the statement from this location
            return []

        elif isinstance(s, (LoopIR.ForAll, LoopIR.Seq)): #TODO: Need to lift if??
            # handle recursive part of pass at this statement
            self.ctrl_ctxt.append(s)
            orig_body = super().map_stmts(s.body)
            self.ctrl_ctxt.pop()

            # splice in lifted statement at the point to lift-to
            if s in self.lift_sites:
                if s.iter in self.if_deps:
                    raise SchedulingError("If statement condition should not depend on "+
                                          "loop variable")
                if len(s.body) != 1:
                    raise SchedulingError("expected if statement to be directly inside "+
                                          "the loop")

                body   = [type(s)(s.iter, s.hi, self.if_stmt.body, None, s.srcinfo)]
                orelse = []
                if len(self.if_stmt.orelse) > 0:
                    orelse = [type(s)(s.iter, s.hi, self.if_stmt.orelse, None, s.srcinfo)]
                self.if_stmt = LoopIR.If(self.if_stmt.cond, body, orelse, None, s.srcinfo)

                return [self.if_stmt]

            return [type(s)(s.iter, s.hi, orig_body, None, s.srcinfo)]

        # fall-through
        return super().map_s(s)



class _DoExpandDim(LoopIR_Rewrite):
    def __init__(self, proc, alloc_stmt, alloc_dim, indexing):
        assert isinstance(alloc_stmt, LoopIR.Alloc)
        assert isinstance(alloc_dim, LoopIR.expr)
        assert isinstance(indexing, LoopIR.expr)

        self.orig_proc    = proc
        self.alloc_stmt   = alloc_stmt
        self.alloc_sym    = alloc_stmt.name
        self.alloc_dim    = alloc_dim
        self.indexing     = indexing
        self.alloc_type   = None

        super().__init__(proc)

        # repair effects...
        self.proc = InferEffects(self.proc).result()

    def map_s(self, s):
        if s is self.alloc_stmt:
            new_typ = s.type
            new_rngs = [self.alloc_dim]

            if isinstance(new_typ, T.Tensor):
                new_rngs += new_typ.shape()

            new_typ = new_typ.basetype()
            new_typ = T.Tensor(new_rngs, False, new_typ)
            self.alloc_type = new_typ

            return [LoopIR.Alloc(s.name, new_typ, s.mem, None, s.srcinfo)]

        return super().map_s(s)

    def map_e(self, e):
        if isinstance(e, LoopIR.Read) and e.name == self.alloc_sym:
            idx = [self.indexing] + e.idx
            return LoopIR.Read(e.name, idx, e.type, e.srcinfo)

        if isinstance(e, LoopIR.WindowExpr) and e.name == self.alloc_sym:
            idx = [LoopIR.Point(self.indexing, e.srcinfo)] + e.idx
            win_typ = T.Window(self.alloc_type, e.type.as_tensor, e.name, idx)
            return LoopIR.WindowExpr(e.name, idx, win_typ, e.srcinfo)

        # fall-through
        return super().map_e(e)



# --------------------------------------------------------------------------- #
# --------------------------------------------------------------------------- #
# *Only* lifting an allocation

class _DoLiftAllocSimple(LoopIR_Rewrite):
    def __init__(self, proc, alloc_stmt, n_lifts):
        assert isinstance(alloc_stmt, LoopIR.Alloc)
        assert is_pos_int(n_lifts)

        self.alloc_stmt = alloc_stmt
        self.n_lifts = n_lifts
        self.ctrl_ctxt = []
        self.lift_site = None

        super().__init__(proc)

        self.proc = InferEffects(self.proc).result()

    def map_s(self, s):
        if s is self.alloc_stmt:
            if self.n_lifts > len(self.ctrl_ctxt):
                raise SchedulingError("specified lift level {self.n_lifts} "+
                                      "is higher than the number of loop "+
                                      "{len(self.ctrl_ctxt)}")
            self.lift_site = self.ctrl_ctxt[-self.n_lifts]

            return []

        elif isinstance(s, (LoopIR.If, LoopIR.ForAll, LoopIR.Seq)):
            self.ctrl_ctxt.append(s)
            stmts = super().map_s(s)
            self.ctrl_ctxt.pop()

            if s is self.lift_site:
                new_alloc = LoopIR.Alloc( self.alloc_stmt.name,
                            self.alloc_stmt.type, self.alloc_stmt.mem,
                            None, s.srcinfo )
                stmts = [new_alloc] + stmts

            return stmts

        return super().map_s(s)



# --------------------------------------------------------------------------- #
# --------------------------------------------------------------------------- #
# Lift Allocation scheduling directive

class _LiftAlloc(LoopIR_Rewrite):
    def __init__(self, proc, alloc_stmt, n_lifts, mode, size, keep_dims):
        assert isinstance(alloc_stmt, LoopIR.Alloc)
        assert is_pos_int(n_lifts)

        if mode not in ('row', 'col'):
            raise SchedulingError(
                f"Unknown lift mode {mode}, should be 'row' or 'col'")

        self.orig_proc    = proc
        self.alloc_stmt   = alloc_stmt
        self.alloc_sym    = alloc_stmt.name
        self.alloc_deps   = LoopIR_Dependencies(self.alloc_sym,
                                                proc.body).result()
        self.lift_mode    = mode
        self.lift_size    = size
        self.keep_dims    = keep_dims

        self.n_lifts      = n_lifts

        self.ctrl_ctxt    = []
        self.lift_site    = None

        self.lifted_stmt  = None
        self.access_idxs  = None
        self.alloc_type   = None
        self._in_call_arg = False

        super().__init__(proc)

        # repair effects...
        self.proc = InferEffects(self.proc).result()

    def idx_mode(self, access, orig):
        if self.lift_mode == 'row':
            return access + orig
        elif self.lift_mode == 'col':
            return orig + access
        assert False

    def map_s(self, s):
        if s is self.alloc_stmt:
            # mark the point we want to lift this alloc-stmt to
            n_up = min(self.n_lifts, len(self.ctrl_ctxt))
            self.lift_site = self.ctrl_ctxt[-n_up]

            # extract the ranges and variables of enclosing loops
            idxs, rngs = self.get_ctxt_itrs_and_rngs(n_up)

            # compute the lifted allocation buffer type, and
            # the new allocation statement
            new_typ = s.type
            new_rngs = []
            for r in rngs:
                if isinstance(r, LoopIR.Const):
                    if r.val > 0:
                        new_rngs.append(r)
                    else:
                        assert False, "why loop bound is negative?"
                else:
                    new_rngs.append(
                        LoopIR.BinOp("+", r,
                                     LoopIR.Const(1, T.int, r.srcinfo),
                                     T.index, r.srcinfo))

            if isinstance(new_typ, T.Tensor):
                if self.lift_mode == 'row':
                    new_rngs += new_typ.shape()
                elif self.lift_mode == 'col':
                    new_rngs = new_typ.shape() + new_rngs
                else:
                    assert False

                new_typ = new_typ.basetype()
            if len(new_rngs) > 0:
                new_typ = T.Tensor(new_rngs, False, new_typ)

            # effect remains null
            self.lifted_stmt = LoopIR.Alloc(s.name, new_typ, s.mem,
                                            None, s.srcinfo)
            self.access_idxs = idxs
            self.alloc_type = new_typ

            # erase the statement from this location
            return []

        elif isinstance(s, (LoopIR.If, LoopIR.ForAll, LoopIR.Seq)):
            # handle recursive part of pass at this statement
            self.ctrl_ctxt.append(s)
            stmts = super().map_s(s)
            self.ctrl_ctxt.pop()

            # splice in lifted statement at the point to lift-to
            if s is self.lift_site:
                stmts = [self.lifted_stmt] + stmts

            return stmts

        elif isinstance(s, (LoopIR.Assign, LoopIR.Reduce)):
            # in this case, we may need to substitute the
            # buffer name on the lhs of the assignment/reduction
            if s.name is self.alloc_sym:
                assert self.access_idxs is not None
                idx = self.idx_mode(
                    [LoopIR.Read(i, [], T.index, s.srcinfo)
                     for i in self.access_idxs], s.idx)
                rhs = self.map_e(s.rhs)
                # return allocation or reduction...
                return [type(s)(s.name, s.type, s.cast, idx, rhs, None,
                                s.srcinfo)]

        elif isinstance(s, LoopIR.Call):
            # substitution in call arguments currently unsupported;
            # so setting flag here
            self._in_call_arg = True
            stmts = super().map_s(s)
            self._in_call_arg = False
            return stmts

        # fall-through
        return super().map_s(s)

    def map_e(self, e):
        if isinstance(e, LoopIR.Read) and e.name == self.alloc_sym:
            assert self.access_idxs is not None
            if len(self.access_idxs) == 0:
                return e

            # if self._in_call_arg:
            if e.type.is_real_scalar():
                idx = self.idx_mode(
                    [LoopIR.Read(i, [], T.index, e.srcinfo)
                     for i in self.access_idxs],
                    e.idx)
                return LoopIR.Read(e.name, idx, e.type, e.srcinfo)
            else:
                assert self._in_call_arg
                assert len(e.idx) == 0
                # then we need to replace this read with a
                # windowing expression
                access = [LoopIR.Point(LoopIR.Read(i, [], T.index, e.srcinfo),
                                       e.srcinfo)
                          for i in self.access_idxs]
                orig = [LoopIR.Interval(LoopIR.Const(0, T.int, e.srcinfo),
                                        hi,
                                        e.srcinfo)
                        for hi in e.type.shape()]
                idx = self.idx_mode(access, orig)
                tensor_type = (e.type.as_tensor if isinstance(e.type, T.Window)
                               else e.type)
                win_typ = T.Window(self.alloc_type, tensor_type, e.name, idx)
                return LoopIR.WindowExpr(e.name, idx, win_typ, e.srcinfo)

        if isinstance(e, LoopIR.WindowExpr) and e.name == self.alloc_sym:
            assert self.access_idxs is not None
            if len(self.access_idxs) == 0:
                return e
            # otherwise, extend windowing with accesses...

            idx = self.idx_mode(
                [LoopIR.Point(LoopIR.Read(i, [], T.index, e.srcinfo),
                              e.srcinfo)
                 for i in self.access_idxs], e.idx)
            win_typ = T.Window(self.alloc_type, e.type.as_tensor, e.name, idx)
            return LoopIR.WindowExpr(e.name, idx, win_typ, e.srcinfo)

        # fall-through
        return super().map_e(e)

    def get_ctxt_itrs_and_rngs(self, n_up):
        rngs = []
        idxs = []
        for s in self.ctrl_ctxt[-n_up:]:
            if isinstance(s, LoopIR.If):
                # if-statements do not affect allocations
                # note that this may miss opportunities to
                # shrink the allocation by being aware of
                # guards; oh well.
                continue
            elif isinstance(s, LoopIR.ForAll):
                # note, do not accrue false dependencies
                if s.iter in self.alloc_deps or self.keep_dims:
                    idxs.append(s.iter)
                    if isinstance(s.hi, LoopIR.Read):
                        assert s.hi.type.is_indexable()
                        assert len(s.hi.idx) == 0
                    elif isinstance(s.hi, LoopIR.Const):
                        assert s.hi.type == T.int
                    elif isinstance(s.hi, LoopIR.BinOp):
                        assert s.hi.type.is_indexable()
                    else:
                        assert False, "bad case"

                    if self.lift_size is not None:
                        assert isinstance(self.lift_size, int)
                        # TODO: More robust checking of self.lift_size >= s.hi
                        if isinstance(s.hi, LoopIR.Const):
                            if s.hi.val > self.lift_size:
                                raise SchedulingError(
                                    f"Lift size cannot "
                                    f"be less than for-loop bound {s.hi.val}")
                        elif isinstance(s.hi, LoopIR.BinOp) and s.hi.op == '%':
                            assert isinstance(s.hi.rhs, LoopIR.Const)
                            if s.hi.rhs.val > self.lift_size:
                                raise SchedulingError(
                                    f"Lift size cannot "
                                    f"be less than for-loop bound {s.hi}")
                        else:
                            raise NotImplementedError

                        rngs.append(LoopIR.Const(self.lift_size, T.int, s.srcinfo))
                    else:
                        rngs.append(s.hi)
            elif isinstance(s, LoopIR.Seq):
                pass
            else:
                assert False, "bad case"

        return idxs, rngs


# --------------------------------------------------------------------------- #
# --------------------------------------------------------------------------- #
# Fissioning at a Statement scheduling directive

def check_used(variables, eff):
    for e in eff:
        if e.buffer in variables:
            return True
    return False


class _Is_Alloc_Free(LoopIR_Do):
    def __init__(self, pre, post):
        self._is_alloc_free = True
        self._alloc_var = []

        self.do_stmts(pre)

        # make sure all of _alloc_vars are not used in any of the
        # post statement
        for s in post:
            if type(s) is LoopIR.Reduce: # Allow reduce
                continue
            if s.eff is None:
                continue
            if check_used(self._alloc_var, s.eff.reads):
                self._is_alloc_free = False
                break
            if check_used(self._alloc_var, s.eff.writes):
                self._is_alloc_free = False
                break
            if check_used(self._alloc_var, s.eff.reduces):
                self._is_alloc_free = False
                break

    def result(self):
        return self._is_alloc_free

    def do_s(self, s):
        if isinstance(s, LoopIR.Alloc):
            self._alloc_var.append(s.name)

        super().do_s(s)


def _is_alloc_free(pre, post):
    return _Is_Alloc_Free(pre, post).result()


# which variable symbols are free
class _FreeVars(LoopIR_Do):
    def __init__(self, stmts):
        self._fvs     = set()
        self._bound   = set()

        self.do_stmts(stmts)

    def result(self):
        return self._fvs

    def do_s(self, s):
        if isinstance(s, (LoopIR.Assign, LoopIR.Reduce)):
            if s.name not in self._bound:
                self._fvs.add(s.name)
        elif isinstance(s, LoopIR.ForAll):
            self._bound.add(s.iter)
        elif isinstance(s, LoopIR.Alloc):
            self._bound.add(s.name)

        super().do_s(s)

    def do_e(self, e):
        if isinstance(e, LoopIR.Read):
            if e.name not in self._bound:
                self._fvs.add(e.name)

        super().do_e(e)


def _FV(stmts):
    return _FreeVars(stmts).result()


class _VarsInExpr(LoopIR_Do):
    def __init__(self, expr):
        assert isinstance(expr, LoopIR.expr)

        self.vars = set()
        self.do_e(expr)

    def result(self):
        return self.vars

    def do_e(self, e):
        if isinstance(e, LoopIR.Read):
            self.vars.add(e.name)

        super().do_e(e)

def vars_in_expr(expr):
    return _VarsInExpr(expr).result()


def _is_idempotent(stmts):
    def _stmt(s):
        styp = type(s)
        if styp is LoopIR.Reduce:
            return False
        elif styp is LoopIR.Call:
            return _is_idempotent(s.f.body)
        elif styp is LoopIR.If:
            return _is_idempotent(s.body) and _is_idempotent(s.orelse)
        elif styp is LoopIR.ForAll:
            return _is_idempotent(s.body)
        else:
            return True

    return all( _stmt(s) for s in stmts )


class _DoDoubleFission:
    def __init__(self, proc, stmt1, stmt2, n_lifts):
        assert isinstance(stmt1, LoopIR.stmt)
        assert isinstance(stmt2, LoopIR.stmt)
        assert is_pos_int(n_lifts)
        self.orig_proc      = proc
        self.tgt_stmt1      = stmt1
        self.tgt_stmt2      = stmt2
        self.n_lifts        = n_lifts

        self.hit_fission1   = False
        self.hit_fission2   = False

        pre_body, mid_body, post_body = self.map_stmts(proc.body)
        self.proc = LoopIR.proc(name    = self.orig_proc.name,
                                args    = self.orig_proc.args,
                                preds   = self.orig_proc.preds,
                                body    = pre_body + mid_body + post_body,
                                instr   = None,
                                eff     = self.orig_proc.eff,
                                srcinfo = self.orig_proc.srcinfo)

        self.proc = InferEffects(self.proc).result()

    def result(self):
        return self.proc

    def alloc_check(self, pre, post):
        if not _is_alloc_free(pre, post):
            raise SchedulingError("Will not fission here, because "
                                  "an allocation might be buried "
                                  "in a different scope than some use-site")

    def map_stmts(self, stmts):
        pre_stmts           = []
        mid_stmts           = []
        post_stmts          = []
        for orig_s in stmts:
            pre, mid, post  = self.map_s(orig_s)
            pre_stmts      += pre
            mid_stmts      += mid
            post_stmts     += post

        return (pre_stmts, mid_stmts, post_stmts)


    def map_s(self, s):
        if s is self.tgt_stmt1:
            self.hit_fission1 = True
            return ([s],[],[])
        elif s is self.tgt_stmt2:
            self.hit_fission2 = True
            return ([],[s],[])

        elif isinstance(s, LoopIR.If):

            # first, check if we need to split the body
            pre, mid, post = self.map_stmts(s.body)
            fission_body = (len(pre) > 0 and len(mid) > 0 and len(post) > 0 and self.n_lifts > 0)
            if fission_body:
                self.n_lifts -= 1
                self.alloc_check(pre, mid)
                self.alloc_check(mid, post)
                pre = LoopIR.If(s.cond, pre, [], None, s.srcinfo)
                mid = LoopIR.If(s.cond, mid, s.orelse, None, s.srcinfo)
                post = LoopIR.If(s.cond, post, [], None, s.srcinfo)
                return ([pre],[mid],[post])

            body = pre+mid+post

            # if we don't, then check if we need to split the or-else
            pre, mid, post       = self.map_stmts(s.orelse)
            fission_orelse  = (len(pre) > 0 and len(post) > 0 and len(mid) > 0 and
                               self.n_lifts > 0)
            if fission_orelse:
                self.n_lifts -= 1
                self.alloc_check(pre, mid)
                self.alloc_check(mid, post)
                pre        = LoopIR.If(s.cond, [], pre, None, s.srcinfo)
                mid        = LoopIR.If(s.cond, body, mid, None, s.srcinfo)
                post       = LoopIR.If(s.cond, [], post, None, s.srcinfo)
                return ([pre],[mid],[post])

            orelse = pre+mid+post

            # if we neither split the body nor the or-else,
            # then we need to gather together the pre and post.
            single_stmt = LoopIR.If(s.cond, body, orelse, None, s.srcinfo)

        elif isinstance(s, LoopIR.ForAll) or isinstance(s, LoopIR.Seq):

            # check if we need to split the loop
            pre, mid, post = self.map_stmts(s.body)
            do_fission = (len(pre) > 0 and len(post) > 0 and len(mid) > 0 and
                          self.n_lifts > 0)
            if do_fission:
                self.n_lifts -= 1
                self.alloc_check(pre, mid)
                self.alloc_check(mid, post)

                # we can skip the loop iteration if the
                # body doesn't depend on the loop
                # and the body is idempotent
                if s.iter in _FV(pre) or not _is_idempotent(pre):
                    pre    = [LoopIR.ForAll(s.iter, s.hi, pre, None, s.srcinfo)]
                    # since we are copying the binding of s.iter,
                    # we should perform an Alpha_Rename for safety
                    pre    = Alpha_Rename(pre).result()
                if s.iter in _FV(mid) or not _is_idempotent(mid):
                    mid    = [LoopIR.ForAll(s.iter, s.hi, mid, None, s.srcinfo)]
                if s.iter in _FV(post) or not _is_idempotent(post):
                    post   = [LoopIR.ForAll(s.iter, s.hi, post, None, s.srcinfo)]
                    post   = Alpha_Rename(post).result()

                return (pre,mid,post)

            single_stmt = LoopIR.ForAll(s.iter, s.hi, pre+mid+post, None, s.srcinfo)

        else:
            # all other statements cannot recursively
            # contain statements, so...
            single_stmt = s

        if self.hit_fission1 and not self.hit_fission2:
            return ([],[single_stmt],[])
        elif self.hit_fission2:
            return ([],[],[single_stmt])
        else:
            return ([single_stmt],[],[])


class _DoRemoveLoop(LoopIR_Rewrite):
    def __init__(self, proc, stmt):
        assert isinstance(stmt, LoopIR.stmt)
        self.stmt = stmt
        super().__init__(proc)

        self.proc = InferEffects(self.proc).result()

    def map_s(self, s):
        if s is self.stmt:
            # Check if we can remove the loop
            # Conditions are:
            # 1. Body does not depend on the loop iteration variable
            # 2. Body is idemopotent
            # 3. The loop runs at least once
            # we should run something similar to old effectcheck's
            # is_pos_int to check 3, but that's a TODO.
            # for now, we'll check 1 and 2.
            if s.iter not in _FV(s.body):
                if _is_idempotent(s.body):
                    # remove loop and alpha rename
                    new_body = Alpha_Rename(s.body).result()
                    return new_body
                else:
                    raise SchedulingError("Cannot remove loop, loop body is "+
                                          "not idempotent")
            else:
                raise SchedulingError("Cannot remove loop, {s.iter} is not "+
                                      "free in the loop body.")

        return super().map_s(s)


# structure is weird enough to skip using the Rewrite-pass super-class
class _FissionLoops:
    def __init__(self, proc, stmt, n_lifts):
        assert isinstance(stmt, LoopIR.stmt)
        assert is_pos_int(n_lifts)
        self.orig_proc      = proc
        self.tgt_stmt       = stmt
        self.n_lifts        = n_lifts

        self.hit_fission    = False     # signal to map_stmts

        pre_body, post_body = self.map_stmts(proc.body)
        self.proc = LoopIR.proc(name    = self.orig_proc.name,
                                args    = self.orig_proc.args,
                                preds   = self.orig_proc.preds,
                                body    = pre_body + post_body,
                                instr   = None,
                                eff     = self.orig_proc.eff,
                                srcinfo = self.orig_proc.srcinfo)
        self.proc = InferEffects(self.proc).result()

    def result(self):
        return self.proc

    def alloc_check(self, pre, post):
        if not _is_alloc_free(pre, post):
            raise SchedulingError("Will not fission here, because "
                                  "an allocation might be buried "
                                  "in a different scope than some use-site")

    # returns a pair of stmt-lists
    # for those statements occurring before and
    # after the fission point
    def map_stmts(self, stmts):
        pre_stmts           = []
        post_stmts          = []
        for orig_s in stmts:
            pre, post       = self.map_s(orig_s)
            pre_stmts      += pre
            post_stmts     += post

        return (pre_stmts, post_stmts)

    # see map_stmts comment
    def map_s(self, s):
        if s is self.tgt_stmt:
            #assert self.hit_fission == False
            self.hit_fission = True
            # none-the-less make sure we return this statement in
            # the pre-fission position
            return ([s],[])

        elif isinstance(s, LoopIR.If):

            # first, check if we need to split the body
            pre, post = self.map_stmts(s.body)
            fission_body = (len(pre) > 0 and len(post) > 0 and self.n_lifts > 0)
            if fission_body:
                self.n_lifts -= 1
                self.alloc_check(pre, post)
                pre = LoopIR.If(s.cond, pre, [], None, s.srcinfo)
                post = LoopIR.If(s.cond, post, s.orelse, None, s.srcinfo)
                return ([pre],[post])

            body = pre+post

            # if we don't, then check if we need to split the or-else
            pre, post       = self.map_stmts(s.orelse)
            fission_orelse  = (len(pre) > 0 and len(post) > 0 and
                               self.n_lifts > 0)
            if fission_orelse:
                self.n_lifts -= 1
                self.alloc_check(pre, post)
                pre         = LoopIR.If(s.cond, body, pre, None, s.srcinfo)
                post        = LoopIR.If(s.cond, [LoopIR.Pass(None, s.srcinfo)],
                                                post, None, s.srcinfo)
                return ([pre],[post])

            orelse = pre+post

            # if we neither split the body nor the or-else,
            # then we need to gather together the pre and post.
            single_stmt = LoopIR.If(s.cond, body, orelse, None, s.srcinfo)

        elif isinstance(s, LoopIR.ForAll) or isinstance(s, LoopIR.Seq):

            # check if we need to split the loop
            pre, post = self.map_stmts(s.body)
            do_fission = (len(pre) > 0 and len(post) > 0 and
                          self.n_lifts > 0)
            if do_fission:
                self.n_lifts -= 1
                self.alloc_check(pre, post)

                # we can skip the loop iteration if the
                # body doesn't depend on the loop
                # and the body is idempotent
                if s.iter in _FV(pre) or not _is_idempotent(pre):
                    pre     = [LoopIR.ForAll(s.iter, s.hi, pre, None, s.srcinfo)]
                    # since we are copying the binding of s.iter,
                    # we should perform an Alpha_Rename for safety
                    pre         = Alpha_Rename(pre).result()
                if s.iter in _FV(post) or not _is_idempotent(post):
                    post    = [LoopIR.ForAll(s.iter, s.hi, post, None, s.srcinfo)]

                return (pre,post)

            # if we didn't split, then compose pre and post of the body
            single_stmt = LoopIR.ForAll(s.iter, s.hi, pre+post, None, s.srcinfo)

        else:
            # all other statements cannot recursively
            # contain statements, so...
            single_stmt = s

        if self.hit_fission:
            return ([],[single_stmt])
        else:
            return ([single_stmt],[])


class _DoAddUnsafeGuard(LoopIR_Rewrite):
    def __init__(self, proc, stmt, cond):
        self.stmt = stmt
        self.cond = cond
        self.in_loop = False

        super().__init__(proc)

        self.proc = InferEffects(self.proc).result()

    def map_s(self, s):
        if s is self.stmt:
            s1 = Alpha_Rename([s]).result()
            return [LoopIR.If(self.cond, s1, [], None, s.srcinfo)]

        return super().map_s(s)


class _DoSpecialize(LoopIR_Rewrite):
    def __init__(self, proc, stmt, conds):
        assert conds, "Must add at least one condition"
        self.stmt = stmt
        self.conds = conds
        self.in_loop = False

        super().__init__(proc)

        self.proc = InferEffects(self.proc).result()

    def map_s(self, s):
        if s is self.stmt:
            else_br = Alpha_Rename([s]).result()
            for cond in reversed(self.conds):
                then_br = Alpha_Rename([s]).result()
                else_br = [LoopIR.If(cond, then_br, else_br, None, s.srcinfo)]
            return else_br

        return super().map_s(s)


class _DoAddGuard(LoopIR_Rewrite):
    def __init__(self, proc, stmt, itr_stmt, val):
        assert val == 0

        self.stmt = stmt
        self.loop = itr_stmt
        self.itr = itr_stmt.iter
        self.val = val
        self.in_loop = False

        super().__init__(proc)

        self.proc = InferEffects(self.proc).result()

    def map_s(self, s):
        if s is self.loop:
            self.in_loop = True
            hi = self.map_e(s.hi)
            body = self.map_stmts(s.body)
            eff = self.map_eff(s.eff)
            self.in_loop = False
            return [type(s)( s.iter, hi, body, eff, s.srcinfo )]
        if s is self.stmt:
            if not self.in_loop:
                raise SchedulingError(f"statement is not inside the loop {self.itr}")
            if self.itr in _FV([s]):
                raise SchedulingError(f"expected {self.itr} not to be used"+
                                      " in statement {s}")
            if not _is_idempotent([s]):
                raise SchedulingError(f"statement {s} is not idempotent")

            cond = LoopIR.BinOp('==', LoopIR.Read(self.itr, [], T.index, s.srcinfo),
                                      LoopIR.Const(self.val, T.int, s.srcinfo), T.bool, s.srcinfo)
            return [LoopIR.If(cond, [s], [], None, s.srcinfo)]

        return super().map_s(s)


def _get_constant_bound(e):
    if isinstance(e, LoopIR.BinOp) and e.op == '%':
        return e.rhs
    raise SchedulingError(f'Could not derive constant bound on {e}')


class _DoBoundAndGuard(LoopIR_Rewrite):
    def __init__(self, proc, loop):
        self.loop = loop
        super().__init__(proc)

    def map_s(self, s):
        if s == self.loop:
            assert isinstance(s, LoopIR.ForAll)
            bound = _get_constant_bound(s.hi)
            guard = LoopIR.If(
                LoopIR.BinOp('<',
                             LoopIR.Read(s.iter, [], T.index, s.srcinfo),
                             s.hi,
                             T.bool,
                             s.srcinfo),
                s.body,
                [],
                None,
                s.srcinfo
            )
            return [LoopIR.ForAll(s.iter, bound, [guard], None, s.srcinfo)]

        return super().map_s(s)


class _DoMergeGuard(LoopIR_Rewrite):
    def __init__(self, proc, stmt1, stmt2):
        assert isinstance(stmt1, LoopIR.If)
        assert isinstance(stmt2, LoopIR.If)

        self.stmt1 = stmt1
        self.stmt2 = stmt2
        self.found_first = False

        super().__init__(proc)

        self.proc = InferEffects(self.proc).result()

    def map_stmts(self, stmts):
        new_stmts = []

        for b in stmts:
            if self.found_first:
                if b != self.stmt2:
                    raise SchedulingError("expected the second stmt to be "
                                          "directly after the first stmt")
                self.found_first = False

                body = self.stmt1.body + self.stmt2.body
                orelse = self.stmt1.orelse + self.stmt2.orelse
                b = LoopIR.If(b.cond, body, orelse, None, b.srcinfo)

            if b is self.stmt1:
                self.found_first = True
                continue

            for s in self.map_s(b):
                new_stmts.append(s)

        return new_stmts


class _DoFuseLoop(LoopIR_Rewrite):
    def __init__(self, proc, loop1, loop2):
        self.loop1 = loop1
        self.loop2 = loop2
        self.found_first = False

        super().__init__(proc)

        self.proc = InferEffects(self.proc).result()

    def map_stmts(self, stmts):
        new_stmts = []

        for b in stmts:
            if self.found_first:
                if b != self.loop2:
                    raise SchedulingError("expected the second stmt to be "
                                          "directly after the first stmt")
                self.found_first = False

                # TODO: Is this enough??
                # Check that loop is equivalent
                if self.loop1.iter.name() != self.loop2.iter.name():
                    raise SchedulingError("expected loop iteration variable "
                                          "to match")

                # Structural match
                if self.loop1.hi != self.loop2.hi:
                    raise SchedulingError("Loop bounds do not match!")

                # TODO: Check sth about stmts? Safe for Seq loops? etc. etc.

                body1 = SubstArgs(
                    self.loop1.body,
                    {self.loop1.iter: LoopIR.Read(self.loop2.iter, [], T.index,
                                                  self.loop2.srcinfo)}
                ).result()
                body = body1 + self.loop2.body

                b = type(self.loop1)(self.loop2.iter, self.loop2.hi, body, None,
                                     b.srcinfo)

            if b is self.loop1:
                self.found_first = True
                continue

            for s in self.map_s(b):
                new_stmts.append(s)

        return new_stmts

class _DoFuseIf(LoopIR_Rewrite):
    def __init__(self, proc, if1, if2):
        self.if1 = if1
        self.if2 = if2

        super().__init__(proc)

        self.proc = InferEffects(self.proc).result()

    def map_stmts(self, stmts):
        new_stmts = []

        found_first = False
        for stmt in stmts:
            if stmt is self.if1:
                found_first = True
                continue

            if found_first:
                found_first = False  # Must have been set on previous iteration

                if stmt is not self.if2:
                    raise SchedulingError("expected the second stmt to be "
                                          "directly after the first stmt")

                # Check that conditions are identical
                if self.if1.cond != self.if2.cond:
                    raise SchedulingError("expected conditions to match")

                stmt = LoopIR.If(
                    self.if1.cond,
                    self.if1.body + self.if2.body,
                    self.if1.orelse + self.if2.orelse,
                    None,
                    self.if1.srcinfo
                )

            new_stmts.extend(self.map_s(stmt))

        return new_stmts


class _DoAddLoop(LoopIR_Rewrite):
    def __init__(self, proc, stmt, var, hi):
        self.stmt = stmt
        self.var  = var
        self.hi   = hi

        super().__init__(proc)

        self.proc = InferEffects(self.proc).result()

    def map_s(self, s):
        if s is self.stmt:
            if not _is_idempotent([s]):
                raise SchedulingError("expected stmt to be idempotent!")

            sym = Sym(self.var)
            hi  = LoopIR.Const(self.hi, T.int, s.srcinfo)
            ir  = LoopIR.ForAll(sym, hi, [s], None, s.srcinfo)
            return [ir]

        return super().map_s(s)

# --------------------------------------------------------------------------- #
# --------------------------------------------------------------------------- #
#   Factor out a sub-statement as a Procedure scheduling directive

def _make_closure(name, stmts, var_types):
    FVs     = _FV(stmts)
    info    = stmts[0].srcinfo

    # work out the calling arguments (args) and sub-proc args (fnargs)
    args    = []
    fnargs  = []

    # first, scan over all the arguments and convert them.
    # accumulate all size symbols separately
    sizes   = set()
    for v in FVs:
        typ = var_types[v]
        if typ is T.size:
            sizes.add(v)
        elif typ is T.index:
            args.append(LoopIR.Read(v, [], typ, info))
            fnargs.append(LoopIR.fnarg(v, typ, None, info))
        else:
            # add sizes (that this arg depends on) to the signature
            for sz in typ.shape():
                if isinstance(sz, Sym):
                    sizes.add(sz)
            args.append(LoopIR.Read(v, [], typ, info))
            fnargs.append(LoopIR.fnarg(v, typ, None, info))

    # now prepend all sizes to the argument list
    sizes   = list(sizes)
    args    = [ LoopIR.Read(sz, [], T.size, info) for sz in sizes ] + args
    fnargs  = [ LoopIR.fnarg(sz, T.size, None, info)
                for sz in sizes ] + fnargs

    eff     = None
    # TODO: raise NotImplementedError("need to figure out effect of new closure")
    closure = LoopIR.proc(name, fnargs, [], stmts, None, eff, info)

    return closure, args


class _DoInsertPass(LoopIR_Rewrite):
    def __init__(self, proc, stmt):
        self.stmt = stmt
        super().__init__(proc)

    def map_s(self, s):
        if s is self.stmt:
            return [LoopIR.Pass(eff_null(s.srcinfo), srcinfo=s.srcinfo), s]
        return super().map_s(s)


class _DoDeleteConfig(LoopIR_Rewrite):
    def __init__(self, proc, stmt):
        self.stmt = stmt
        super().__init__(proc)

    def map_s(self, s):
        if s is self.stmt:
            return []
        else:
            return super().map_s(s)


class _DoDeletePass(LoopIR_Rewrite):
    def map_s(self, s):
        if isinstance(s, LoopIR.Pass):
            return []
        else:
            return super().map_s(s)


class _DoExtractMethod(LoopIR_Rewrite):
    def __init__(self, proc, name, stmt):
        assert isinstance(stmt, LoopIR.stmt)
        self.orig_proc      = proc
        self.sub_proc_name  = name
        self.match_stmt     = stmt
        self.new_subproc    = None

        self.var_types      = ChainMap()

        for a in proc.args:
            self.var_types[a.name] = a.type

        super().__init__(proc)

    def subproc(self):
        return self.new_subproc

    def push(self):
        self.var_types = self.var_types.new_child()

    def pop(self):
        self.var_types = self.var_types.parents

    def map_s(self, s):
        if s is self.match_stmt:
            subproc, args = _make_closure(self.sub_proc_name,
                                          [s], self.var_types)
            self.new_subproc = subproc
            return [LoopIR.Call(subproc, args, None, s.srcinfo)]
        elif isinstance(s, LoopIR.Alloc):
            self.var_types[s.name] = s.type
            return [s]
        elif isinstance(s, LoopIR.ForAll):
            self.push()
            self.var_types[s.iter] = T.index
            body = self.map_stmts(s.body)
            self.pop()
            return [LoopIR.ForAll(s.iter, s.hi, body, None, s.srcinfo)]
        elif isinstance(s, LoopIR.If):
            self.push()
            body = self.map_stmts(s.body)
            self.pop()
            self.push()
            orelse = self.map_stmts(s.orelse)
            self.pop()
            return [LoopIR.If(s.cond, body, orelse, None, s.srcinfo)]
        else:
            return super().map_s(s)

    def map_e(self, e):
        return e


class _DoSimplify(LoopIR_Rewrite):
    def __init__(self, proc):
        self.facts = ChainMap()
        super().__init__(proc)

        self.proc = InferEffects(self.proc).result()

    def cfold(self, op, lhs, rhs):
        if op == '+':
            return lhs.val + rhs.val
        if op == '-':
            return lhs.val - rhs.val
        if op == '*':
            return lhs.val * rhs.val
        if op == '/':
            if lhs.type == T.f64 or lhs.type == T.f32:
                return lhs.val / rhs.val
            else:
                return lhs.val // rhs.val
        if op == '%':
            return lhs.val % rhs.val
        if op == 'and':
            return lhs.val and rhs.val
        if op == 'or':
            return lhs.val or rhs.val
        if op == '<':
            return lhs.val < rhs.val
        if op == '>':
            return lhs.val > rhs.val
        if op == '<=':
            return lhs.val <= rhs.val
        if op == '>=':
            return lhs.val >= rhs.val
        if op == '==':
            return lhs.val == rhs.val
        raise ValueError(f'Unknown operator ({op})')

    @staticmethod
    def is_quotient_remainder(e):
        """
        Checks if e is of the form (up to commutativity):
            N % K + K * (N / K)
        and returns N if so. Otherwise, returns None.
        """
        assert isinstance(e, LoopIR.BinOp)
        if e.op != '+':
            return None

        if isinstance(e.lhs, LoopIR.BinOp) and e.lhs.op == '%':
            assert isinstance(e.lhs.rhs, LoopIR.Const)
            num = e.lhs.lhs
            mod: LoopIR.Const = e.lhs.rhs
            rem = e.lhs
            quot = e.rhs
        elif isinstance(e.rhs, LoopIR.BinOp) and e.rhs.op == '%':
            assert isinstance(e.rhs.rhs, LoopIR.Const)
            num = e.rhs.lhs
            mod: LoopIR.Const = e.rhs.rhs
            rem = e.rhs
            quot = e.lhs
        else:
            return None

        # Validate form of remainder
        if not (isinstance(rem, LoopIR.BinOp) and rem.op == '%'
                and str(rem.lhs) == str(num) and str(rem.rhs) == str(mod)):
            return None

        # Validate form of quotient
        if not (isinstance(quot, LoopIR.BinOp) and quot.op == '*'):
            return None

        def check_quot(const, div):
            if (isinstance(const, LoopIR.Const)
                    and (isinstance(div, LoopIR.BinOp) and div.op == '/')
                    and (str(const) == str(mod))
                    and (str(div.lhs) == str(num))
                    and (str(div.rhs) == str(mod))):
                return num
            return None

        return check_quot(quot.lhs, quot.rhs) or check_quot(quot.rhs, quot.lhs)

    def map_binop(self, e: LoopIR.BinOp):
        lhs = self.map_e(e.lhs)
        rhs = self.map_e(e.rhs)

        if isinstance(lhs, LoopIR.Const) and isinstance(rhs, LoopIR.Const):
            return LoopIR.Const(self.cfold(e.op, lhs, rhs), lhs.type,
                                lhs.srcinfo)

        if e.op == '+':
            if isinstance(lhs, LoopIR.Const) and lhs.val == 0:
                return rhs
            if isinstance(rhs, LoopIR.Const) and rhs.val == 0:
                return lhs
            if val := self.is_quotient_remainder(
                    LoopIR.BinOp(e.op, lhs, rhs, lhs.type, lhs.srcinfo)):
                return val
        elif e.op == '-':
            if isinstance(rhs, LoopIR.Const) and rhs.val == 0:
                return lhs
            if isinstance(lhs, LoopIR.BinOp) and lhs.op == '+':
                if lhs.lhs == rhs:
                    return lhs.rhs
                if lhs.rhs == rhs:
                    return lhs.lhs
        elif e.op == '*':
            if isinstance(lhs, LoopIR.Const) and lhs.val == 0:
                return LoopIR.Const(0, lhs.type, lhs.srcinfo)
            if isinstance(rhs, LoopIR.Const) and rhs.val == 0:
                return LoopIR.Const(0, lhs.type, lhs.srcinfo)
            if isinstance(lhs, LoopIR.Const) and lhs.val == 1:
                return rhs
            if isinstance(rhs, LoopIR.Const) and rhs.val == 1:
                return lhs
        elif e.op == '/':
            if isinstance(rhs, LoopIR.Const) and rhs.val == 1:
                return lhs
        elif e.op == '%':
            if isinstance(rhs, LoopIR.Const) and rhs.val == 1:
                return LoopIR.Const(0, lhs.type, lhs.srcinfo)

        return LoopIR.BinOp(e.op, lhs, rhs, e.type, e.srcinfo)

    def map_e(self, e):
        # If we get a match, then replace it with the known constant right away.
        # No need to run further simplify steps on this node.
        if const := self.is_known_constant(e):
            return const

        if isinstance(e, LoopIR.BinOp):
            e = self.map_binop(e)
        else:
            e = super().map_e(e)

        # After simplifying, we might match a known constant, so check again.
        if const := self.is_known_constant(e):
            return const

        return e

    def add_fact(self, cond):
        if (isinstance(cond, LoopIR.BinOp) and cond.op == '=='
                and isinstance(cond.rhs, LoopIR.Const)):
            expr = cond.lhs
            const = cond.rhs
        elif (isinstance(cond, LoopIR.BinOp) and cond.op == '=='
              and isinstance(cond.lhs, LoopIR.Const)):
            expr = cond.rhs
            const = cond.lhs
        else:
            return

        self.facts[str(expr)] = const

        # if we know that X / M == 0 then we also know that X % M == X.
        if (isinstance(expr, LoopIR.BinOp) and expr.op == '/'
                and const.val == 0):
            mod_expr = LoopIR.BinOp('%', expr.lhs, expr.rhs, expr.type,
                                    expr.srcinfo)
            self.facts[str(mod_expr)] = expr.lhs

    def is_known_constant(self, e):
        if self.facts:
            return self.facts.get(str(e))
        return None

    def map_s(self, s):
        if isinstance(s, LoopIR.If):
            cond = self.map_e(s.cond)

            # If constant true or false, then drop the branch
            if isinstance(cond, LoopIR.Const):
                if cond.val:
                    return super().map_stmts(s.body)
                else:
                    return super().map_stmts(s.orelse)

            # Try to use the condition while simplifying body
            self.facts = self.facts.new_child()
            self.add_fact(cond)
            body = self.map_stmts(s.body)
            self.facts = self.facts.parents

            # Try to use the negation while simplifying orelse
            self.facts = self.facts.new_child()
            # TODO: negate fact here
            orelse = self.map_stmts(s.orelse)
            self.facts = self.facts.parents

            return [LoopIR.If(cond, body, orelse, self.map_eff(s.eff),
                              s.srcinfo)]
        elif isinstance(s, LoopIR.ForAll):
            hi = self.map_e(s.hi)
            # Delete the loop if it would not run at all
            if isinstance(hi, LoopIR.Const) and hi.val == 0:
                return []

            # Delete the loop if it would have an empty body
            body = self.map_stmts(s.body)
            if not body:
                return []
            return [LoopIR.ForAll(s.iter, hi, body, self.map_eff(s.eff),
                                  s.srcinfo)]
        else:
            return super().map_s(s)


class _AssertIf(LoopIR_Rewrite):
    def __init__(self, proc, if_stmt, cond):
        assert type(if_stmt) is LoopIR.If
        assert type(cond) is bool

        self.if_stmt = if_stmt
        self.cond    = cond

        super().__init__(proc)

        self.proc = InferEffects(self.proc).result()

    def map_s(self, s):
        if s is self.if_stmt:
            # TODO: Gilbert's SMT thing should do this safely
            if self.cond:
                return self.map_stmts(s.body)
            else:
                return self.map_stmts(s.orelse)

        return super().map_s(s)


class _DoDataReuse(LoopIR_Rewrite):
    def __init__(self, proc, buf_pat, rep_pat):
        assert type(buf_pat) is LoopIR.Alloc
        assert type(rep_pat) is LoopIR.Alloc
        assert buf_pat.type == rep_pat.type

        self.buf_name = buf_pat.name
        self.rep_name = rep_pat.name
        self.rep_pat = rep_pat

        self.found_rep = False
        self.first_assn = False

        super().__init__(proc)

        self.proc = InferEffects(self.proc).result()

    def map_s(self, s):
        # Check that buf_name is only used before the first assignment of rep_pat
        if self.first_assn:
            if self.buf_name in _FV([s]):
                raise SchedulingError("buf_name should not be used after the "
                                      "first  assignment of rep_pat")

        if s is self.rep_pat:
            self.found_rep = True
            return []

        if self.found_rep:
            if type(s) is LoopIR.Assign or type(s) is LoopIR.Reduce:
                rhs = self.map_e(s.rhs)
                name = s.name
                if s.name == self.rep_name:
                    name  = self.buf_name
                    if not self.first_assn:
                        self.first_assn = True

                return [type(s)(name, s.type, None, s.idx, rhs, None, s.srcinfo)]


        return super().map_s(s)

    def map_e(self, e):
        if type(e) is LoopIR.Read and e.name == self.rep_name:
            return LoopIR.Read(self.buf_name, e.idx, e.type, e.srcinfo)

        return super().map_e(e)

class _DoStageWindow(LoopIR_Rewrite):
    def __init__(self, proc, new_name, memory, expr):
        # Inputs
        self.new_name = Sym(new_name)
        self.memory = memory
        self.target_expr = expr

        # Visitor state
        self._found_expr = False
        self._complete = False
        self._copy_code = None

        proc = InferEffects(proc).result()

        super().__init__(proc)

    def _stmt_writes_to_window(self, s):
        for eff in s.eff.reduces + s.eff.writes:
            if self.target_expr.name == eff.buffer:
                return True
        return False

    def _make_staged_alloc(self):
        '''
        proc(Win[0:10, N, lo:hi])
        =>
        Staged : ty[10, hi - lo]
        for i0 in par(0, 10):
          for i1 in par(0, hi - lo):
            Staged[i0, i1] = Buf[0 + i0, N, lo + i1]
        proc(Staged[0:10, 0:(hi - lo)])
        '''

        staged_extents = []  # e.g. 10, hi - lo
        staged_vars = []  # e.g. i0, i1
        staged_var_reads = []  # reads of staged_vars

        buf_points = []  # e.g. 0 + i0, N, lo + i1

        for idx in self.target_expr.idx:
            assert isinstance(idx, (LoopIR.Interval, LoopIR.Point))

            if isinstance(idx, LoopIR.Interval):
                assert isinstance(idx.hi.type, (T.Index, T.Size)), \
                    f'{idx.hi.type}'

                sym_i = Sym(f'i{len(staged_vars)}')
                staged_vars.append(sym_i)
                staged_extents.append(
                    LoopIR.BinOp('-', idx.hi, idx.lo, T.index, idx.srcinfo)
                )
                offset = LoopIR.Read(sym_i, [], T.index, idx.lo.srcinfo)
                buf_points.append(
                    LoopIR.BinOp('+', idx.lo, offset, T.index, idx.srcinfo)
                )
                staged_var_reads.append(
                    LoopIR.Read(sym_i, [], T.index, idx.lo.srcinfo)
                )
            elif isinstance(idx, LoopIR.Point):
                # TODO: test me!
                buf_points.append(idx.pt)

        assert staged_vars, "Window expression had no intervals"
        assert len(staged_vars) == len(staged_extents)

        # Staged : ty[10, hi - lo]
        srcinfo = self.target_expr.srcinfo
        data_type = self.target_expr.type.src_type.type
        alloc_type = T.Tensor(staged_extents, False, data_type)
        alloc = LoopIR.Alloc(self.new_name, alloc_type, self.memory, None,
                             srcinfo)

        # Staged[i0, i1] = Buf[0 + i0, N, lo + i1]
        copy_stmt = LoopIR.Assign(
            self.new_name,
            data_type,
            None,
            staged_var_reads,
            LoopIR.Read(self.target_expr.name, buf_points,
                        data_type, srcinfo),
            None,
            srcinfo
        )

        # for i0 in par(0, 10):
        #     for i1 in par(0, hi - lo):
        for sym_i, extent_i in reversed(list(zip(staged_vars, staged_extents))):
            copy_stmt = LoopIR.ForAll(sym_i, extent_i, [copy_stmt], None,
                                      srcinfo)

        # Staged[0:10, 0:(hi - lo)]
        w_extents = [
            LoopIR.Interval(LoopIR.Const(0, T.index, srcinfo), hi, srcinfo)
            for hi in staged_extents
        ]
        new_window = LoopIR.WindowExpr(
            self.new_name,
            w_extents,
            T.Window(
                data_type,
                alloc_type,
                self.new_name,
                w_extents
            ),
            srcinfo
        )

        return [alloc, copy_stmt], new_window

    def map_stmts(self, stmts):
        result = []
        for s in stmts:
            s = self.map_s(s)
            if self._found_expr and not self._complete:
                assert len(s) == 1
                assert self._copy_code
                s = s[0]

                if self._stmt_writes_to_window(s):
                    raise NotImplementedError('StageWindow does not handle '
                                              'writes yet.')
                s = self._copy_code + [s]
                self._complete = True
            result.extend(s)
        return result

    def map_e(self, e):
        if self._found_expr:
            return e
        if e is self.target_expr:
            self._found_expr = True
            self._copy_code, new_window = self._make_staged_alloc()
            return new_window
        return super().map_e(e)


class _DoBoundAlloc(LoopIR_Rewrite):
    def __init__(self, proc, alloc_site, bounds):
        self.alloc_site = alloc_site
        self.bounds = bounds
        super().__init__(proc)

    def map_s(self, s):
        if s is self.alloc_site:
            assert isinstance(s.type, T.Tensor)
            if len(self.bounds) != len(s.type.hi):
                raise SchedulingError(
                    f'bound_alloc: dimensions do not match: {len(self.bounds)} '
                    f'!= {len(s.type.hi)} (expected)')

            new_type = T.Tensor(
                [(new if new else old)
                 for old, new in zip(s.type.hi, self.bounds)],
                s.type.is_window,
                s.type.type,
            )

            return [LoopIR.Alloc(s.name, new_type, s.mem, s.eff, s.srcinfo)]

        return super().map_s(s)

# --------------------------------------------------------------------------- #
# --------------------------------------------------------------------------- #
# The Passes to export

class Schedules:
    DoReorder = _Reorder
    DoSplit = _Split
    DoUnroll = _Unroll
    DoInline = _Inline
    DoPartialEval = _PartialEval
    SetTypAndMem = _SetTypAndMem
    DoCallSwap = _CallSwap
    DoBindExpr = _BindExpr
    DoBindConfig = _BindConfig
    DoStageAssn = _DoStageAssn
    DoLiftAlloc = _LiftAlloc
    DoFissionLoops = _FissionLoops
    DoExtractMethod = _DoExtractMethod
    DoParToSeq = _DoParToSeq
    DoReorderStmt = _DoReorderStmt
    DoConfigWriteAfter = _ConfigWriteAfter
    DoConfigWriteRoot = _ConfigWriteRoot
    DoInlineWindow = _InlineWindow
    DoInsertPass = _DoInsertPass
    DoDeletePass = _DoDeletePass
    DoSimplify = _DoSimplify
    DoAddGuard = _DoAddGuard
    DoBoundAndGuard = _DoBoundAndGuard
    DoMergeGuard = _DoMergeGuard
    DoFuseLoop = _DoFuseLoop
    DoAddLoop = _DoAddLoop
    DoDataReuse = _DoDataReuse
    DoLiftIf = _DoLiftIf
    DoDoubleFission = _DoDoubleFission
    DoPartitionLoop = _PartitionLoop
    DoAssertIf = _AssertIf
    DoSpecialize = _DoSpecialize
    DoAddUnsafeGuard = _DoAddUnsafeGuard
    DoDeleteConfig = _DoDeleteConfig
    DoFuseIf = _DoFuseIf
    DoStageWindow = _DoStageWindow
    DoBoundAlloc = _DoBoundAlloc
    DoExpandDim    = _DoExpandDim
<<<<<<< HEAD
    DoRemoveLoop   = _DoRemoveLoop
=======
    DoLiftAllocSimple  = _DoLiftAllocSimple
>>>>>>> 4b0ace60
<|MERGE_RESOLUTION|>--- conflicted
+++ resolved
@@ -2752,8 +2752,5 @@
     DoStageWindow = _DoStageWindow
     DoBoundAlloc = _DoBoundAlloc
     DoExpandDim    = _DoExpandDim
-<<<<<<< HEAD
     DoRemoveLoop   = _DoRemoveLoop
-=======
-    DoLiftAllocSimple  = _DoLiftAllocSimple
->>>>>>> 4b0ace60
+    DoLiftAllocSimple  = _DoLiftAllocSimple