--- conflicted
+++ resolved
@@ -11,29 +11,17 @@
     SchedulingError,
     Check_ReorderStmts,
     Check_ReorderLoops,
-)
-from .prelude import *
-
-from .proc_eqv import get_strictest_eqv_proc
-
-# --------------------------------------------------------------------------- #
-# --------------------------------------------------------------------------- #
-# Scheduling Errors
-
-<<<<<<< HEAD
-from .new_eff import (
-    SchedulingError,
-    Check_ReorderStmts,
-    Check_ReorderLoops,
     Check_FissionLoop,
     Check_DeleteConfigWrite,
     Check_ExtendEqv,
     Check_ExprEqvInContext,
     Check_BufferRW,
 )
-
-=======
->>>>>>> 59b63836
+from .prelude import *
+
+from .proc_eqv import get_strictest_eqv_proc
+
+
 # --------------------------------------------------------------------------- #
 # --------------------------------------------------------------------------- #
 # Finding Names
