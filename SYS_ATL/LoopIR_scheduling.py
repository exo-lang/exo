--- conflicted
+++ resolved
@@ -2361,7 +2361,6 @@
 # The Passes to export
 
 class Schedules:
-<<<<<<< HEAD
     DoReorder = _Reorder
     DoSplit = _Split
     DoUnroll = _Unroll
@@ -2393,36 +2392,4 @@
     DoPartitionLoop = _PartitionLoop
     DoAssertIf = _AssertIf
     DoAddIfElse = _DoAddIfElse
-=======
-    DoReorder           = _Reorder
-    DoSplit             = _Split
-    DoUnroll            = _Unroll
-    DoInline            = _Inline
-    DoPartialEval       = _PartialEval
-    SetTypAndMem        = _SetTypAndMem
-    DoCallSwap          = _CallSwap
-    DoBindExpr          = _BindExpr
-    DoBindConfig        = _BindConfig
-    DoStageAssn         = _DoStageAssn
-    DoLiftAlloc         = _LiftAlloc
-    DoFissionLoops      = _FissionLoops
-    DoExtractMethod     = _DoExtractMethod
-    DoParToSeq          = _DoParToSeq
-    DoReorderStmt       = _DoReorderStmt
-    DoConfigWriteAfter  = _ConfigWriteAfter
-    DoInlineWindow      = _InlineWindow
-    DoInsertPass        = _DoInsertPass
-    DoDeletePass        = _DoDeletePass
-    DoSimplify          = _DoSimplify
-    DoAddGuard          = _DoAddGuard
-    DoMergeGuard        = _DoMergeGuard
-    DoFuseLoop          = _DoFuseLoop
-    DoAddLoop           = _DoAddLoop
-    DoDataReuse         = _DoDataReuse
-    DoLiftIf            = _DoLiftIf
-    DoDoubleFission     = _DoDoubleFission
-    DoPartitionLoop     = _PartitionLoop
-    DoAssertIf          = _AssertIf
-    DoAddIfElse         = _DoAddIfElse
-    DoDeleteConfig      = _DoDeleteConfig
->>>>>>> b8c8d89c
+    DoDeleteConfig = _DoDeleteConfig