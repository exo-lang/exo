--- conflicted
+++ resolved
@@ -4,7 +4,6 @@
 .coverage
 htmlcov
 
-<<<<<<< HEAD
 tests/test.c
 tests/test.h
 test.c
@@ -12,6 +11,4 @@
 test_alloc.c
 test_alloc.h
 test.so
-=======
-tests/tmp/
->>>>>>> f912d399
+tests/tmp/