
#pragma once
#ifndef TEST_CASE_H
#define TEST_CASE_H

#ifdef __cplusplus
extern "C" {
#endif


#include <stdint.h>
#include <stdbool.h>

// Compiler feature macros adapted from Hedley (public domain)
// https://github.com/nemequ/hedley

#if defined(__has_builtin)
#  define EXO_HAS_BUILTIN(builtin) __has_builtin(builtin)
#else
#  define EXO_HAS_BUILTIN(builtin) (0)
#endif

#if EXO_HAS_BUILTIN(__builtin_assume)
#  define EXO_ASSUME(expr) __builtin_assume(expr)
#elif EXO_HAS_BUILTIN(__builtin_unreachable)
#  define EXO_ASSUME(expr) \
      ((void)((expr) ? 1 : (__builtin_unreachable(), 1)))
#else
#  define EXO_ASSUME(expr) ((void)(expr))
#endif


#ifndef EXO_WIN_1UI16
#define EXO_WIN_1UI16
struct exo_win_1ui16{
    uint16_t * const data;
    const int_fast32_t strides[1];
};
#endif
#ifndef EXO_WIN_1UI16C
#define EXO_WIN_1UI16C
struct exo_win_1ui16c{
    const uint16_t * const data;
    const int_fast32_t strides[1];
};
<<<<<<< HEAD
#endif
// blur(
=======
// exo_base_blur(
>>>>>>> f768558a
//     W : size,
//     H : size,
//     blur_y : ui16[H, W] @DRAM,
//     inp : ui16[H + 2, W + 2] @DRAM
// )
void exo_base_blur( void *ctxt, int_fast32_t W, int_fast32_t H, uint16_t* blur_y, const uint16_t* inp );

// exo_blur_halide(
//     W : size,
//     H : size,
//     blur_y : ui16[H, W] @DRAM,
//     inp : ui16[H + 2, W + 2] @DRAM
// )
void exo_blur_halide( void *ctxt, int_fast32_t W, int_fast32_t H, uint16_t* blur_y, const uint16_t* inp );



#ifdef __cplusplus
}
#endif
#endif  // TEST_CASE_H

#include "test_case.h"



#include <immintrin.h>
#include <stdio.h>
#include <stdlib.h>

#include <stdio.h>
#include <stdlib.h>




/* relying on the following instruction..."
avx2_ui16_divide_by_3(out,x)

    {{
        {out_data} = _mm256_mulhi_epu16({x_data}, _mm256_set1_epi16(43691));
        {out_data} = _mm256_srli_epi16({out_data}, 1);
    }}
    
*/
// exo_base_blur(
//     W : size,
//     H : size,
//     blur_y : ui16[H, W] @DRAM,
//     inp : ui16[H + 2, W + 2] @DRAM
// )
void exo_base_blur( void *ctxt, int_fast32_t W, int_fast32_t H, uint16_t* blur_y, const uint16_t* inp ) {
EXO_ASSUME(H % 32 == 0);
EXO_ASSUME(W % 256 == 0);
uint16_t *blur_x = (uint16_t*) malloc((H + 2) * W * sizeof(*blur_x));
for (int_fast32_t y = 0; y < H + 2; y++) {
  for (int_fast32_t x = 0; x < W; x++) {
    blur_x[y * W + x] = (inp[y * (W + 2) + x] + inp[y * (W + 2) + x + 1] + inp[y * (W + 2) + x + 2]) / ((uint16_t) 3.0);
  }
}
for (int_fast32_t y = 0; y < H; y++) {
  for (int_fast32_t x = 0; x < W; x++) {
    blur_y[y * W + x] = (blur_x[y * W + x] + blur_x[(y + 1) * W + x] + blur_x[(y + 2) * W + x]) / ((uint16_t) 3.0);
  }
}
free(blur_x);
}

// exo_blur_halide(
//     W : size,
//     H : size,
//     blur_y : ui16[H, W] @DRAM,
//     inp : ui16[H + 2, W + 2] @DRAM
// )
void exo_blur_halide( void *ctxt, int_fast32_t W, int_fast32_t H, uint16_t* blur_y, const uint16_t* inp ) {
EXO_ASSUME(H % 32 == 0);
EXO_ASSUME(W % 256 == 0);
#pragma omp parallel for
for (int_fast32_t y = 0; y < ((H) / (32)); y++) {
  for (int_fast32_t x = 0; x < ((W) / (256)); x++) {
    uint16_t blur_x[34 * 256];
    for (int_fast32_t yi = 0; yi < 34; yi++) {
      for (int_fast32_t xio = 0; xio < 16; xio++) {
        __m256i var0;
        __m256i var1;
        __m256i var2;
        __m256i var3;
        __m256i var4;
        __m256i var5;
        var3 = _mm256_loadu_si256((const __m256i *) &inp[(yi + 32 * y) * (W + 2) + 16 * xio + 256 * x]);
        var4 = _mm256_loadu_si256((const __m256i *) &inp[(yi + 32 * y) * (W + 2) + 1 + 16 * xio + 256 * x]);
        var2 = _mm256_adds_epu16(var3, var4);
        var5 = _mm256_loadu_si256((const __m256i *) &inp[(yi + 32 * y) * (W + 2) + 2 + 16 * xio + 256 * x]);
        var1 = _mm256_adds_epu16(var2, var5);
        
    {
        var0 = _mm256_mulhi_epu16(var1, _mm256_set1_epi16(43691));
        var0 = _mm256_srli_epi16(var0, 1);
    }
    
        _mm256_storeu_si256((__m256i *) &blur_x[(yi) * (256) + 16 * xio], var0);
      }
    }
    for (int_fast32_t yi = 0; yi < 32; yi++) {
      for (int_fast32_t xio = 0; xio < 16; xio++) {
        __m256i var6;
        __m256i var7;
        __m256i var8;
        __m256i var9;
        __m256i var10;
        __m256i var11;
        var9 = _mm256_loadu_si256((const __m256i *) &blur_x[(yi) * (256) + 16 * xio]);
        var10 = _mm256_loadu_si256((const __m256i *) &blur_x[(1 + yi) * (256) + 16 * xio]);
        var8 = _mm256_adds_epu16(var9, var10);
        var11 = _mm256_loadu_si256((const __m256i *) &blur_x[(2 + yi) * (256) + 16 * xio]);
        var7 = _mm256_adds_epu16(var8, var11);
        
    {
        var6 = _mm256_mulhi_epu16(var7, _mm256_set1_epi16(43691));
        var6 = _mm256_srli_epi16(var6, 1);
    }
    
        _mm256_storeu_si256((__m256i *) &blur_y[(yi + 32 * y) * W + 16 * xio + 256 * x], var6);
      }
    }
  }
}
}


/* relying on the following instruction..."
mm256_add_epi16(out,x,y)
{out_data} = _mm256_adds_epu16({x_data}, {y_data});
*/

/* relying on the following instruction..."
mm256_loadu_si256(dst,src)
{dst_data} = _mm256_loadu_si256((const __m256i *) &{src_data});
*/

/* relying on the following instruction..."
mm256_storeu_si256(dst,src)
_mm256_storeu_si256((__m256i *) &{dst_data}, {src_data});
*/<|MERGE_RESOLUTION|>--- conflicted
+++ resolved
@@ -43,12 +43,7 @@
     const uint16_t * const data;
     const int_fast32_t strides[1];
 };
-<<<<<<< HEAD
-#endif
-// blur(
-=======
 // exo_base_blur(
->>>>>>> f768558a
 //     W : size,
 //     H : size,
 //     blur_y : ui16[H, W] @DRAM,
