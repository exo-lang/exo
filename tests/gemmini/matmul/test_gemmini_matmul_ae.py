--- conflicted
+++ resolved
@@ -89,13 +89,8 @@
     gemmini = tile_outer_loops(gemmini)
 
     # Lift res, so that we can fission the inner loop to use gemmini instructions
-<<<<<<< HEAD
-    gemmini = gemmini.lift_alloc('res : _ #0', n_lifts=2, keep_dims=True)
-    gemmini = gemmini.lift_alloc('res : _ #0', n_lifts=1, mode='col', size=16, keep_dims=True)
-=======
-    gemmini = old_lift_alloc(gemmini, 'res : _ #0', n_lifts=2)
-    gemmini = old_lift_alloc(gemmini, 'res : _ #0', n_lifts=1, mode='col', size=16)
->>>>>>> d3adc778
+    gemmini = old_lift_alloc(gemmini, 'res : _ #0', n_lifts=2, keep_dims=True)
+    gemmini = old_lift_alloc(gemmini, 'res : _ #0', n_lifts=1, mode='col', size=16, keep_dims=True)
 
     # Fission loops to zero accum code block, main block, and store block and reorder k up
     gemmini = fission_outer_blocks(gemmini)
