--- conflicted
+++ resolved
@@ -43,11 +43,7 @@
 
     # next, we can start to lift that allocation
     # up and out of the loop
-<<<<<<< HEAD
-    im2col_conv = im2col_conv.lift_alloc('y:R', 5, keep_dims=True)
-=======
     im2col_conv = autolift_alloc(im2col_conv, 'y:R', 5)
->>>>>>> d3adc778
 
     # Then, we can fission the loop correspondingly,
     # separating what is now a data-marshalling statement from
