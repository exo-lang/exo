from __future__ import annotations

import itertools

import numpy as np
import pytest

from exo import proc
from exo.platforms.x86 import *
from exo.stdlib.scheduling import *

old_split = repeat(divide_loop)
def old_fission_after(proc, stmt_pattern, n_lifts=1):
    def find_stmts(p):
        return [ c.after() for c in p.find_all(stmt_pattern) ]

    return loop_hack(autofission, find_stmts)(proc, n_lifts)


@pytest.mark.isa('AVX2')
def test_avx2_memcpy(compiler):
    """
    Compute dst = src
    """

    @proc
    def memcpy_avx2(n: size, dst: R[n] @ DRAM,
                    src: R[n] @ DRAM):  # pragma: no cover
        for i in par(0, (n + 7) / 8):
            if n - 8 * i >= 8:
                tmp: f32[8] @ AVX2
                mm256_loadu_ps(tmp, src[8 * i:8 * i + 8])
                mm256_storeu_ps(dst[8 * i:8 * i + 8], tmp)
            else:
                for j in par(0, n - 8 * i):
                    dst[8 * i + j] = src[8 * i + j]

    # TODO: -march=skylake here is a hack. Such flags should be somehow handled
    #   automatically. Maybe this should be inferred by the use of AVX2, but
    #   "skylake" isn't right anyway. We might need a first-class notion of
    #   a Target, which has certain memories available. Then we can say that
    #   e.g. Skylake-X has AVX2, AVX512, etc.
    fn = compiler.compile(memcpy_avx2,
                          skip_on_fail=True,
                          CMAKE_C_FLAGS="-march=skylake")

    for n in (7, 8, 9, 31, 32, 33, 127, 128, 129):
        inp = np.array([float(i) for i in range(n)], dtype=np.float32)
        out = np.array([float(0) for _ in range(n)], dtype=np.float32)
        fn(None, n, out, inp)

        assert np.array_equal(inp, out)


@pytest.mark.isa('AVX2')
def test_avx2_simple_math(compiler):
    """
    Compute x = x * y^2
    """

    @proc
    def simple_math_avx2(n: size, x: R[n] @ DRAM,
                         y: R[n] @ DRAM):  # pragma: no cover
        assert n % 8 == 0
        for i in par(0, n / 8):
            xVec: f32[8] @ AVX2
            yVec: f32[8] @ AVX2
            mm256_loadu_ps(xVec, x[8 * i:8 * i + 8])
            mm256_loadu_ps(yVec, y[8 * i:8 * i + 8])
            mm256_mul_ps(xVec, xVec, yVec)
            mm256_mul_ps(xVec, xVec, yVec)
            mm256_storeu_ps(x[8 * i:8 * i + 8], xVec)

    fn = compiler.compile(simple_math_avx2,
                          skip_on_fail=True,
                          CMAKE_C_FLAGS="-march=skylake")

    for n in (8, 16, 24, 32, 64, 128):
        x = np.array([float(i) for i in range(n)], dtype=np.float32)
        y = np.array([float(3 * i) for i in range(n)], dtype=np.float32)
        expected = x * y * y

        fn(None, n, x, y)
        np.testing.assert_almost_equal(x, expected)

@pytest.fixture
def simple_math_avx2_sched():
    """
    Compute x = x * y^2
    """

    @proc
    def simple_math_avx2_sched(n: size, x: R[n] @ DRAM,
                               y: R[n] @ DRAM):  # pragma: no cover
        for i in par(0, n):
            x[i] = x[i] * y[i] * y[i]

    def sched_simple_math_avx2_sched(p=simple_math_avx2_sched):
        p = old_split(p, 'i', 8, ['io', 'ii'], tail='cut_and_guard')
        p = p.stage_assn('xyy', 'x[_] = _ #0')
        p = p.lift_alloc('xyy: _')
        p = set_memory(p, 'xyy', AVX2)
        p = old_fission_after(p, 'xyy[_] = _')

        p = p.replace_all(mm256_storeu_ps)

        p = p.bind_expr('xVec', 'x[_]')
        p = p.lift_alloc('xVec: _')
        p = set_memory(p, 'xVec', AVX2)
        p = old_fission_after(p, 'xVec[_] = _')

        p = p.bind_expr('yVec', 'y[_]', cse=True)
        p = p.lift_alloc('yVec: _')
        p = set_memory(p, 'yVec', AVX2)
        p = old_fission_after(p, 'yVec[_] = _')

        p = p.replace_all(mm256_loadu_ps)

        p = p.bind_expr('xy', 'xVec[_] * yVec[_]')
        p = p.lift_alloc('xy: _')
        p = set_memory(p, 'xy', AVX2)
        p = old_fission_after(p, 'xy[_] = _')

        p = p.replace_all(mm256_mul_ps)
    simple_math_avx2_sched = sched_simple_math_avx2_sched()

    return simple_math_avx2_sched

def test_gen_avx2_simple_math_scheduling(golden, simple_math_avx2_sched):
    assert str(simple_math_avx2_sched) == golden

@pytest.mark.isa('AVX2')
def test_exec_avx2_simple_math_scheduling(compiler, simple_math_avx2_sched):
    fn = compiler.compile(simple_math_avx2_sched,
                          skip_on_fail=True,
                          CMAKE_C_FLAGS="-march=skylake")

    for n in (8, 16, 24, 32, 64, 128):
        x = np.array([float(i) for i in range(n)], dtype=np.float32)
        y = np.array([float(3 * i) for i in range(n)], dtype=np.float32)
        expected = x * y * y

        fn(None, n, x, y)
        np.testing.assert_almost_equal(x, expected)


def _sgemm_test_cases(fn, M, N, K):
    for m, n, k in itertools.product(M, N, K):
        A = np.random.rand(m, k).astype(np.float32)
        B = np.random.rand(k, n).astype(np.float32)
        C = A @ B

        C_out = np.zeros_like(C)

        fn(None, m, n, k, C_out, A, B)
        np.testing.assert_almost_equal(C, C_out, decimal=3)


@pytest.fixture
def sgemm_6x16():
    @proc
    def sgemm_6x16(
            K: size,
            C: [f32][6, 16] @ DRAM,
            A: [f32][6, K] @ DRAM,
            B: [f32][K, 16] @ DRAM,
    ):
        for i in par(0, 6):
            for j in par(0, 16):
                for k in par(0, K):
                    C[i, j] += A[i, k] * B[k, j]

<<<<<<< HEAD
    avx = rename(rank_k_reduce_6x16, "rank_k_reduce_6x16_scheduled")
=======
    return sgemm_6x16


@pytest.fixture
def avx2_sgemm_6x16(sgemm_6x16):
    avx = sgemm_6x16.rename("rank_k_reduce_6x16_scheduled")
>>>>>>> 876457e1
    avx = avx.stage_assn('C_reg', 'C[_] += _')
    avx = set_memory(avx, 'C_reg', AVX2)
    avx = old_split(avx, 'j', 8, ['jo', 'ji'], perfect=True)
    avx = reorder_loops(avx, 'ji k')
    avx = reorder_loops(avx, 'jo k')
    avx = reorder_loops(avx, 'i k')
    avx = avx.lift_alloc('C_reg:_', n_lifts=3)
    avx = old_fission_after(avx, 'C_reg = _ #0', n_lifts=3)
    avx = old_fission_after(avx, 'C_reg[_] += _ #0', n_lifts=3)
    avx = avx.par_to_seq('for k in _:_')
    avx = avx.lift_alloc('C_reg:_', n_lifts=1)
    avx = old_fission_after(avx, 'for i in _:_#0', n_lifts=1)
    avx = old_fission_after(avx, 'for i in _:_#1', n_lifts=1)
    avx = simplify(avx)

    avx2_sgemm_6x16 = avx

    def sched_avx2_sgemm_6x16(p=avx2_sgemm_6x16):
        p = p.bind_expr('a_vec', 'A[i, k]')
        p = set_memory(p, 'a_vec', AVX2)
        p = p.lift_alloc('a_vec:_', keep_dims=True)
        p = old_fission_after(p, 'a_vec[_] = _')
            #
        p = p.bind_expr('b_vec', 'B[k, _]')
        p = set_memory(p, 'b_vec', AVX2)
        p = p.lift_alloc('b_vec:_', keep_dims=True)
        p = old_fission_after(p, 'b_vec[_] = _')
            #
        p = p.replace_all(avx2_set0_ps)
        p = p.replace_all(mm256_broadcast_ss)
        p = p.replace_all(mm256_fmadd_ps)
        p = p.replace_all(avx2_fmadd_memu_ps)
        p = p.replace(mm256_loadu_ps, 'for ji in _:_ #0')
        p = p.replace(mm256_loadu_ps, 'for ji in _:_ #0')
        p = p.replace(mm256_storeu_ps, 'for ji in _:_ #0')
            #
        p = p.unroll('jo')
        p = p.unroll('i')
            #
        p = simplify(p)
        return p
    avx2_sgemm_6x16 = sched_avx2_sgemm_6x16()

    return avx2_sgemm_6x16


#@pytest.mark.skip(reason='apparently unifying the broadcast is '
#                         'non-deterministic')
# Until this non-determinism can be removed, at least
# try to run the code here...
def test_gen_avx2_sgemm_kernel(avx2_sgemm_6x16):
    pass
    #assert str(avx2_sgemm_6x16) == golden

@pytest.fixture
def sgemm_full():
    @proc
    def sgemm_full(
            N: size,
            M: size,
            K: size,
            C: f32[N, M] @ DRAM,
            A: f32[N, K] @ DRAM,
            B: f32[K, M] @ DRAM,
    ):
        assert K > 0

        for i in par(0, N):
            for j in par(0, M):
                for k in par(0, K):
                    C[i, j] += A[i, k] * B[k, j]

    return sgemm_full

@pytest.fixture
def avx2_sgemm_full(sgemm_full, sgemm_6x16, avx2_sgemm_6x16):
    cache_i = 16
    cache_j = 4
    cache_k = 2

    def sched_avx_sgemm_full(p=sgemm_full):
        p = rename(p, 'avx_sgemm_full')
            # initial i,j tiling
        p = old_split(p, 'i', 6, ['io', 'ii'], tail='cut')
        p = reorder_loops(p, 'ii j #0')
        p = old_split(p, 'j #0', 16, ['jo', 'ji'], tail='cut')
        p = reorder_loops(p, 'ji ii')
            # breaking off the main loop
        p = old_fission_after(p, 'for jo in _: _')
            # introduce k-tiling for later
        p = old_split(p, 'k #0', cache_k * 16, ['ko', 'ki'], tail='cut')
        p = old_fission_after(p, 'for ko in _: _', n_lifts=2)
        p = reorder_loops(p, 'ji ko')
        p = reorder_loops(p, 'ii ko')
        p = p.replace_all(sgemm_6x16)
            # insert uses of micro-kernel now
<<<<<<< HEAD
        p = p.call_eqv(avx2_sgemm_6x16, 'rank_k_reduce_6x16(_, _, _, _)')
        p = p.call_eqv(avx2_sgemm_6x16, 'rank_k_reduce_6x16(_, _, _, _)')
=======
            .call_eqv(avx2_sgemm_6x16, 'sgemm_6x16(_, _, _, _)')
            .call_eqv(avx2_sgemm_6x16, 'sgemm_6x16(_, _, _, _)')
>>>>>>> 876457e1
            # do outer tiling for cache-locality
        p = old_split(p, 'io #0', cache_i, ['io', 'im'], tail='cut')
        p = reorder_loops(p, 'im jo')
        p = old_split(p, 'jo', cache_j, ['jo', 'jm'], tail='cut')
        p = reorder_loops(p, 'jm im')
            # move the ko loop up and out
        p = old_fission_after(p, 'for ko in _: _', n_lifts=2)
        p = reorder_loops(p, 'jm ko #0')
        p = reorder_loops(p, 'im ko #0')
        return p
    avx_sgemm_full = sched_avx_sgemm_full()

    return avx_sgemm_full

# just make sure the scheduling works
def test_gen_avx2_sgemm_full(avx2_sgemm_full):
    pass

@pytest.mark.isa('AVX2')
def test_avx2_sgemm_full(compiler, avx2_sgemm_full):
    fn = compiler.compile(avx2_sgemm_full,
                          skip_on_fail=True,
                          CMAKE_C_FLAGS="-march=skylake")

    _sgemm_test_cases(fn,
                      M=range(10, 600, 200),
                      N=range(20, 400, 120),
                      K=range(1, 512, 160))


@pytest.mark.isa('AVX2')
def test_avx2_sgemm_6x16(compiler, avx2_sgemm_6x16):

    @proc
    def avx2_sgemm_6x16_wrapper(
            M: size,
            N: size,
            K: size,
            C: f32[6, 16] @ DRAM,
            A: f32[6, K] @ DRAM,
            B: f32[K, 16] @ DRAM,
    ):
        avx2_sgemm_6x16(K, C, A, B)

    fn = compiler.compile(avx2_sgemm_6x16_wrapper,
                          skip_on_fail=True,
                          CMAKE_C_FLAGS="-march=skylake")

    _sgemm_test_cases(fn, M=[6], N=[16], K=range(1, 512))


@pytest.fixture
def spec_kernel(sgemm_full, sgemm_6x16, avx2_sgemm_6x16):
    @proc
    def sgemm_micro_kernel_staged(
            M: size,
            N: size,
            K: size,
            A: f32[M, K],
            B: f32[K, 16 * ((N + 15) / 16)],
            C: [f32][M, N],
    ):
        assert M >= 1
        assert N >= 1
        assert K >= 1
        assert stride(A, 1) == 1
        assert stride(B, 1) == 1
        assert stride(C, 1) == 1

        C_reg: f32[M, ((N + 15) / 16), 16] @ AVX512
        for i in par(0, M):
            for j in par(0, N / 16):
                mm512_loadu_ps(C_reg[i, j, :], C[i, 16 * j:16 * j + 16])
            if N % 16 > 0:
                mm512_maskz_loadu_ps(
                    N % 16,
                    C_reg[i, N / 16, :],
                    C[i, 16 * (N / 16):16 * (N / 16) + N % 16]
                )

        for k in par(0, K):
            for i in par(0, M):
                a_vec: f32[16] @ AVX512
                mm512_set1_ps(a_vec, A[i, k:k + 1])
                for j in par(0, ((N + 15) / 16)):
                    b_vec: f32[16] @ AVX512
                    mm512_loadu_ps(b_vec, B[k, j * 16:j * 16 + 16])
                    mm512_fmadd_ps(a_vec, b_vec, C_reg[i, j, :])

        for i in par(0, M):
            for j in par(0, N / 16):
                mm512_storeu_ps(C[i, 16 * j:16 * j + 16], C_reg[i, j, :])
            if N % 16 > 0:
                mm512_mask_storeu_ps(
                    N % 16,
                    C[i, 16 * (N / 16):16 * (N / 16) + N % 16],
                    C_reg[i, N / 16, :]
                )


    def sched_spec_kernel(p=sgemm_micro_kernel_staged):
        p = p.partial_eval(6, 64)
        p = simplify(p)
        p = p.unroll('j')
        p = p.unroll('i')
        p = simplify(p)
        return p
    spec_kernel = sched_spec_kernel()

    return spec_kernel

# just make sure the scheduling works
def test_gen_avx512_sgemm_full(spec_kernel):
    pass

@pytest.mark.isa('AVX512f')
def test_avx512_sgemm_full(compiler, spec_kernel):
    
    spec_kernel.c_code_str()

    @proc
    def sgemm_full(
            N: size,
            M: size,
            K: size,
            C: f32[N, M] @ DRAM,
            A: f32[N, K] @ DRAM,
            B: f32[K, M] @ DRAM,
    ):
        for i in par(0, N):
            for j in par(0, M):
                for k in par(0, K):
                    C[i, j] += A[i, k] * B[k, j]

    fn = compiler.compile(sgemm_full,
                          skip_on_fail=True,
                          CMAKE_C_FLAGS="-march=skylake-avx512")

    _sgemm_test_cases(fn,
                      M=range(10, 600, 200),
                      N=range(20, 400, 120),
                      K=range(1, 512, 160))<|MERGE_RESOLUTION|>--- conflicted
+++ resolved
@@ -122,6 +122,7 @@
         p = old_fission_after(p, 'xy[_] = _')
 
         p = p.replace_all(mm256_mul_ps)
+        return p
     simple_math_avx2_sched = sched_simple_math_avx2_sched()
 
     return simple_math_avx2_sched
@@ -170,16 +171,12 @@
                 for k in par(0, K):
                     C[i, j] += A[i, k] * B[k, j]
 
-<<<<<<< HEAD
-    avx = rename(rank_k_reduce_6x16, "rank_k_reduce_6x16_scheduled")
-=======
     return sgemm_6x16
 
 
 @pytest.fixture
 def avx2_sgemm_6x16(sgemm_6x16):
-    avx = sgemm_6x16.rename("rank_k_reduce_6x16_scheduled")
->>>>>>> 876457e1
+    avx = rename(sgemm_6x16, "rank_k_reduce_6x16_scheduled")
     avx = avx.stage_assn('C_reg', 'C[_] += _')
     avx = set_memory(avx, 'C_reg', AVX2)
     avx = old_split(avx, 'j', 8, ['jo', 'ji'], perfect=True)
@@ -261,32 +258,29 @@
     cache_k = 2
 
     def sched_avx_sgemm_full(p=sgemm_full):
+        print(p)
         p = rename(p, 'avx_sgemm_full')
             # initial i,j tiling
         p = old_split(p, 'i', 6, ['io', 'ii'], tail='cut')
         p = reorder_loops(p, 'ii j #0')
-        p = old_split(p, 'j #0', 16, ['jo', 'ji'], tail='cut')
+        p = divide_loop(p, 'j #0', 16, ['jo', 'ji'], tail='cut')
         p = reorder_loops(p, 'ji ii')
             # breaking off the main loop
         p = old_fission_after(p, 'for jo in _: _')
             # introduce k-tiling for later
-        p = old_split(p, 'k #0', cache_k * 16, ['ko', 'ki'], tail='cut')
+        p = divide_loop(p, 'k #0', cache_k * 16, ['ko', 'ki'], tail='cut')
         p = old_fission_after(p, 'for ko in _: _', n_lifts=2)
         p = reorder_loops(p, 'ji ko')
         p = reorder_loops(p, 'ii ko')
         p = p.replace_all(sgemm_6x16)
             # insert uses of micro-kernel now
-<<<<<<< HEAD
-        p = p.call_eqv(avx2_sgemm_6x16, 'rank_k_reduce_6x16(_, _, _, _)')
-        p = p.call_eqv(avx2_sgemm_6x16, 'rank_k_reduce_6x16(_, _, _, _)')
-=======
-            .call_eqv(avx2_sgemm_6x16, 'sgemm_6x16(_, _, _, _)')
-            .call_eqv(avx2_sgemm_6x16, 'sgemm_6x16(_, _, _, _)')
->>>>>>> 876457e1
+        p = p.call_eqv(avx2_sgemm_6x16, 'sgemm_6x16(_, _, _, _)')
+        p = p.call_eqv(avx2_sgemm_6x16, 'sgemm_6x16(_, _, _, _)')
             # do outer tiling for cache-locality
-        p = old_split(p, 'io #0', cache_i, ['io', 'im'], tail='cut')
+        p = divide_loop(p, 'io #0', cache_i, ['io', 'im'], tail='cut')
         p = reorder_loops(p, 'im jo')
-        p = old_split(p, 'jo', cache_j, ['jo', 'jm'], tail='cut')
+        p = divide_loop(p, 'jo #0', cache_j, ['jo', 'jm'], tail='cut')
+        p = divide_loop(p, 'jo #1', cache_j, ['jo', 'jm'], tail='cut')
         p = reorder_loops(p, 'jm im')
             # move the ko loop up and out
         p = old_fission_after(p, 'for ko in _: _', n_lifts=2)
