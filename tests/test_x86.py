--- conflicted
+++ resolved
@@ -221,19 +221,7 @@
     avx = avx.fission_after('for i in _:_#1', n_lifts=1)
     avx = avx.simplify()
 
-<<<<<<< HEAD
     return avx, rank_k_reduce_6x16
-=======
-def gen_sgemm_6x16_avx():
-    @proc
-    def avx2_sgemm_6x16(
-        K: size,
-        C: [f32][6, 16] @ DRAM,
-        A: [f32][6, K] @ DRAM,
-        B: [f32][K, 16] @ DRAM,
-    ):
-        assert K > 0
->>>>>>> 72df7b75
 
 
 def gen_sgemm_6x16_avx():
