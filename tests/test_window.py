from __future__ import annotations
import ctypes
from ctypes import *
import os
import sys
import subprocess
import numpy as np
import scipy.stats as st
import pytest
sys.path.append(sys.path[0]+"/..")
from SYS_ATL import proc, Procedure, DRAM
sys.path.append(sys.path[0]+"/.")
from .helper import *

# ------- Window related tests ---------

def test_window():
    @proc
    def window(
        n   : size,
        m   : size,
        src : [i8][n, m] @ DRAM,
        dst : [i8][n, 16] @ DRAM,
    ):
        assert n <= 16
        assert m <= 16

        for i in par(0, n):
            for j in par(0, m):
                dst[i,j] = src[i,j]

    assert type(window) is Procedure

    filename = "test_window_window"
    window.compile_c(TMP_DIR, filename)

def test_stride_assert():
    @proc
    def stride_assert(
        n   : size,
        m   : size,
        src : [i8][n, m] @ DRAM,
        dst : [i8][n, 16] @ DRAM,
    ):
        assert n <= 16
        assert m <= 16
        assert stride(src, 1) == 1
        assert stride(dst, 0) == 16
        assert stride(dst, 1) == 1

        for i in par(0, n):
            for j in par(0, m):
                dst[i,j] = src[i,j]

    assert type(stride_assert) is Procedure

    filename = "test_window_stride_assert"
    stride_assert.compile_c(TMP_DIR, filename)

def test_window_stmt():
    @proc
    def window_stmt(n : size, m : size, x : f32[n, m]):
        y = x[:, 0]
        z : f32[n]
        for i in par(0, n):
            z[i] = y[i]

    assert type(window_stmt) is Procedure

    filename = "test_window_stmt"
    window_stmt.compile_c(TMP_DIR, filename)

def test_normalize():
    @proc
    def dot(m: size, x : [f32][m] , y : [f32][m] , r : f32 ):
        r = 0.0
        for i in par(0, m):
            r += x[i]*y[i]

    @proc
    def proj(n : size, m : size, x : f32[n,m], y : f32[m,n]):
        assert n > 4
        assert m > 4
        xy : f32
        y2 : f32
        dot(m, x[1,:], y[:,2], xy)
        dot(m, y[:,3], y[:,3], y2)

    assert type(dot) is Procedure
    assert type(proj) is Procedure
    filename = "test_window_proj"
<<<<<<< HEAD
    proj.compile_c(TMP_DIR, filename)
=======
    proj.compile_c(TMP_DIR, filename)

>>>>>>> 3d44ce07
<|MERGE_RESOLUTION|>--- conflicted
+++ resolved
@@ -89,9 +89,5 @@
     assert type(dot) is Procedure
     assert type(proj) is Procedure
     filename = "test_window_proj"
-<<<<<<< HEAD
     proj.compile_c(TMP_DIR, filename)
-=======
-    proj.compile_c(TMP_DIR, filename)
-
->>>>>>> 3d44ce07
+    