from __future__ import annotations

import pytest

from exo import proc


@pytest.fixture(scope='session')
def proc_foo():
    @proc
    def foo(n: size, m: size):
        for i in seq(0, n):
            for j in seq(0, m):
                x: f32
                x = 0.0
                y: f32
                y = 1.1

    yield foo


@pytest.fixture(scope='session')
def proc_bar():
    @proc
    def bar(n: size, m: size):
        x: f32
        for i in seq(0, n):
            for j in seq(0, m):
                x = 0.0
                x = 1.0
                x = 2.0
                x = 3.0
                x = 4.0
                x = 5.0

    yield bar


<<<<<<< HEAD
def test_get_root(proc_foo):
    cursor = Cursor.root(proc_foo)
    assert cursor._node() is proc_foo.INTERNAL_proc()


def test_get_child(proc_foo):
    cursor = Cursor.root(proc_foo).children()
    cursor = next(iter(cursor))
    assert cursor._node() is proc_foo.INTERNAL_proc().body[0]


def test_find_cursor(proc_foo):
    c = proc_foo.find_cursors("for j in _:_")
    assert len(c) == 1
    c = c[0]  # One match
    c = c[0]  # First/only node in the block

    assert c._node() is proc_foo.INTERNAL_proc().body[0].body[0]


def test_find_hole_in_middle(proc_bar):
    c_body_1_5 = proc_bar.find_cursors('x = 1.0 ; _ ; x = 4.0')[0]
    for_j = proc_bar.find_stmt('for j in _: _')
    assert c_body_1_5 == for_j.body()[1:5]


def test_gap_insert_pass(proc_foo, golden):
    c = proc_foo.find_stmt('x = 0.0')
    assn = c._node()
    g = c.after()
    foo2, _ = g._insert([LoopIR.Pass(None, assn.srcinfo)])
    assert str(foo2) == golden


def test_insert_root_front(proc_foo, golden):
    c = Cursor.root(proc_foo)
    foo2, _ = c.body().before()._insert([LoopIR.Pass(None, c._node().srcinfo)])
    assert str(foo2) == golden


def test_insert_root_end(proc_foo, golden):
    c = Cursor.root(proc_foo)
    foo2, _ = c.body().after()._insert([LoopIR.Pass(None, c._node().srcinfo)])
    assert str(foo2) == golden


def test_block_gaps(proc_bar):
    c = proc_bar.find_stmt('for j in _: _')

    body = c.body()
    assert len(body) == 6
    subset = body[1:4]
    assert len(subset) == 3

    cx1 = proc_bar.find_stmt('x = 1.0')
    cx3 = proc_bar.find_stmt('x = 3.0')
    assert subset[0] == cx1
    assert subset[2] == cx3

    assert subset.before() == cx1.before()
    assert subset.after() == cx3.after()


def test_block_sequence_interface(proc_bar):
    for_j_body = proc_bar.find_stmt('for j in _: _').body()
    assert for_j_body[:] is not for_j_body
    assert for_j_body[:] == for_j_body
    assert len(list(for_j_body)) == 6

    with pytest.raises(IndexError, match='block cursors must be contiguous'):
        # noinspection PyStatementEffect
        # Sequence's __getitem__ should throw here, so this does have a side effect
        for_j_body[::2]


def test_block_delete(proc_bar, golden):
    c = proc_bar.find_stmt('for j in _: _')
    stmts = c.body()[1:4]

    bar2, _ = stmts._delete()
    assert str(bar2) == golden


def test_block_replace(proc_bar, golden):
    c = proc_bar.find_stmt('for j in _: _')
    stmts = c.body()[1:4]

    bar2, _ = stmts._replace([LoopIR.Pass(None, c._node().srcinfo)])
    assert str(bar2) == golden


def test_block_delete_whole_block(proc_bar, golden):
    c = proc_bar.find_stmt('for j in _: _')
    bar2, _ = c.body()._delete()
    assert str(bar2) == golden


def test_node_replace(proc_bar, golden):
    c = proc_bar.find_stmt('x = 3.0')
    assert isinstance(c, Node)

    bar2, _ = c._replace([LoopIR.Pass(None, c._node().srcinfo)])
    assert str(bar2) == golden


def test_cursor_move(proc_foo):
    c = proc_foo.find_stmt("for j in _:_")

    c_list = c.body()  # list of j's body
    assert isinstance(c_list, Block)
    assert len(c_list) == 4
    assert c_list.parent() == c

    c1 = c_list[0]  # x : f32
    assert c1.parent() == c
    assert c1._node() is proc_foo.INTERNAL_proc().body[0].body[0].body[0]

    c2 = c1.next()  # x = 0.0
    assert c2.parent() == c
    assert c2._node() is proc_foo.INTERNAL_proc().body[0].body[0].body[1]

    c3 = c1.next(2)  # y : f32
    assert c3.parent() == c
    assert c3._node() is proc_foo.INTERNAL_proc().body[0].body[0].body[2]

    _c2_ = c3.prev()
    assert c2 == _c2_
    _c1_ = c3.prev(2)
    assert c1 == _c1_


def test_cursor_move_invalid(proc_foo):
    # Edge cases near the root
    c = Cursor.root(proc_foo)
    with pytest.raises(InvalidCursorError, match="cannot move root cursor"):
        c.next()

    with pytest.raises(InvalidCursorError, match='cursor does not have a parent'):
        c.parent()

    # Edge cases near expressions
    c = proc_foo.find_cursors('m')[0]
    with pytest.raises(InvalidCursorError, match='cursor is not inside block'):
        c.next()

    # Edge cases near first statement in block
    c = proc_foo.find_stmt('x: f32')
    with pytest.raises(InvalidCursorError, match="cursor is out of range"):
        c.prev()

    c.before()  # ok
    with pytest.raises(InvalidCursorError, match="cursor is out of range"):
        c.before(2)  # would return gap

    with pytest.raises(InvalidCursorError, match="cursor is out of range"):
        c.before().before()  # would return node

    # Edge cases near last statement in block
    c = proc_foo.find_stmt('y = 1.1')
    with pytest.raises(InvalidCursorError, match="cursor is out of range"):
        c.next()

    c.after()  # ok
    with pytest.raises(InvalidCursorError, match="cursor is out of range"):
        c.after(2)  # would return gap

    with pytest.raises(InvalidCursorError, match="cursor is out of range"):
        c.after().after()  # would return node


def test_cursor_gap(proc_foo):
    # for i in seq(0, n):
    #    for j in seq(0, m):
    #        x: f32   <- x_alloc
    #                 <- g1
    #        x = 0.0  <- x_assn
    #        y: f32
    #                 <- g2
    #        y = 1.1  <- y_assn
    for_j = proc_foo.find_stmt("for j in _:_")
    x_alloc = proc_foo.find_stmt("x: f32")
    x_assn = proc_foo.find_stmt("x = 0.0")
    y_assn = proc_foo.find_stmt("y = 1.1")

    assert str(x_alloc._node()) == 'x: f32 @ DRAM\n'

    g1 = x_alloc.after()
    assert g1 == x_assn.before()
    assert g1.before() == x_alloc
    assert g1.after() == x_assn
    assert g1.parent() == for_j

    g2 = g1.next(2)
    assert g2 == x_assn.after(2)
    assert g2.before(2) == x_assn
    assert g2.after() == y_assn
    assert g2.parent() == for_j

    assert g2.prev(2) == g1


def test_cursor_replace_expr(proc_foo, golden):
    c = proc_foo.find_cursors('m')[0]
    foo2, _ = c._replace(LoopIR.Const(42, T.size, c._node().srcinfo))
    assert str(foo2) == golden


def test_cursor_cannot_convert_expr_to_block(proc_foo):
    c = proc_foo.find_cursors('m')[0]
    with pytest.raises(InvalidCursorError, match='node is not inside a block'):
        c.as_block()


def test_cursor_replace_expr_deep(golden):
    @proc
    def example():
        x: f32
        x = 1.0 * (2.0 + 3.0)
        # x = 1.0 * (4.0 + 3.0)

    c: Node = example.find_cursors('2.0')[0]
    four = LoopIR.Const(4.0, T.f32, c._node().srcinfo)

    example_new, _ = c._replace(four)
    assert str(example_new) == golden


def test_cursor_forward_expr_deep():
    @proc
    def example():
        x: f32
        x = 1.0 * (2.0 + 3.0)
        # x = 1.0 * (4.0 + 3.0)

    c2: Node = example.find_cursors('2.0')[0]
    four = LoopIR.Const(4.0, T.f32, c2._node().srcinfo)

    example_new, fwd = c2._replace(four)
    with pytest.raises(InvalidCursorError, match='cannot forward replaced nodes'):
        fwd(c2)

    assert fwd(example.find_stmt('x = _')) == example_new.find_stmt('x = _')
    assert fwd(example.find_cursors('_ + _')[0]) == example_new.find_cursors('_ + _')[0]
    assert fwd(example.find_cursors('1.0')[0]) == example_new.find_cursors('1.0')[0]
    assert fwd(example.find_cursors('3.0')[0]) == example_new.find_cursors('3.0')[0]


def test_cursor_loop_bound(proc_foo):
    c_for_i = Cursor.root(proc_foo).body()[0]
    c_bound = c_for_i._child_node('hi')
    assert isinstance(c_bound._node(), LoopIR.Read)


def test_cursor_invalid_child(proc_foo):
    c = Cursor.root(proc_foo)

    # Quick sanity check
    assert c._child_node('body', 0) == c.body()[0]

    with pytest.raises(AttributeError, match="has no attribute '_invalid'"):
        c._child_node('_invalid', None)

    with pytest.raises(ValueError, match='must index into block attribute'):
        c._child_node('body', None)

    with pytest.raises(InvalidCursorError, match='cursor is out of range'):
        c._child_node('body', 42)


def test_cursor_lifetime():
    @proc
    def delete_me():
        x: f32
        x = 0.0

    cur = delete_me.find_stmt('x = _')
    assert isinstance(cur._node(), LoopIR.Assign)

    del delete_me
    gc.collect()

    with pytest.raises(InvalidCursorError, match='underlying proc was destroyed'):
        cur.proc()

    # TODO: The WeakKeyDictionary-ies in other modules seem to keep the IR alive as
    #   they keep references to them in the values.
    # with pytest.raises(InvalidCursorError, match='underlying node was destroyed'):
    #     cur._node()


@pytest.mark.parametrize("policy", [
    ForwardingPolicy.PreferInvalidation,
    ForwardingPolicy.AnchorPost,
    ForwardingPolicy.AnchorPre,
])
def test_insert_forwarding(policy):
    @proc
    def example_old():
        x: f32
        x = 0.0
        for i in seq(0, 10):
            x = 1.0
            for j in seq(0, 20):
                x = 2.0
                x = 3.0
                # pass (ins_gap)
                x = 4.0
                x = 5.0
            x = 6.0
        x = 7.0

    x_old = [example_old.find_stmt(f'x = {n}.0') for n in range(8)]
    stmt = [LoopIR.Pass(None, x_old[0]._node().srcinfo)]

    ins_gap = x_old[3].after()

    example_new, fwd = ins_gap._insert(stmt, policy)
    x_new = [example_new.find_stmt(f'x = {n}.0') for n in range(8)]

    # Check that the root is forwarded:
    assert fwd(Cursor.root(example_old)) == Cursor.root(example_new)

    # Check that the assignment nodes are forwarded:
    for cur_old, cur_new in zip(x_old, x_new):
        assert fwd(cur_old) == cur_new

    # Check that non-insertion before-gaps (i.e. exclude 4) are forwarded:
    for i in (0, 1, 2, 3, 5, 6, 7):
        assert fwd(x_old[i].before()) == x_new[i].before()

    # Check that non-insertion after-gaps (i.e. exclude 3) are forwarded:
    for i in (0, 1, 2, 4, 5, 6, 7):
        assert fwd(x_old[i].after()) == x_new[i].after()

    # Check that for loops are forwarded:
    for_i_old = example_old.find_stmt('for i in _: _')
    for_i_new = example_new.find_stmt('for i in _: _')
    assert fwd(for_i_old) == for_i_new

    for_j_old = example_old.find_stmt('for j in _: _')
    for_j_new = example_new.find_stmt('for j in _: _')
    assert fwd(for_j_old) == for_j_new

    # Check that for loop bodies are forwarded:
    assert fwd(for_i_old.body()) == for_i_new.body()
    assert fwd(for_j_old.body()) == for_j_new.body()

    # Check that all inserted-body blocks (n > 1) are forwarded:
    test_cases = [
        (slice(0, 2), slice(0, 2)),
        (slice(1, 3), slice(1, 4)),
        (slice(2, 4), slice(3, 5)),
        (slice(0, 3), slice(0, 4)),
        (slice(1, 4), slice(1, 5)),
        # full body already tested above.
    ]
    for old_range, new_range in test_cases:
        assert fwd(for_j_old.body()[old_range]) == for_j_new.body()[new_range]


def test_insert_forwarding_policy(proc_bar):
    x2 = proc_bar.find_stmt('x = 2.0')
    gap = x2.after()

    stmt = [LoopIR.Pass(None, x2._node().srcinfo)]

    bar_pre, fwd_pre = gap._insert(stmt, ForwardingPolicy.AnchorPre)
    assert fwd_pre(gap) == bar_pre.find_stmt('x = 2.0').after()

    bar_post, fwd_post = gap._insert(stmt, ForwardingPolicy.AnchorPost)
    assert fwd_post(gap) == bar_post.find_stmt('x = 3.0').before()

    bar_invalid, fwd_invalid = gap._insert(stmt, ForwardingPolicy.PreferInvalidation)
    with pytest.raises(InvalidCursorError, match='insertion gap was invalidated'):
        fwd_invalid(gap)


def test_insert_forward_orelse():
    @proc
    def example_old():
        x: f32
        if 1 < 2:
            x = 1.0
        else:
            x = 2.0

    x1_old = example_old.find_stmt('x = 1.0')
    x2_old = example_old.find_stmt('x = 2.0')
    gap = x1_old.after()

    stmt = [LoopIR.Pass(None, x1_old._node().srcinfo)]

    example_new, fwd = gap._insert(stmt)
    x2_new = example_new.find_stmt('x = 2.0')

    assert fwd(x2_old) == x2_new


def test_double_insert_forwarding(golden):
    @proc
    def proc_s1():
        x: f32
        if 1 < 2:
            x = 1.0
            # x = 2.0  (added in s2)
        else:
            x = 3.0
            # x = 4.0  (added in s3)

    x1_s1 = proc_s1.find_stmt('x = 1.0')
    x3_s1 = proc_s1.find_stmt('x = 3.0')

    x2_stmt = x1_s1._node().update(rhs=LoopIR.Const(2.0, T.f32, x1_s1._node().srcinfo))
    x4_stmt = x1_s1._node().update(rhs=LoopIR.Const(4.0, T.f32, x1_s1._node().srcinfo))

    proc_s2, fwd_12 = x1_s1.after()._insert([x2_stmt])
    proc_s3, fwd_23 = fwd_12(x3_s1).after()._insert([x4_stmt])
    assert str(proc_s3) == golden

    def fwd_13(cur):
        return fwd_23(fwd_12(cur))

    x1_s3 = proc_s3.find_stmt('x = 1.0')
    assert fwd_13(x1_s1) == x1_s3

    x3_s3 = proc_s3.find_stmt('x = 3.0')
    assert fwd_13(x3_s1) == x3_s3

    if_pat = 'if _: _\nelse: _'
    assert fwd_13(proc_s1.find_stmt(if_pat)) == proc_s3.find_stmt(if_pat)

    with pytest.raises(InvalidCursorError, match='cannot forward unknown procs'):
        fwd_23(x1_s1)


@pytest.mark.parametrize('old, new', [
    (0, 0),
    (1, 1),
    (2, None),
    (3, None),
    (4, 2),
    (5, 3),
])
def test_delete_forward_node(proc_bar, old, new):
    for_j = proc_bar.find_stmt('for j in _: _').body()
    bar_new, fwd = for_j[2:4]._delete()
    for_j_new = bar_new.find_stmt('for j in _: _').body()

    if new is None:
        with pytest.raises(InvalidCursorError, match='node no longer exists'):
            fwd(for_j[old])
    else:
        assert fwd(for_j[old]) == for_j_new[new]


@pytest.mark.parametrize('old, new', [
    ((0, Node.before), (0, Node.before)),
    ((0, Node.after), (0, Node.after)),
    ((1, Node.after), (1, Node.after)),
    ((2, Node.after), None),
    ((3, Node.after), (1, Node.after)),
    ((4, Node.before), (1, Node.after)),
    ((4, Node.after), (2, Node.after)),
    ((5, Node.after), (3, Node.after)),
])
def test_delete_forward_gap(proc_bar, old, new):
    for_j = proc_bar.find_stmt('for j in _: _').body()
    bar_new, fwd = for_j[2:4]._delete()
    for_j_new = bar_new.find_stmt('for j in _: _').body()

    old_i, old_gap = old

    if new is None:
        with pytest.raises(InvalidCursorError, match='gap no longer exists'):
            fwd(old_gap(for_j[old_i]))
    else:
        new_i, new_gap = new
        assert fwd(old_gap(for_j[old_i])) == new_gap(for_j_new[new_i])


@pytest.mark.parametrize('old, new', [
    # length 2
    (slice(0, 2), slice(0, 2)),
    (slice(1, 3), None),
    (slice(2, 4), None),  # policy? map deleted block to gap
    (slice(3, 5), None),
    (slice(4, 6), slice(2, 4)),
    # length 3
    (slice(0, 3), None),
    (slice(1, 4), slice(1, 2)),
    (slice(2, 5), slice(2, 3)),
    (slice(3, 6), None),
    # length 4
    (slice(0, 4), slice(0, 2)),
    (slice(1, 5), slice(1, 3)),
    (slice(2, 6), slice(2, 4)),
    # length 5
    (slice(0, 5), slice(0, 3)),
    (slice(1, 6), slice(1, 4)),
    # length 6
    (slice(0, 6), slice(0, 4)),
])
def test_delete_forward_block(proc_bar, old, new):
    for_j = proc_bar.find_stmt('for j in _: _').body()
    bar_new, fwd = for_j[2:4]._delete()
    for_j_new = bar_new.find_stmt('for j in _: _').body()

    if new is None:
        with pytest.raises(InvalidCursorError,
                           match='block (was partially destroyed|no longer exists)'):
            fwd(for_j[old])
    else:
        assert fwd(for_j[old]) == for_j_new[new]


@pytest.mark.parametrize('old, new', [
    # length 2
    ('x = 0.0 ; x = 1.0', 'x = 0.0 ; x = 1.0'),
    ('x = 1.0 ; x = 2.0', None),
    ('x = 2.0 ; x = 3.0', None),  # policy? map deleted block to gap
    ('x = 3.0 ; x = 4.0', None),
    ('x = 4.0 ; x = 5.0', 'x = 4.0 ; x = 5.0'),
    # length 3
    ('x = 0.0 ; _ ; x = 2.0', None),
    ('x = 1.0 ; _ ; x = 3.0', 'x = 1.0'),
    ('x = 2.0 ; _ ; x = 4.0', 'x = 4.0'),
    ('x = 3.0 ; _ ; x = 5.0', None),
    # # length 4
    ('x = 0.0 ; _ ; x = 3.0', 'x = 0.0 ; x = 1.0'),
    ('x = 1.0 ; _ ; x = 4.0', 'x = 1.0 ; x = 4.0'),
    ('x = 2.0 ; _ ; x = 5.0', 'x = 4.0 ; x = 5.0'),
    # length 5
    ('x = 0.0 ; _ ; x = 4.0', 'x = 0.0 ; x = 1.0 ; x = 4.0'),
    ('x = 1.0 ; _ ; x = 5.0', 'x = 1.0 ; x = 4.0 ; x = 5.0'),
    # length 6
    ('x = 0.0 ; _ ; x = 5.0', 'x = 0.0 ; x = 1.0 ; x = 4.0 ; x = 5.0'),
])
def test_delete_forward_block_with_patterns(proc_bar, old, new):
    for_j = proc_bar.find_stmt('for j in _: _').body()
    bar_new, fwd = for_j[2:4]._delete()

    old_c = proc_bar.find_cursors(old)[0]
    if new is None:
        with pytest.raises(InvalidCursorError,
                           match='block (was partially destroyed|no longer exists)'):
            fwd(old_c)
    else:
        assert fwd(old_c) == bar_new.find_cursors(new)[0]


def test_forward_lifetime(proc_bar):
    """
    Make sure that forwarding functions do not keep the cursors that created them
    alive.
    """

    for_j = proc_bar.find_stmt('for j in _: _').body()[2:4]
    for_j_weak = weakref.ref(for_j)

    bar_new, fwd = for_j._delete()
    bar_new_weak = weakref.ref(bar_new)

    c = Cursor.root(bar_new).body()[0]
    assert c._node() is not None

    gc.collect()

    assert for_j_weak() is not None
    assert bar_new_weak() is not None

    del for_j, bar_new
    gc.collect()

    assert for_j_weak() is None
    assert bar_new_weak() is None


@pytest.mark.parametrize('old, new', [
    ('x = 0.0', 'x = 0.0'),
    ('x = 1.0', None),
    ('x = 2.0', None),
    ('x = 3.0', None),
    ('x = 4.0', 'x = 4.0'),
    ('x = 5.0', 'x = 5.0'),
])
def test_block_replace_forward_node(proc_bar, old, new):
    for_j = proc_bar.find_stmt('for j in _: _').body()
    bar_new, fwd = for_j[1:4]._replace(
        [LoopIR.Pass(None, for_j.parent()._node().srcinfo),
         LoopIR.Pass(None, for_j.parent()._node().srcinfo)])

    old_c = proc_bar.find_stmt(old)

    if new is None:
        with pytest.raises(InvalidCursorError, match='node no longer exists'):
            fwd(old_c)
    else:
        assert fwd(old_c) == bar_new.find_stmt(new)

=======
def test_parent_cursor(proc_foo):
    jloop = proc_foo.find("for j in _:_")
    iloop = proc_foo.find("for i in _:_")
    assert jloop.parent() == iloop
>>>>>>> d3adc778

def test_child_cursor(proc_foo):
    jloop = proc_foo.find("for j in _:_")
    iloop = proc_foo.find("for i in _:_")
    assert jloop == iloop.body()[0]

def test_asblock_cursor(proc_foo):
    jloop = proc_foo.find("for j in _:_")
    iloop = proc_foo.find("for i in _:_")
    assert jloop.as_block() == iloop.body()


# Need some more tests here...



<|MERGE_RESOLUTION|>--- conflicted
+++ resolved
@@ -9,8 +9,8 @@
 def proc_foo():
     @proc
     def foo(n: size, m: size):
-        for i in seq(0, n):
-            for j in seq(0, m):
+        for i in par(0, n):
+            for j in par(0, m):
                 x: f32
                 x = 0.0
                 y: f32
@@ -24,8 +24,8 @@
     @proc
     def bar(n: size, m: size):
         x: f32
-        for i in seq(0, n):
-            for j in seq(0, m):
+        for i in par(0, n):
+            for j in par(0, m):
                 x = 0.0
                 x = 1.0
                 x = 2.0
@@ -36,612 +36,10 @@
     yield bar
 
 
-<<<<<<< HEAD
-def test_get_root(proc_foo):
-    cursor = Cursor.root(proc_foo)
-    assert cursor._node() is proc_foo.INTERNAL_proc()
-
-
-def test_get_child(proc_foo):
-    cursor = Cursor.root(proc_foo).children()
-    cursor = next(iter(cursor))
-    assert cursor._node() is proc_foo.INTERNAL_proc().body[0]
-
-
-def test_find_cursor(proc_foo):
-    c = proc_foo.find_cursors("for j in _:_")
-    assert len(c) == 1
-    c = c[0]  # One match
-    c = c[0]  # First/only node in the block
-
-    assert c._node() is proc_foo.INTERNAL_proc().body[0].body[0]
-
-
-def test_find_hole_in_middle(proc_bar):
-    c_body_1_5 = proc_bar.find_cursors('x = 1.0 ; _ ; x = 4.0')[0]
-    for_j = proc_bar.find_stmt('for j in _: _')
-    assert c_body_1_5 == for_j.body()[1:5]
-
-
-def test_gap_insert_pass(proc_foo, golden):
-    c = proc_foo.find_stmt('x = 0.0')
-    assn = c._node()
-    g = c.after()
-    foo2, _ = g._insert([LoopIR.Pass(None, assn.srcinfo)])
-    assert str(foo2) == golden
-
-
-def test_insert_root_front(proc_foo, golden):
-    c = Cursor.root(proc_foo)
-    foo2, _ = c.body().before()._insert([LoopIR.Pass(None, c._node().srcinfo)])
-    assert str(foo2) == golden
-
-
-def test_insert_root_end(proc_foo, golden):
-    c = Cursor.root(proc_foo)
-    foo2, _ = c.body().after()._insert([LoopIR.Pass(None, c._node().srcinfo)])
-    assert str(foo2) == golden
-
-
-def test_block_gaps(proc_bar):
-    c = proc_bar.find_stmt('for j in _: _')
-
-    body = c.body()
-    assert len(body) == 6
-    subset = body[1:4]
-    assert len(subset) == 3
-
-    cx1 = proc_bar.find_stmt('x = 1.0')
-    cx3 = proc_bar.find_stmt('x = 3.0')
-    assert subset[0] == cx1
-    assert subset[2] == cx3
-
-    assert subset.before() == cx1.before()
-    assert subset.after() == cx3.after()
-
-
-def test_block_sequence_interface(proc_bar):
-    for_j_body = proc_bar.find_stmt('for j in _: _').body()
-    assert for_j_body[:] is not for_j_body
-    assert for_j_body[:] == for_j_body
-    assert len(list(for_j_body)) == 6
-
-    with pytest.raises(IndexError, match='block cursors must be contiguous'):
-        # noinspection PyStatementEffect
-        # Sequence's __getitem__ should throw here, so this does have a side effect
-        for_j_body[::2]
-
-
-def test_block_delete(proc_bar, golden):
-    c = proc_bar.find_stmt('for j in _: _')
-    stmts = c.body()[1:4]
-
-    bar2, _ = stmts._delete()
-    assert str(bar2) == golden
-
-
-def test_block_replace(proc_bar, golden):
-    c = proc_bar.find_stmt('for j in _: _')
-    stmts = c.body()[1:4]
-
-    bar2, _ = stmts._replace([LoopIR.Pass(None, c._node().srcinfo)])
-    assert str(bar2) == golden
-
-
-def test_block_delete_whole_block(proc_bar, golden):
-    c = proc_bar.find_stmt('for j in _: _')
-    bar2, _ = c.body()._delete()
-    assert str(bar2) == golden
-
-
-def test_node_replace(proc_bar, golden):
-    c = proc_bar.find_stmt('x = 3.0')
-    assert isinstance(c, Node)
-
-    bar2, _ = c._replace([LoopIR.Pass(None, c._node().srcinfo)])
-    assert str(bar2) == golden
-
-
-def test_cursor_move(proc_foo):
-    c = proc_foo.find_stmt("for j in _:_")
-
-    c_list = c.body()  # list of j's body
-    assert isinstance(c_list, Block)
-    assert len(c_list) == 4
-    assert c_list.parent() == c
-
-    c1 = c_list[0]  # x : f32
-    assert c1.parent() == c
-    assert c1._node() is proc_foo.INTERNAL_proc().body[0].body[0].body[0]
-
-    c2 = c1.next()  # x = 0.0
-    assert c2.parent() == c
-    assert c2._node() is proc_foo.INTERNAL_proc().body[0].body[0].body[1]
-
-    c3 = c1.next(2)  # y : f32
-    assert c3.parent() == c
-    assert c3._node() is proc_foo.INTERNAL_proc().body[0].body[0].body[2]
-
-    _c2_ = c3.prev()
-    assert c2 == _c2_
-    _c1_ = c3.prev(2)
-    assert c1 == _c1_
-
-
-def test_cursor_move_invalid(proc_foo):
-    # Edge cases near the root
-    c = Cursor.root(proc_foo)
-    with pytest.raises(InvalidCursorError, match="cannot move root cursor"):
-        c.next()
-
-    with pytest.raises(InvalidCursorError, match='cursor does not have a parent'):
-        c.parent()
-
-    # Edge cases near expressions
-    c = proc_foo.find_cursors('m')[0]
-    with pytest.raises(InvalidCursorError, match='cursor is not inside block'):
-        c.next()
-
-    # Edge cases near first statement in block
-    c = proc_foo.find_stmt('x: f32')
-    with pytest.raises(InvalidCursorError, match="cursor is out of range"):
-        c.prev()
-
-    c.before()  # ok
-    with pytest.raises(InvalidCursorError, match="cursor is out of range"):
-        c.before(2)  # would return gap
-
-    with pytest.raises(InvalidCursorError, match="cursor is out of range"):
-        c.before().before()  # would return node
-
-    # Edge cases near last statement in block
-    c = proc_foo.find_stmt('y = 1.1')
-    with pytest.raises(InvalidCursorError, match="cursor is out of range"):
-        c.next()
-
-    c.after()  # ok
-    with pytest.raises(InvalidCursorError, match="cursor is out of range"):
-        c.after(2)  # would return gap
-
-    with pytest.raises(InvalidCursorError, match="cursor is out of range"):
-        c.after().after()  # would return node
-
-
-def test_cursor_gap(proc_foo):
-    # for i in seq(0, n):
-    #    for j in seq(0, m):
-    #        x: f32   <- x_alloc
-    #                 <- g1
-    #        x = 0.0  <- x_assn
-    #        y: f32
-    #                 <- g2
-    #        y = 1.1  <- y_assn
-    for_j = proc_foo.find_stmt("for j in _:_")
-    x_alloc = proc_foo.find_stmt("x: f32")
-    x_assn = proc_foo.find_stmt("x = 0.0")
-    y_assn = proc_foo.find_stmt("y = 1.1")
-
-    assert str(x_alloc._node()) == 'x: f32 @ DRAM\n'
-
-    g1 = x_alloc.after()
-    assert g1 == x_assn.before()
-    assert g1.before() == x_alloc
-    assert g1.after() == x_assn
-    assert g1.parent() == for_j
-
-    g2 = g1.next(2)
-    assert g2 == x_assn.after(2)
-    assert g2.before(2) == x_assn
-    assert g2.after() == y_assn
-    assert g2.parent() == for_j
-
-    assert g2.prev(2) == g1
-
-
-def test_cursor_replace_expr(proc_foo, golden):
-    c = proc_foo.find_cursors('m')[0]
-    foo2, _ = c._replace(LoopIR.Const(42, T.size, c._node().srcinfo))
-    assert str(foo2) == golden
-
-
-def test_cursor_cannot_convert_expr_to_block(proc_foo):
-    c = proc_foo.find_cursors('m')[0]
-    with pytest.raises(InvalidCursorError, match='node is not inside a block'):
-        c.as_block()
-
-
-def test_cursor_replace_expr_deep(golden):
-    @proc
-    def example():
-        x: f32
-        x = 1.0 * (2.0 + 3.0)
-        # x = 1.0 * (4.0 + 3.0)
-
-    c: Node = example.find_cursors('2.0')[0]
-    four = LoopIR.Const(4.0, T.f32, c._node().srcinfo)
-
-    example_new, _ = c._replace(four)
-    assert str(example_new) == golden
-
-
-def test_cursor_forward_expr_deep():
-    @proc
-    def example():
-        x: f32
-        x = 1.0 * (2.0 + 3.0)
-        # x = 1.0 * (4.0 + 3.0)
-
-    c2: Node = example.find_cursors('2.0')[0]
-    four = LoopIR.Const(4.0, T.f32, c2._node().srcinfo)
-
-    example_new, fwd = c2._replace(four)
-    with pytest.raises(InvalidCursorError, match='cannot forward replaced nodes'):
-        fwd(c2)
-
-    assert fwd(example.find_stmt('x = _')) == example_new.find_stmt('x = _')
-    assert fwd(example.find_cursors('_ + _')[0]) == example_new.find_cursors('_ + _')[0]
-    assert fwd(example.find_cursors('1.0')[0]) == example_new.find_cursors('1.0')[0]
-    assert fwd(example.find_cursors('3.0')[0]) == example_new.find_cursors('3.0')[0]
-
-
-def test_cursor_loop_bound(proc_foo):
-    c_for_i = Cursor.root(proc_foo).body()[0]
-    c_bound = c_for_i._child_node('hi')
-    assert isinstance(c_bound._node(), LoopIR.Read)
-
-
-def test_cursor_invalid_child(proc_foo):
-    c = Cursor.root(proc_foo)
-
-    # Quick sanity check
-    assert c._child_node('body', 0) == c.body()[0]
-
-    with pytest.raises(AttributeError, match="has no attribute '_invalid'"):
-        c._child_node('_invalid', None)
-
-    with pytest.raises(ValueError, match='must index into block attribute'):
-        c._child_node('body', None)
-
-    with pytest.raises(InvalidCursorError, match='cursor is out of range'):
-        c._child_node('body', 42)
-
-
-def test_cursor_lifetime():
-    @proc
-    def delete_me():
-        x: f32
-        x = 0.0
-
-    cur = delete_me.find_stmt('x = _')
-    assert isinstance(cur._node(), LoopIR.Assign)
-
-    del delete_me
-    gc.collect()
-
-    with pytest.raises(InvalidCursorError, match='underlying proc was destroyed'):
-        cur.proc()
-
-    # TODO: The WeakKeyDictionary-ies in other modules seem to keep the IR alive as
-    #   they keep references to them in the values.
-    # with pytest.raises(InvalidCursorError, match='underlying node was destroyed'):
-    #     cur._node()
-
-
-@pytest.mark.parametrize("policy", [
-    ForwardingPolicy.PreferInvalidation,
-    ForwardingPolicy.AnchorPost,
-    ForwardingPolicy.AnchorPre,
-])
-def test_insert_forwarding(policy):
-    @proc
-    def example_old():
-        x: f32
-        x = 0.0
-        for i in seq(0, 10):
-            x = 1.0
-            for j in seq(0, 20):
-                x = 2.0
-                x = 3.0
-                # pass (ins_gap)
-                x = 4.0
-                x = 5.0
-            x = 6.0
-        x = 7.0
-
-    x_old = [example_old.find_stmt(f'x = {n}.0') for n in range(8)]
-    stmt = [LoopIR.Pass(None, x_old[0]._node().srcinfo)]
-
-    ins_gap = x_old[3].after()
-
-    example_new, fwd = ins_gap._insert(stmt, policy)
-    x_new = [example_new.find_stmt(f'x = {n}.0') for n in range(8)]
-
-    # Check that the root is forwarded:
-    assert fwd(Cursor.root(example_old)) == Cursor.root(example_new)
-
-    # Check that the assignment nodes are forwarded:
-    for cur_old, cur_new in zip(x_old, x_new):
-        assert fwd(cur_old) == cur_new
-
-    # Check that non-insertion before-gaps (i.e. exclude 4) are forwarded:
-    for i in (0, 1, 2, 3, 5, 6, 7):
-        assert fwd(x_old[i].before()) == x_new[i].before()
-
-    # Check that non-insertion after-gaps (i.e. exclude 3) are forwarded:
-    for i in (0, 1, 2, 4, 5, 6, 7):
-        assert fwd(x_old[i].after()) == x_new[i].after()
-
-    # Check that for loops are forwarded:
-    for_i_old = example_old.find_stmt('for i in _: _')
-    for_i_new = example_new.find_stmt('for i in _: _')
-    assert fwd(for_i_old) == for_i_new
-
-    for_j_old = example_old.find_stmt('for j in _: _')
-    for_j_new = example_new.find_stmt('for j in _: _')
-    assert fwd(for_j_old) == for_j_new
-
-    # Check that for loop bodies are forwarded:
-    assert fwd(for_i_old.body()) == for_i_new.body()
-    assert fwd(for_j_old.body()) == for_j_new.body()
-
-    # Check that all inserted-body blocks (n > 1) are forwarded:
-    test_cases = [
-        (slice(0, 2), slice(0, 2)),
-        (slice(1, 3), slice(1, 4)),
-        (slice(2, 4), slice(3, 5)),
-        (slice(0, 3), slice(0, 4)),
-        (slice(1, 4), slice(1, 5)),
-        # full body already tested above.
-    ]
-    for old_range, new_range in test_cases:
-        assert fwd(for_j_old.body()[old_range]) == for_j_new.body()[new_range]
-
-
-def test_insert_forwarding_policy(proc_bar):
-    x2 = proc_bar.find_stmt('x = 2.0')
-    gap = x2.after()
-
-    stmt = [LoopIR.Pass(None, x2._node().srcinfo)]
-
-    bar_pre, fwd_pre = gap._insert(stmt, ForwardingPolicy.AnchorPre)
-    assert fwd_pre(gap) == bar_pre.find_stmt('x = 2.0').after()
-
-    bar_post, fwd_post = gap._insert(stmt, ForwardingPolicy.AnchorPost)
-    assert fwd_post(gap) == bar_post.find_stmt('x = 3.0').before()
-
-    bar_invalid, fwd_invalid = gap._insert(stmt, ForwardingPolicy.PreferInvalidation)
-    with pytest.raises(InvalidCursorError, match='insertion gap was invalidated'):
-        fwd_invalid(gap)
-
-
-def test_insert_forward_orelse():
-    @proc
-    def example_old():
-        x: f32
-        if 1 < 2:
-            x = 1.0
-        else:
-            x = 2.0
-
-    x1_old = example_old.find_stmt('x = 1.0')
-    x2_old = example_old.find_stmt('x = 2.0')
-    gap = x1_old.after()
-
-    stmt = [LoopIR.Pass(None, x1_old._node().srcinfo)]
-
-    example_new, fwd = gap._insert(stmt)
-    x2_new = example_new.find_stmt('x = 2.0')
-
-    assert fwd(x2_old) == x2_new
-
-
-def test_double_insert_forwarding(golden):
-    @proc
-    def proc_s1():
-        x: f32
-        if 1 < 2:
-            x = 1.0
-            # x = 2.0  (added in s2)
-        else:
-            x = 3.0
-            # x = 4.0  (added in s3)
-
-    x1_s1 = proc_s1.find_stmt('x = 1.0')
-    x3_s1 = proc_s1.find_stmt('x = 3.0')
-
-    x2_stmt = x1_s1._node().update(rhs=LoopIR.Const(2.0, T.f32, x1_s1._node().srcinfo))
-    x4_stmt = x1_s1._node().update(rhs=LoopIR.Const(4.0, T.f32, x1_s1._node().srcinfo))
-
-    proc_s2, fwd_12 = x1_s1.after()._insert([x2_stmt])
-    proc_s3, fwd_23 = fwd_12(x3_s1).after()._insert([x4_stmt])
-    assert str(proc_s3) == golden
-
-    def fwd_13(cur):
-        return fwd_23(fwd_12(cur))
-
-    x1_s3 = proc_s3.find_stmt('x = 1.0')
-    assert fwd_13(x1_s1) == x1_s3
-
-    x3_s3 = proc_s3.find_stmt('x = 3.0')
-    assert fwd_13(x3_s1) == x3_s3
-
-    if_pat = 'if _: _\nelse: _'
-    assert fwd_13(proc_s1.find_stmt(if_pat)) == proc_s3.find_stmt(if_pat)
-
-    with pytest.raises(InvalidCursorError, match='cannot forward unknown procs'):
-        fwd_23(x1_s1)
-
-
-@pytest.mark.parametrize('old, new', [
-    (0, 0),
-    (1, 1),
-    (2, None),
-    (3, None),
-    (4, 2),
-    (5, 3),
-])
-def test_delete_forward_node(proc_bar, old, new):
-    for_j = proc_bar.find_stmt('for j in _: _').body()
-    bar_new, fwd = for_j[2:4]._delete()
-    for_j_new = bar_new.find_stmt('for j in _: _').body()
-
-    if new is None:
-        with pytest.raises(InvalidCursorError, match='node no longer exists'):
-            fwd(for_j[old])
-    else:
-        assert fwd(for_j[old]) == for_j_new[new]
-
-
-@pytest.mark.parametrize('old, new', [
-    ((0, Node.before), (0, Node.before)),
-    ((0, Node.after), (0, Node.after)),
-    ((1, Node.after), (1, Node.after)),
-    ((2, Node.after), None),
-    ((3, Node.after), (1, Node.after)),
-    ((4, Node.before), (1, Node.after)),
-    ((4, Node.after), (2, Node.after)),
-    ((5, Node.after), (3, Node.after)),
-])
-def test_delete_forward_gap(proc_bar, old, new):
-    for_j = proc_bar.find_stmt('for j in _: _').body()
-    bar_new, fwd = for_j[2:4]._delete()
-    for_j_new = bar_new.find_stmt('for j in _: _').body()
-
-    old_i, old_gap = old
-
-    if new is None:
-        with pytest.raises(InvalidCursorError, match='gap no longer exists'):
-            fwd(old_gap(for_j[old_i]))
-    else:
-        new_i, new_gap = new
-        assert fwd(old_gap(for_j[old_i])) == new_gap(for_j_new[new_i])
-
-
-@pytest.mark.parametrize('old, new', [
-    # length 2
-    (slice(0, 2), slice(0, 2)),
-    (slice(1, 3), None),
-    (slice(2, 4), None),  # policy? map deleted block to gap
-    (slice(3, 5), None),
-    (slice(4, 6), slice(2, 4)),
-    # length 3
-    (slice(0, 3), None),
-    (slice(1, 4), slice(1, 2)),
-    (slice(2, 5), slice(2, 3)),
-    (slice(3, 6), None),
-    # length 4
-    (slice(0, 4), slice(0, 2)),
-    (slice(1, 5), slice(1, 3)),
-    (slice(2, 6), slice(2, 4)),
-    # length 5
-    (slice(0, 5), slice(0, 3)),
-    (slice(1, 6), slice(1, 4)),
-    # length 6
-    (slice(0, 6), slice(0, 4)),
-])
-def test_delete_forward_block(proc_bar, old, new):
-    for_j = proc_bar.find_stmt('for j in _: _').body()
-    bar_new, fwd = for_j[2:4]._delete()
-    for_j_new = bar_new.find_stmt('for j in _: _').body()
-
-    if new is None:
-        with pytest.raises(InvalidCursorError,
-                           match='block (was partially destroyed|no longer exists)'):
-            fwd(for_j[old])
-    else:
-        assert fwd(for_j[old]) == for_j_new[new]
-
-
-@pytest.mark.parametrize('old, new', [
-    # length 2
-    ('x = 0.0 ; x = 1.0', 'x = 0.0 ; x = 1.0'),
-    ('x = 1.0 ; x = 2.0', None),
-    ('x = 2.0 ; x = 3.0', None),  # policy? map deleted block to gap
-    ('x = 3.0 ; x = 4.0', None),
-    ('x = 4.0 ; x = 5.0', 'x = 4.0 ; x = 5.0'),
-    # length 3
-    ('x = 0.0 ; _ ; x = 2.0', None),
-    ('x = 1.0 ; _ ; x = 3.0', 'x = 1.0'),
-    ('x = 2.0 ; _ ; x = 4.0', 'x = 4.0'),
-    ('x = 3.0 ; _ ; x = 5.0', None),
-    # # length 4
-    ('x = 0.0 ; _ ; x = 3.0', 'x = 0.0 ; x = 1.0'),
-    ('x = 1.0 ; _ ; x = 4.0', 'x = 1.0 ; x = 4.0'),
-    ('x = 2.0 ; _ ; x = 5.0', 'x = 4.0 ; x = 5.0'),
-    # length 5
-    ('x = 0.0 ; _ ; x = 4.0', 'x = 0.0 ; x = 1.0 ; x = 4.0'),
-    ('x = 1.0 ; _ ; x = 5.0', 'x = 1.0 ; x = 4.0 ; x = 5.0'),
-    # length 6
-    ('x = 0.0 ; _ ; x = 5.0', 'x = 0.0 ; x = 1.0 ; x = 4.0 ; x = 5.0'),
-])
-def test_delete_forward_block_with_patterns(proc_bar, old, new):
-    for_j = proc_bar.find_stmt('for j in _: _').body()
-    bar_new, fwd = for_j[2:4]._delete()
-
-    old_c = proc_bar.find_cursors(old)[0]
-    if new is None:
-        with pytest.raises(InvalidCursorError,
-                           match='block (was partially destroyed|no longer exists)'):
-            fwd(old_c)
-    else:
-        assert fwd(old_c) == bar_new.find_cursors(new)[0]
-
-
-def test_forward_lifetime(proc_bar):
-    """
-    Make sure that forwarding functions do not keep the cursors that created them
-    alive.
-    """
-
-    for_j = proc_bar.find_stmt('for j in _: _').body()[2:4]
-    for_j_weak = weakref.ref(for_j)
-
-    bar_new, fwd = for_j._delete()
-    bar_new_weak = weakref.ref(bar_new)
-
-    c = Cursor.root(bar_new).body()[0]
-    assert c._node() is not None
-
-    gc.collect()
-
-    assert for_j_weak() is not None
-    assert bar_new_weak() is not None
-
-    del for_j, bar_new
-    gc.collect()
-
-    assert for_j_weak() is None
-    assert bar_new_weak() is None
-
-
-@pytest.mark.parametrize('old, new', [
-    ('x = 0.0', 'x = 0.0'),
-    ('x = 1.0', None),
-    ('x = 2.0', None),
-    ('x = 3.0', None),
-    ('x = 4.0', 'x = 4.0'),
-    ('x = 5.0', 'x = 5.0'),
-])
-def test_block_replace_forward_node(proc_bar, old, new):
-    for_j = proc_bar.find_stmt('for j in _: _').body()
-    bar_new, fwd = for_j[1:4]._replace(
-        [LoopIR.Pass(None, for_j.parent()._node().srcinfo),
-         LoopIR.Pass(None, for_j.parent()._node().srcinfo)])
-
-    old_c = proc_bar.find_stmt(old)
-
-    if new is None:
-        with pytest.raises(InvalidCursorError, match='node no longer exists'):
-            fwd(old_c)
-    else:
-        assert fwd(old_c) == bar_new.find_stmt(new)
-
-=======
 def test_parent_cursor(proc_foo):
     jloop = proc_foo.find("for j in _:_")
     iloop = proc_foo.find("for i in _:_")
     assert jloop.parent() == iloop
->>>>>>> d3adc778
 
 def test_child_cursor(proc_foo):
     jloop = proc_foo.find("for j in _:_")
