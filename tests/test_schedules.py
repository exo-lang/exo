--- conflicted
+++ resolved
@@ -600,31 +600,6 @@
                 x[i, j] = y[i, j]
 
     foo = foo.replace(bar, "for i in _ : _")
-<<<<<<< HEAD
-    print(foo)
-    assert 'bar(False, 5, y, x, 0)' in str(foo)
-
-
-def test_stage_mem():
-    @proc
-    def sqmat(n : size, A : R[n,n], B : R[n,n]):
-        assert n % 4 == 0
-        for i in seq(0,n/4):
-            for j in seq(0,n/4):
-                for k in seq(0,n/4):
-                    for ii in seq(0,4):
-                        for jj in seq(0,4):
-                            for kk in seq(0,4):
-                                A[4*i+ii,4*j+jj] += ( B[4*i+ii,4*k+kk] *
-                                                      B[4*k+kk,4*j+jj] )
-
-    sqmat = sqmat.stage_mem('B', 'Btile', 'for ii in _: _')
-    sqmat = sqmat.stage_mem('A', 'Atile', 'for k in _: _')
-    print(sqmat)
-
-
-
-=======
     assert str(foo) == golden
 
 
@@ -864,4 +839,21 @@
 
     foo = foo.lift_if('if n < 20: _')
     assert str(foo) == golden
->>>>>>> 59b63836
+                
+
+def test_stage_mem():
+    @proc
+    def sqmat(n : size, A : R[n,n], B : R[n,n]):
+        assert n % 4 == 0
+        for i in seq(0,n/4):
+            for j in seq(0,n/4):
+                for k in seq(0,n/4):
+                    for ii in seq(0,4):
+                        for jj in seq(0,4):
+                            for kk in seq(0,4):
+                                A[4*i+ii,4*j+jj] += ( B[4*i+ii,4*k+kk] *
+                                                      B[4*k+kk,4*j+jj] )
+
+    sqmat = sqmat.stage_mem('B', 'Btile', 'for ii in _: _')
+    sqmat = sqmat.stage_mem('A', 'Atile', 'for k in _: _')
+    print(sqmat)