--- conflicted
+++ resolved
@@ -6,8 +6,6 @@
 from exo.libs.memories import GEMM_SCRATCH
 from exo.parse_fragment import ParseFragmentError
 
-<<<<<<< HEAD
-=======
 def test_simplify3(golden):
     @proc
     def foo(n : size, m : size):
@@ -17,7 +15,6 @@
 
     assert str(foo.simplify()) == golden
 
->>>>>>> 6a7cee1d
 def test_simplify2(golden):
     @proc
     def foo(A: i8[32, 64] @ DRAM, B: i8[16, 128] @ DRAM,
