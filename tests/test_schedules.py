--- conflicted
+++ resolved
@@ -856,7 +856,6 @@
                                 A[4*i+ii,4*j+jj] += ( B[4*i+ii,4*k+kk] *
                                                       B[4*k+kk,4*j+jj] )
 
-<<<<<<< HEAD
     sqmat = sqmat.stage_mem('A[4*i:4*i+4, 4*j:4*j+4]',
                             'Atile', 'for k in _: _')
     print(sqmat.simplify())
@@ -908,8 +907,3 @@
 
 
 
-=======
-    sqmat = sqmat.stage_mem('B', 'Btile', 'for ii in _: _')
-    sqmat = sqmat.stage_mem('A', 'Atile', 'for k in _: _')
-    print(sqmat)
->>>>>>> ee205ce8
