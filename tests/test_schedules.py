from __future__ import annotations

import pytest

from exo import ParseFragmentError
from exo import proc, DRAM, Procedure, config
from exo.libs.memories import GEMM_SCRATCH
from exo.stdlib.scheduling import *
from exo.platforms.x86 import *


def test_commute(golden):
    @proc
    def foo(x: R[3], y: R[3], z: R):
        z = x[0] * y[2]

    assert str(commute_expr(foo, "x[0] * y[_]")) == golden


def test_commute2():
    @proc
    def foo(x: R[3], y: R[3], z: R):
        z = x[0] + y[0] + x[1] + y[1]

    with pytest.raises(SchedulingError, match="failed to find matches"):
        # TODO: Currently, expression pattern matching fails to find
        # 'y[0]+x[1]' because LoopIR.BinOp is structured as (x[0], (y[0], (x[1], y[1]))).
        # I think pattern matching should be powerful to find this.
        commute_expr(foo, "y[0] + x[1]")


def test_commute3(golden):
    @proc
    def foo(x: R[3], y: R[3], z: R):
        z = (x[0] + y[0]) * (x[1] + y[1] + y[2])

    assert str(commute_expr(foo, "(x[_] + y[_]) * (x[_] + y[_] + y[_])")) == golden


def test_commute4():
    @proc
    def foo(x: R[3], y: R[3], z: R):
        z = x[0] - y[2]

    with pytest.raises(TypeError, match="can commute"):
        commute_expr(foo, "x[0] - y[_]")


def test_left_reassociate_expr_1(golden):
    @proc
    def foo(a: f32, b: f32, c: f32):
        b = a + (b + c)

    foo = left_reassociate_expr(foo, "_ + _")
    foo = commute_expr(foo, [foo.find("_ + _")])
    assert str(foo) == golden


def test_left_reassociate_expr_2(golden):
    @proc
    def foo(a: f32, b: f32, c: f32):
        b = (a * b) * (b * c)

    foo = left_reassociate_expr(foo, "_ * _")
    foo = commute_expr(foo, [foo.find("_ * _")])
    assert str(foo) == golden


def test_reassociate_then_fold(golden):
    @proc
    def foo(a: f32, b: f32, c: f32):
        b = a + (b + c)

    foo = commute_expr(foo, [foo.find("_ + _ #1")])
    foo = left_reassociate_expr(foo, "_ + _")
    foo = commute_expr(foo, [foo.find("_ + _")])
    foo = fold_into_reduce(foo, "_ = _")
    assert str(foo) == golden


def test_left_reassociate_expr_fail_1():
    @proc
    def foo(a: f32, b: f32, c: f32):
        b = a - (b + c)

    with pytest.raises(TypeError, match="got -"):
        foo = left_reassociate_expr(foo, "_ - _")


def test_left_reassociate_expr_fail_2():
    @proc
    def foo(a: f32, b: f32, c: f32):
        b = a + (b - c)

    with pytest.raises(TypeError, match="same binary operation as the expression"):
        foo = left_reassociate_expr(foo, "_ + _")


def test_product_loop(golden):
    @proc
    def foo(n: size):
        x: R[n, 30]
        for i in seq(0, n):
            for j in seq(0, 30):
                x[i, j] = 0.0

    assert str(mult_loops(foo, "i j", "ij")) == golden


def test_product_loop2(golden):
    @proc
    def foo(n: size, x: R[n, 30]):
        for i in seq(0, n):
            for j in seq(0, 30):
                x[i, j] = 0.0

    assert str(mult_loops(foo, "i j", "ij")) == golden


def test_product_loop3():
    @proc
    def foo(n: size, m: size):
        x: R[n, m]
        for i in seq(0, n):
            for j in seq(0, m):
                x[i, j] = 0.0

    with pytest.raises(
        SchedulingError, match="expected the inner loop to have a constant bound"
    ):
        mult_loops(foo, "i j", "ij")


def test_product_loop4(golden):
    @proc
    def foo(n: size, x: R[n]):
        for i in seq(0, n):
            for j in seq(0, 30):
                x[i] = 0.0

    assert str(mult_loops(foo, "i j", "ij")) == golden


def test_product_loop5(golden):
    @proc
    def foo(n: size, m: size, x: R[n, 100]):
        assert m < n
        x2 = x[0:m, 0:30]
        for i in seq(0, m):
            for j in seq(0, 30):
                x2[i, j] = 0.0

    assert str(mult_loops(foo, "i j", "ij")) == golden


def test_product_loop_nonzero_lo():
    @proc
    def foo(n: size, x: R[n, 30]):
        for i in seq(1, n):
            for j in seq(0, 30):
                x[i, j] = 0.0

    with pytest.raises(SchedulingError, match="expected the inner and outer loops"):
        mult_loops(foo, "i j", "ij")


def test_delete_pass(golden):
    @proc
    def foo(x: R):
        pass
        x = 0.0

    assert str(delete_pass(foo)) == golden

    @proc
    def foo(x: R):
        for i in seq(0, 16):
            for j in seq(0, 2):
                pass
        x = 0.0

    assert str(delete_pass(foo)) == golden


def test_add_loop(golden):
    @proc
    def foo(x: R):
        x = 1.0
        x = 2.0
        x = 3.0

    foo = add_loop(foo, "x = 2.0", "i", 5)
    assert str(foo) == golden


def test_add_loop1(golden):
    @proc
    def foo():
        x: R
        x = 0.0

    assert str(add_loop(foo, "x = _", "i", 10)) == golden


def test_add_loop2(golden):
    @proc
    def foo():
        x: R
        x = 0.0

    assert str(add_loop(foo, "x = _", "i", 10, guard=True)) == golden


def test_add_loop3(golden):
    @proc
    def foo(n: size, m: size):
        x: R
        x = 0.0

    assert str(add_loop(foo, "x = _", "i", "n+m", guard=True)) == golden


def test_add_loop4_fail():
    @proc
    def foo():
        x: R
        x = 0.0

    with pytest.raises(
        TypeError, match="argument 4, 'guard' to add_loop: expected a bool"
    ):
        add_loop(foo, "x = _", "i", 10, guard=100)


def test_add_loop5_fail():
    @proc
    def foo(x: R):
        x += 1.0
        x += 2.0
        x += 3.0

    with pytest.raises(SchedulingError, match="The statement at .* is not idempotent"):
        add_loop(foo, "x += 2.0", "i", 5)


def test_add_loop6_runs_fail():
    @proc
    def foo(x: R):
        x = 1.0
        x = 2.0
        x = 3.0

    with pytest.raises(
        SchedulingError,
        match="The expression 0 is not " "guaranteed to be greater than 0",
    ):
        add_loop(foo, "x = 2.0", "i", 0)


# Should fix this test with program analysis
@pytest.mark.skip
def test_add_loop5():
    @proc
    def foo(n: size, m: size):
        x: R
        x = 0.0

    with pytest.raises(Exception, match="bound expression should be positive"):
        add_loop(foo, "x = _", "i", "n-m", guard=True)


def test_proc_equal():
    def make_foo():
        @proc
        def foo(n: size, m: size):
            assert m == 1 and n == 1
            y: R[10]
            y[10 * m - 10 * n + 2 * n] = 2.0

        return foo

    foo = make_foo()
    foo2 = Procedure(foo.INTERNAL_proc())

    assert foo != 3  # check that wrong type doesn't crash, but returns false
    assert foo == foo  # reflexivity
    assert foo == foo2  # same underlying LoopIR.proc
    assert foo2 == foo  # symmetric

    # Coincidentally identical procs created from scratch should not be
    # considered equal.
    assert foo != make_foo()


def test_simplify(golden):
    @proc
    def foo(n: size, m: size):
        x: R[n, 16 * (n + 1) - n * 16, (10 + 2) * m - m * 12 + 10]
        for i in seq(0, 4 * (n + 2) - n * 4 + n * 5):
            pass
        y: R[10]
        y[n * 4 - n * 4 + 1] = 0.0

    assert str(simplify(foo)) == golden


def test_simplify2(golden):
    @proc
    def foo(
        A: i8[32, 64] @ DRAM,
        B: i8[16, 128] @ DRAM,
        C: i32[32, 32] @ DRAM,
        ko: size,
        ji_unroll: size,
        ii_unroll: size,
    ):
        for io in seq(0, 1):
            for jo in seq(0, 1):
                Btile1: i8[
                    16 * (ko + 1) - 16 * ko,
                    128 * jo
                    + 64 * (ji_unroll + 1 + 1)
                    - (128 * jo + 64 * (ji_unroll + 1)),
                ] @ DRAM
                Btile0: i8[
                    16 * (ko + 1) - 16 * ko,
                    128 * jo + 64 * (ji_unroll + 1) - (128 * jo + 64 * ji_unroll),
                ] @ DRAM
                Atile0: i8[
                    32 * io + 16 * (ii_unroll + 1) - (32 * io + 16 * ii_unroll),
                    64 * (ko + 1) - 64 * ko,
                ] @ DRAM
                Atile1: i8[
                    32 * io
                    + 16 * (ii_unroll + 1 + 1)
                    - (32 * io + 16 * (ii_unroll + 1)),
                    64 * (ko + 1) - 64 * ko,
                ] @ DRAM

    assert str(simplify(foo)) == golden


def test_simplify3(golden):
    @proc
    def foo(n: size, m: size):
        assert m == 1 and n == 1
        y: R[10]
        y[10 * m - 10 * n + 2 * n] = 2.0

    assert str(simplify(foo)) == golden


def test_simplify4(golden):
    @proc
    def bar():
        for i in seq(0, 3):
            for j in seq(0, i * 16 + 16 - i * 16):
                pass

    bar = simplify(bar)
    assert str(bar) == golden


def test_simplify_loop_bounds(golden):
    @proc
    def foo(n: size):
        for i in seq(2 + 5 + n, 9 + 8 + n):
            pass

    assert str(simplify(foo)) == golden


def test_simplify_nested_div(golden):
    @proc
    def foo(n: size):
        x: f32
        for i in seq(0, (n / 4) / 3 / 2):
            x = 0.0

    assert str(simplify(foo)) == golden


def test_simplify_nested_div_2(golden):
    @proc
    def foo(n: size):
        x: f32
        for ii in seq(0, n):
            for i in seq(0, (ii + n / 4 * 4) / 8):
                x = 0.0

    assert str(simplify(foo)) == golden


def test_pattern_match():
    @proc
    def foo(N1: size, M1: size, K1: size, N2: size, M2: size, K2: size):
        x: R[N1, M1, K1]
        x: R[N2, M2, K2]

    res1 = rearrange_dim(foo, "x : _", [2, 1, 0])
    res1 = rearrange_dim(res1, "x : _ #1", [2, 1, 0])
    res2 = rearrange_dim(foo, "x : R[N1, M1, K1]", [2, 1, 0])

    assert str(res1) != str(res2)


def test_fission_after_simple(golden):
    @proc
    def foo(n: size, m: size):
        for i in seq(0, n):
            for j in seq(0, m):
                x: f32
                x = 0.0
                y: f32
                y = 1.1

    @proc
    def bar(n: size, m: size):
        for i in seq(0, n):
            for j in seq(0, m):
                x: f32
                x = 0.0
                y: f32
                y = 1.1

        for k in seq(0, 30):
            for l in seq(0, 100):
                x: i8
                x = 4.0
                y: f32
                y = 1.1

    cases = [
        fission(foo, foo.find("x = _").after(), n_lifts=2),
        fission(bar, bar.find("x = _").after(), n_lifts=2),
    ]

    assert "\n".join(map(str, cases)) == golden


def test_fission_after_simple_fail():
    @proc
    def foo():
        for i in seq(0, 4):
            x: i8
            x = 0.0
            y: i8
            y = 1.0

    with pytest.raises(SchedulingError, match="Can only lift past a for loop"):
        fission(foo, foo.find("x = 0.0").after(), n_lifts=2)


def test_resize_dim(golden):
    @proc
    def foo():
        x: i8[10]
        for i in seq(1, 9):
            x[i] = 1.0

    foo = resize_dim(foo, "x", 0, 19, 1)
    assert str(simplify(foo)) == golden

    with pytest.raises(SchedulingError, match="The buffer x is accessed out-of-bounds"):
        foo = resize_dim(foo, "x", 0, 7, 1)
    with pytest.raises(SchedulingError, match="The buffer x is accessed out-of-bounds"):
        foo = resize_dim(foo, "x", 0, 7, 2)


def test_resize_dim_2(golden):
    @proc
    def foo(n: size):
        assert n > 4
        x: i8[n]
        for i in seq(2, n - 1):
            x[i] = 1.0

    foo = resize_dim(foo, "x", 0, "n-3", 2)
    assert str(simplify(foo)) == golden

    with pytest.raises(SchedulingError, match="The buffer x is accessed out-of-bounds"):
        foo = resize_dim(foo, "x", 0, "n-4", 2)
    with pytest.raises(SchedulingError, match="The buffer x is accessed out-of-bounds"):
        foo = resize_dim(foo, "x", 0, "n-4", 3)


def test_resize_dim_3(golden):
    @proc
    def foo(n: size):
        x: i8[n + 4]
        for i in seq(n + 1, n + 3):
            x[i] = 1.0

    foo = resize_dim(foo, "x", 0, 2, "n + 1")
    assert str(foo) == golden


def test_resize_dim_4(golden):
    @proc
    def bar(A: [i8][3]):
        for i in seq(0, 3):
            A[i] = 0.0

    @proc
    def foo1():
        x: i8[10]
        for i in seq(3, 6):
            bar(x[i : i + 3])

    @proc
    def foo2():
        x: i8[10, 10]
        for i in seq(3, 6):
            bar(x[i, i : i + 3])

    foo1 = resize_dim(foo1, "x", 0, 5, "2")
    foo2 = resize_dim(foo2, "x", 0, 15, "2")

    assert str(foo1) + "\n" + str(foo2) == golden


def test_rearrange_dim(golden):
    @proc
    def foo(N: size, M: size, K: size, x: i8[N, M, K]):
        a: i8[N, M, K]
        for n in seq(0, N):
            for m in seq(0, M):
                for k in seq(0, K):
                    a[n, m, k] = x[n, m, k]

    @proc
    def bar(N: size, M: size, K: size, x: i8[N, M, K]):
        a: i8[N, M, K]
        for n in seq(0, N):
            for m in seq(0, M):
                for k in seq(0, K):
                    a[n, m, k] = x[n, m, k]

        a: i8[M, K, N]
        for n in seq(0, N):
            for m in seq(0, M):
                for k in seq(0, K):
                    a[m, k, n] = x[n, m, k]

    @proc
    def baz(N: size, M: size, x: i8[N, M]):
        a: i8[N, M]
        for n in seq(0, N):
            for m in seq(0, M):
                a[n, m] = x[n, m]

    foo = rearrange_dim(foo, "a : i8[_]", [1, 2, 0])
    bar = rearrange_dim(bar, "a : i8[_]", [1, 0, 2])
    bar = rearrange_dim(bar, "a : i8[_] #1", [1, 0, 2])
    baz = rearrange_dim(baz, "a : i8[_]", [1, 0])
    cases = [foo, bar, baz]

    assert "\n".join(map(str, cases)) == golden


def test_rearrange_dim_2(golden):
    @proc
    def bar(s: stride):
        pass

    @proc
    def foo():
        a: i8[10, 10]
        for i in seq(0, 10):
            for j in seq(0, 10):
                a[i, j] = a[j, i]
                bar(stride(a, 1))

    foo = rearrange_dim(foo, "a : _", [1, 0])
    assert str(foo) == golden


def test_rearrange_dim_fail():
    @proc
    def foo(N: size, M: size, K: size, x: i8[N, M, K]):
        a: i8[N, M, K]
        for n in seq(0, N):
            for m in seq(0, M):
                for k in seq(0, K):
                    a[n, m, k] = x[n, m, k]

    with pytest.raises(ValueError, match="was not a permutation of"):
        rearrange_dim(foo, "a : i8[_]", [1, 1, 0])


def test_rearrange_dim_fail2():
    @proc
    def bar(m: size, a: [i8][m, m]):
        a[0, 0] += 1.0

    @proc
    def foo1():
        a: i8[10, 10]
        bar(10, a[0:10, 0:10])

    with pytest.raises(SchedulingError, match="Cannot permute buffer "):
        rearrange_dim(foo1, "a : i8[_]", [1, 0])

    @proc
    def foo2():
        a: i8[10, 10]
        x = a[0:10, 0:10]

    with pytest.raises(SchedulingError, match="windows is not currently supported"):
        rearrange_dim(foo2, "a : i8[_]", [1, 0])


def test_remove_loop(golden):
    @proc
    def foo(n: size, m: size, x: i8):
        a: i8
        for i in seq(0, n):
            for j in seq(0, m):
                x = a

    @proc
    def bar(n: size, m: size, x: i8):
        a: i8
        for i in seq(0, n):
            for j in seq(0, m):
                x = a

        for i in seq(0, n):
            for j in seq(0, m):
                pass

    cases = [
        remove_loop(foo, "for i in _:_"),
        remove_loop(bar, "for i in _:_"),
    ]

    assert "\n".join(map(str, cases)) == golden


def test_remove_loop_fail(golden):
    @proc
    def foo(n: size, m: size, x: i8):
        a: i8
        for i in seq(0, n):
            for j in seq(0, m):
                x += a

    with pytest.raises(SchedulingError, match="The statement at .* is not idempotent"):
        remove_loop(foo, "for i in _:_")


def test_remove_loop_deterministic(golden):
    @proc
    def foo(M: size, N: size, K: size, A: f32[M, N]):
        for k in seq(0, K / 4):
            for i in seq(0, M):
                for j in seq(0, N):
                    A[i, j] = 1.0

    # An older Z3 version caused check within remove_loop
    # to fail non-deterministically (return an unknwon result).
    # This test make sure that over a few runs, it always passes.
    for i in range(10):
        assert str(remove_loop(foo, "k")) == golden


def test_sink_alloc_simple_for_loop(golden):
    @proc
    def foo():
        a: i8[10] @ DRAM
        for i in seq(0, 10):
            pass

    foo = sink_alloc(foo, foo.find("a : _"))
    assert str(foo) == golden


def test_sink_alloc_simple_if_stmt(golden):
    @proc
    def foo():
        a: i8[10] @ DRAM
        if 1 < 10:
            a[1] = 0.0

    foo = sink_alloc(foo, foo.find("a : _"))
    assert str(foo) == golden


def test_sink_alloc_when_if_has_else(golden):
    @proc
    def foo():
        a: i8[10] @ DRAM
        if 1 < 10:
            a[1] = 0.0
        else:
            a[1] = 1.0

    foo = sink_alloc(foo, foo.find("a : _"))
    assert str(foo) == golden


def test_sink_alloc_fail_because_accesses_outside_scope():
    @proc
    def foo():
        a: i8[10] @ DRAM
        for i in seq(0, 10):
            pass
        a[0] = 0.0

    with pytest.raises(SchedulingError, match="Cannot sink allocation"):
        foo = sink_alloc(foo, foo.find("a : _"))


def test_lift_alloc_simple(golden):
    @proc
    def bar(n: size, A: i8[n]):
        for i in seq(0, n):
            for j in seq(0, n):
                tmp_a: i8
                tmp_a = A[i]

    bar = lift_alloc(bar, "tmp_a : _", n_lifts=2)
    assert str(bar) == golden


def test_lift_alloc_simple2(golden):
    @proc
    def bar(n: size, A: i8[n]):
        for i in seq(0, n):
            for j in seq(0, n):
                tmp_a: i8
                tmp_a = A[i]

        for i in seq(0, n):
            for j in seq(0, n):
                tmp_a: i8
                tmp_a = A[i]

    bar = lift_alloc(bar, "tmp_a : _", n_lifts=2)
    assert str(bar) == golden


def test_lift_alloc_simple3(golden):
    @proc
    def bar(n: size, A: i8[n]):
        for k in seq(0, n):
            for i in seq(0, n):
                for j in seq(0, n):
                    tmp_a: i8
                    tmp_a = A[i]

    bar = lift_alloc(bar, "tmp_a : _", n_lifts=3)
    assert str(bar) == golden


def test_lift_alloc_simple_empty_body(golden):
    @proc
    def bar():
        for i in seq(0, 4):
            tmp: i8

    bar = lift_alloc(bar, "tmp: _")
    assert str(bar) == golden


def test_lift_alloc_simple_fv_error():
    @proc
    def bar(n: size, A: i8[n]):
        for k in seq(0, n):
            for i in seq(0, n):
                for j in seq(0, n):
                    tmp_a: i8[k + 1]
                    tmp_a[k] = A[i]

    with pytest.raises(SchedulingError, match="Cannot lift allocation statement"):
        lift_alloc(bar, "tmp_a : _", n_lifts=3)


def test_lift_alloc_simple_error():
    @proc
    def bar(n: size, A: i8[n]):
        for i in seq(0, n):
            for j in seq(0, n):
                tmp_a: i8
                tmp_a = A[i]

    with pytest.raises(SchedulingError, match="specified lift level"):
        lift_alloc(bar, "tmp_a : _", n_lifts=3)


def test_autolift_alloc_error():
    @proc
    def bar(n: size, A: i8[n]):
        for i in seq(0, n):
            for j in seq(0, n):
                tmp_a: i8
                tmp_a = A[i]

    with pytest.raises(SchedulingError, match="specified lift level 3 is"):
        autolift_alloc(bar, "tmp_a : _", n_lifts=3)


def test_expand_dim1_bad_scope():
    @proc
    def foo(n: size, m: size, x: i8):
        a: i8
        for i in seq(0, n):
            for j in seq(0, m):
                x = a

    with pytest.raises(ParseFragmentError, match="i not found in"):
        expand_dim(foo, "a : i8", "n", "i")  # should be error


def test_expand_dim2_bad_scope():
    @proc
    def foo(n: size, m: size, x: i8):
        for i in seq(0, n):
            a: i8
            for j in seq(0, m):
                x = a

        for i in seq(0, n):
            for k in seq(0, m):
                pass

    with pytest.raises(ParseFragmentError, match="k not found in"):
        foo = expand_dim(foo, "a : i8", "n", "k")  # should be error


def test_expand_dim3(golden):
    @proc
    def foo(n: size, m: size, x: i8):
        for i in seq(0, n):
            for j in seq(0, m):
                pass

        for i in seq(0, n):
            a: i8
            for j in seq(0, m):
                x = a

        for i in seq(0, n):
            for j in seq(0, m):
                pass

    foo = expand_dim(foo, "a : i8", "n", "i")  # did it pick the right i?
    assert foo.c_code_str() == golden


def test_expand_dim4(golden):
    @proc
    def foo(n: size, m: size, x: i8):
        for i in seq(0, n):
            for j in seq(0, m):
                pass

        for q in seq(0, 30):
            for i in seq(0, n):
                for j in seq(0, m):
                    a: i8
                    x = a

        for i in seq(0, n):
            for j in seq(0, m):
                pass

    with pytest.raises(
        SchedulingError,
        match="The expression 10 - 20 is not guaranteed to be greater than 0",
    ):
        expand_dim(foo, "a : i8", "10-20", "10")  # this is not fine

    with pytest.raises(
        SchedulingError,
        match="The expression n - m is not guaranteed to be greater than 0",
    ):
        expand_dim(foo, "a : i8", "n - m", "i")  # out of bounds

    with pytest.raises(ParseFragmentError, match="not found in"):
        expand_dim(foo, "a : i8", "hoge", "i")  # does not exist

    with pytest.raises(SchedulingError, match="The buffer a is accessed out-of-bounds"):
        expand_dim(foo, "a : i8", "n", "i-j")  # bound check should fail

    cases = [
        expand_dim(foo, "a : i8", "n", "i"),  # did it pick the right i?
        expand_dim(foo, "a : i8", "40 + 1", "10"),  # this is fine
        expand_dim(foo, "a : i8", "n + m", "i"),  # fine
        expand_dim(foo, "a : i8", "n", "n-1"),
    ]

    assert "\n".join(map(str, cases)) == golden


def test_expand_dim5(golden):
    @proc
    def foo(n: size, x: i8):
        for i in seq(0, n):
            a: i8
            a = x

    foo = expand_dim(foo, "a : i8", "n", "i")
    assert str(foo) == golden


def test_expand_dim6(golden):
    @proc
    def bar(m: size, a: i8[m]):
        a[0] += 1.0

    @proc
    def foo(n: size, m: size, x: i8):
        for i in seq(0, n):
            for j in seq(0, m):
                a: i8[m]
                a[j] = a[j] + 1.0
                a[j] += 1.0
                bar(m, a[0:m])

    foo = expand_dim(foo, "a : _", "n", "i")
    assert str(foo) == golden


def test_expand_dim7():
    @proc
    def bar(m: size, a: i8[m]):
        a[0] += 1.0

    @proc
    def foo(n: size, m: size, x: i8):
        for i in seq(0, n):
            for j in seq(0, m):
                a: i8[m]
                a[j] = a[j] + 1.0
                bar(m, a)

    with pytest.raises(
        SchedulingError, match="support for passing windows to scalar arguments"
    ):
        foo = expand_dim(foo, "a : _", "n", "i")


def test_pattern_matching_id_in_scheduling_ops(golden):
    @proc
    def bar(n: size, ret: i8):
        reg: i8[n]
        for i in seq(0, n):
            ret += reg[i] + 1.0

    bar = bind_expr(bar, "1.0", "reg")
    scalar_reg = bar.find("reg : _ #1")
    bar = expand_dim(bar, scalar_reg, "n", "i")
    assert str(bar) == golden


def test_divide_dim_1(golden):
    @proc
    def foo(n: size, m: size, A: R[n + m + 12]):
        x: R[n, 12, m]
        for i in seq(0, n):
            for j in seq(0, 12):
                for k in seq(0, m):
                    x[i, j, k] = A[i + j + k]

    foo = divide_dim(foo, "x", 1, 4)
    assert str(foo) == golden


def test_divide_dim_fail_1():
    @proc
    def foo(n: size, m: size, A: R[n + m + 12]):
        x: R[n, 12, m]
        for i in seq(0, n):
            for j in seq(0, 12):
                for k in seq(0, m):
                    x[i, j, k] = A[i + j + k]

    with pytest.raises(ValueError, match="out-of-bounds"):
        divide_dim(foo, "x", 3, 4)

    with pytest.raises(SchedulingError, match="Cannot divide 12 evenly"):
        divide_dim(foo, "x", 1, 5)


def test_mult_dim_1(golden):
    @proc
    def foo(n: size, m: size, A: R[n + m + 12]):
        x: R[n, m, 4]
        for i in seq(0, n):
            for j in seq(0, m):
                for k in seq(0, 4):
                    x[i, j, k] = A[i + j + k]

    foo = mult_dim(foo, "x", 0, 2)
    assert str(foo) == golden


def test_mult_dim_fail_1():
    @proc
    def foo(n: size, m: size, A: R[n + m + 12]):
        x: R[n, m, 4]
        for i in seq(0, n):
            for j in seq(0, m):
                for k in seq(0, 4):
                    x[i, j, k] = A[i + j + k]

    with pytest.raises(ValueError, match="out-of-bounds"):
        mult_dim(foo, "x", 3, 4)

    with pytest.raises(ValueError, match="by itself"):
        mult_dim(foo, "x", 2, 2)

    with pytest.raises(SchedulingError, match="Cannot multiply with non-literal"):
        mult_dim(foo, "x", 0, 1)


def test_delete_buffer(golden):
    @proc
    def foo():
        a: i8[10]

    foo = delete_buffer(foo, foo.find("a: _"))
    assert str(foo) == golden


def test_delete_buffer_fail():
    @proc
    def foo():
        a: i8[10]
        a[0] = 1.0

    with pytest.raises(
        SchedulingError,
        match="The variable a can potentially be used after the statement",
    ):
        foo = delete_buffer(foo, foo.find("a : _"))


def test_reuse_buffer(golden):
    @proc
    def foo(a: f32 @ DRAM, b: f32 @ DRAM):
        aa: f32
        bb: f32
        aa = a
        bb = b

        c: f32
        c = aa + bb
        b = c

    foo = reuse_buffer(foo, "bb:_", "c:_")
    assert str(foo) == golden


def test_reuse_buffer2(golden):
    @proc
    def bar(a: f32):
        pass

    @proc
    def foo():
        bb: f32
        c: f32
        bar(c)

    foo = reuse_buffer(foo, "bb:_", "c:_")
    assert str(foo) == golden


def test_reuse_buffer_loop_fail():
    @proc
    def foo(a: f32 @ DRAM, b: f32 @ DRAM):
        aa: f32
        bb: f32
        aa = a
        bb = b

        c: f32
        for i in seq(0, 10):
            c = aa + bb
        b = c

    with pytest.raises(
        SchedulingError, match="The variable bb can potentially be used after"
    ):
        foo = reuse_buffer(foo, "bb:_", "c:_")


def test_fuse_loop(golden):
    @proc
    def foo(n: size, x: R[n]):
        y: R[n]
        for i in seq(0, n):
            y[i] = x[i]
        for j in seq(0, n):
            x[j] = y[j] + 1.0

    foo = fuse(foo, "for i in _:_", "for j in _:_")
    assert str(foo) == golden


def test_fuse_loop2(golden):
    @proc
    def foo(n: size, x: R[n]):
        assert n > 3
        y: R[n]
        for i in seq(3, n):
            y[i] = x[i]
        for j in seq(3, n):
            x[j] = y[j] + 1.0

    foo = fuse(foo, "for i in _:_", "for j in _:_")
    assert str(foo) == golden


def test_fuse_loop_fail():
    @proc
    def foo(n: size, x: R[n + 1]):
        y: R[n + 1]
        y[0] = x[0]
        for i in seq(0, n):
            y[i + 1] = x[i]
        for j in seq(0, n):
            x[j + 1] = y[j + 1] + 1.0

    with pytest.raises(SchedulingError, match="Cannot fission loop"):
        fuse(foo, "for i in _:_", "for j in _:_")


def test_fuse_loop_commute_config(golden):
    @config
    class CFG:
        j: index

    @proc
    def foo(n: size, x: R[n]):
        y: R[n]
        for i in seq(0, n):
            CFG.j = 0
        for j in seq(0, n):
            CFG.j = 0

    foo = fuse(foo, "for i in _:_", "for j in _:_")
    assert str(foo) == golden


def test_fuse_if(golden):
    @proc
    def foo(x: R, a: index, b: index):
        if a == b:
            x += 1.0
        if a - b == 0:
            x += 2.0
        else:
            x += 3.0

    foo = fuse(foo, "if a==b:_", "if _==0: _")
    assert str(foo) == golden


def test_fuse_if_fail():
    @proc
    def foo(x: R, a: index, b: index):
        if a == b:
            x += 1.0
        if a + b == 0:
            x += 2.0

    with pytest.raises(SchedulingError, match="Expressions are not equivalent"):
        fuse(foo, "if a==b:_", "if _==0: _")


def test_bind_lhs(golden):
    @proc
    def myfunc_cpu(inp: i32[1, 1, 16] @ DRAM, out: i32[1, 1, 16] @ DRAM):
        for ii in seq(0, 1):
            for jj in seq(0, 1):
                for kk in seq(0, 16):
                    out[ii, jj, kk] += out[ii, jj, kk] + inp[ii, jj, kk]
                    out[ii, jj, kk] = out[ii, jj, kk] * inp[ii, jj, kk]

    myfunc_cpu = bind_expr(myfunc_cpu, myfunc_cpu.find("inp[_]", many=True), "inp_ram")
    myfunc_cpu = bind_expr(myfunc_cpu, myfunc_cpu.find("out[_]", many=True), "out_ram")
    assert str(myfunc_cpu) == golden


def test_bind_cursor_arg(golden):
    @proc
    def foo(a: R):
        a = 1.0

    foo = bind_expr(foo, foo.find("1.0"), "const")
    assert str(foo) == golden


def test_divide_with_recompute(golden):
    @proc
    def foo(n: size, A: i8[n + 3]):
        assert n % 4 == 0
        for i in seq(0, n + 3):
            A[i] = 1.0

    foo = divide_with_recompute(foo, foo.find_loop("i"), "n/4", 4, ["io", "ii"])
    foo = rewrite_expr(foo, "n % 4", 0)
    foo = simplify(foo)
    assert str(foo) == golden


def test_divide_with_recompute_fail_not_idempotent():
    @proc
    def foo(n: size, A: i8[n + 3]):
        for i in seq(0, n + 3):
            A[i] += 1.0

    with pytest.raises(SchedulingError, match="The statement at .* is not idempotent"):
        foo = divide_with_recompute(foo, foo.find_loop("i"), "n/4", 4, ["io", "ii"])


def test_divide_with_recompute_fail_outer_hi_too_big():
    @proc
    def foo(n: size, A: i8[n + 3]):
        for i in seq(0, n + 3):
            A[i] = 1.0

    with pytest.raises(
        SchedulingError, match=r"outer_hi \* outer_stride exceeds loop's hi n \+ 3"
    ):
        foo = divide_with_recompute(
            foo, foo.find_loop("i"), "(n + 4) / 4", 4, ["io", "ii"]
        )


def test_simple_divide_loop(golden):
    @proc
    def bar(n: size, A: i8[n]):
        tmp: i8[n]
        for i in seq(0, n):
            tmp[i] = A[i]

    bar = divide_loop(bar, "i", 4, ["io", "ii"], tail="guard")
    assert str(bar) == golden


def test_divide_loop_perfect(golden):
    @proc
    def foo(n: size, A: i8[n]):
        assert n % 4 == 0
        for i in seq(0, n):
            A[i] = 1.0

    foo = divide_loop(foo, "i", 4, ["io", "ii"], perfect=True)
    assert str(foo) == golden


def test_divide_loop_perfect2(golden):
    @proc
    def foo(n: size, A: i8[n]):
        assert n % 4 == 0
        for i in seq(0, n):
            A[i] = 0.2

    foo = divide_loop(foo, "i", 4, ["io", "ii"], perfect=True)
    foo = stage_mem(foo, "for ii in _:_", "A[io*4:io*4+4]", "tile")
    assert str(simplify(foo)) == golden


def test_divide_loop_perfect_fail():
    @proc
    def foo(n: size, A: i8[n]):
        assert n % 6 == 0
        for i in seq(0, n):
            A[i] = 1.0

    with pytest.raises(SchedulingError, match="cannot perfectly split"):
        foo = divide_loop(foo, "i", 4, ["io", "ii"], perfect=True)


def test_divide_loop_cut_and_guard(golden):
    @proc
    def foo(x: i8[1]):
        pass

    @proc
    def bar(n: size, A: i8[n]):
        tmp: i8[n]
        for i in seq(0, n):
            tmp[i] = A[i]
            foo(tmp[i : i + 1])

    bar = divide_loop(bar, "i", 4, ["io", "ii"], tail="cut_and_guard")
    assert str(bar) == golden


def test_divide_loop_fail_nonzero_lo():
    @proc
    def bar():
        for i in seq(1, 8):
            pass

    with pytest.raises(
        SchedulingError, match="expected the lower bound of the loop to be zero"
    ):
        bar = divide_loop(bar, "i", 4, ["io", "ii"], tail="guard")


def test_divide_loop_by_1_guard(golden):
    @proc
    def bar(n: size):
        for i in seq(0, n):
            pass

    bar1 = divide_loop(bar, bar.find_loop("i"), 1, ("io", "ii"), tail="guard")
    bar2 = simplify(bar1)

    assert f"{bar1}\n{bar2}" == golden


def test_divide_loop_by_1_cut(golden):
    @proc
    def bar(n: size):
        for i in seq(0, n):
            pass

    bar1 = divide_loop(bar, bar.find_loop("i"), 1, ("io", "ii"), tail="cut")
    bar2 = simplify(bar1)

    assert f"{bar1}\n{bar2}" == golden


def test_simple_reorder(golden):
    @proc
    def bar(n: size, m: size, A: i8[n, m]):
        tmp: i8[n, m]
        for i in seq(0, n):
            for j in seq(0, m):
                tmp[i, j] = A[i, j]

    bar = reorder_loops(bar, "i j")
    assert str(bar) == golden


def test_simple_reorder2(golden):
    @proc
    def bar(n: size, m: size, A: i8[n, m]):
        assert n > 5
        assert m > 7
        tmp: i8[n, m]
        for i in seq(4, n):
            for j in seq(2, m):
                tmp[i, j] = A[i, j]

    bar = reorder_loops(bar, "i j")
    assert str(bar) == golden


def test_reorder_loops(golden):
    @proc
    def bar(n: size, A: i8[n, n]):
        for i in seq(0, n):
            for j in seq(0, (-1 - i + n)):
                A[i, j] = 0.0

    with pytest.raises(
        SchedulingError,
        match="inner loop's lo or hi depends on outer loop's iteration variable",
    ):
        bar = reorder_loops(bar, bar.find("for i in _:_"))


def test_reorder_stmts(golden):
    @proc
    def bar(g: R[100] @ DRAM):
        f: R[101] @ DRAM
        for i in seq(0, 100):
            f[i] = 1.0
        f[100] = 1.0
        for i in seq(0, 100):
            g[i] = f[i] + f[i + 1]

    bar = reorder_stmts(bar, "for i in _:_ ;\nf[_] = _")
    assert str(bar) == golden


def test_merge_writes_all_4_cases(golden):
    @proc
    def bar(x: R[4], y: R[4]):
        for i in seq(0, 10):
            if i < 5:
                tmp: R[4]
                tmp[0] = x[0]
                tmp[0] = y[0]
                tmp[1] = x[1]
                tmp[1] += y[1]
                tmp[2] += x[2]
                tmp[2] = y[2]
                tmp[3] += x[3]
                tmp[3] += y[3]

    bar = merge_writes(bar, "tmp[0] = x[0]; tmp[0] = y[0]")
    bar = merge_writes(bar, "tmp[1] = x[1]; tmp[1] += y[1]")
    bar = merge_writes(bar, "tmp[2] += x[2]; tmp[2] = y[2]")
    bar = merge_writes(bar, "tmp[3] += x[3]; tmp[3] += y[3]")
    assert str(bar) == golden


def test_merge_writes_consecutively(golden):
    @proc
    def bar(w: R, x: R, y: R, z: R):
        z = w
        z += x
        z += y
        w = x

    bar = merge_writes(bar, "z = w; z += x")
    bar = merge_writes(bar, "z = w + x; z += y")
    assert str(bar) == golden


def test_merge_writes_array_indexing(golden):
    @proc
    def bar(x: R[3], y: R[3], z: R):
        for i in seq(0, 3):
            for j in seq(0, 3):
                if i < 2:
                    tmp: R[4, 4]
                    tmp[i + j, j] = x[i]
                    tmp[i + j, j] += y[j]

    bar = merge_writes(bar, "tmp[i+j, j] = x[i]; tmp[i+j, j] += y[j]")
    assert str(bar) == golden


def test_merge_writes_type_check(golden):
    @proc
    def bar(y: f32):
        x: f32 @ DRAM
        x = 0.0
        x += y

    bar = merge_writes(bar, "x = 0.0; x += y")
    assert str(bar) == golden


def test_merge_writes_second_rhs_depends_on_first_lhs():
    @proc
    def bar(x: R[5], y: R[3]):
        for i in seq(0, 3):
            if i > 0:
                x[2 * i - 1] = x[i] + y[i]
                x[2 * i - 1] += x[i]

    with pytest.raises(
        SchedulingError, match="expected the right hand side of the second statement"
    ):
        bar = merge_writes(bar, "x[2*i-1] = x[i] + y[i]; x[2*i-1] += x[i]")


def test_merge_writes_wrong_type_error():
    @proc
    def bar(x: R, y: R):
        for i in seq(0, 10):
            y = x
            if i > 5:
                y = x

    with pytest.raises(
        ValueError, match="expected two consecutive assign/reduce statements"
    ):
        bar = merge_writes(bar, "y = x; _")


def test_merge_writes_different_lhs_error():
    @proc
    def bar(x: R, y: R):
        x = y
        y += x

    with pytest.raises(
        ValueError,
        match="expected the two statements' left hand sides to have the same name & type",
    ):
        bar = merge_writes(bar, "x = y; y += x")


def test_merge_writes_different_lhs_arrays_error():
    @proc
    def bar(x: R[3], y: R):
        x[0] = y
        x[1] += y

    with pytest.raises(
        SchedulingError, match="expected the left hand side's indices to be the same."
    ):
        bar = merge_writes(bar, "x[0] = y; x[1] += y")


def test_merge_writes_different_lhs_arrays_error():
    @proc
    def bar(x: R[3, 3], y: R):
        z = x[0:2, 0:2]
        for i in seq(0, 2):
            z[i, 1] = y
            z[i + 1, 1] += y

    with pytest.raises(
        SchedulingError, match="expected the left hand side's indices to be the same."
    ):
        bar = merge_writes(bar, "z[i, 1] = y; z[i+1, 1] += y")


def test_fold_into_reduce_1(golden):
    @proc
    def bar(result: f32):
        result = result + 1.0

    bar = fold_into_reduce(bar, bar.find("result = _"))
    assert str(bar) == golden


def test_fold_into_reduce_2(golden):
    @proc
    def bar(m: size, n: size, a: f32[m, n], x: f32):
        for i in seq(0, m):
            for j in seq(0, n):
                a[i, j] = a[i, j] + (x * x)

    bar = fold_into_reduce(bar, bar.find("a[_] = _"))
    assert str(bar) == golden


def test_fold_into_reduce_fail_1():
    @proc
    def bar(m: size, n: size, a: f32[m, n], x: f32):
        for i in seq(0, m):
            for j in seq(0, n):
                a[i, j] = a[i, j] * x

    with pytest.raises(
        SchedulingError, match="The rhs of the assignment must be an add."
    ):
        bar = fold_into_reduce(bar, bar.find("a[_] = _"))


def test_fold_into_reduce_fail_1():
    @proc
    def bar(m: size, n: size, a: f32[m, n], x: f32):
        for i in seq(0, m):
            for j in seq(0, n):
                a[i, j] = a[i, j]

    with pytest.raises(
        SchedulingError, match="The rhs of the assignment must be an add."
    ):
        bar = fold_into_reduce(bar, bar.find("a[_] = _"))


def test_fold_into_reduce_fail_3():
    @proc
    def bar(m: size, n: size, a: f32[m, n + 1], x: f32):
        for i in seq(0, m):
            for j in seq(0, n):
                a[i, j] = a[i, j + 1] + x

    with pytest.raises(
        SchedulingError,
        match="The lhs of the addition is not a read to the lhs of the assignment.",
    ):
        bar = fold_into_reduce(bar, bar.find("a[_] = _"))


def test_fold_into_reduce_fail_4():
    @proc
    def bar(m: size, n: size, a: f32[m, n], x: f32):
        for i in seq(0, m):
            for j in seq(0, n):
                a[i, j] = (x + a[i, j]) + x

    with pytest.raises(
        SchedulingError,
        match="The lhs of the addition is not a read to the lhs of the assignment.",
    ):
        bar = fold_into_reduce(bar, bar.find("a[_] = _"))


def test_inline_assign(golden):
    @proc
    def foo(n: size, y: i8[n]):
        for i in seq(0, n):
            x: i8[5]
            x[1] = 1.0
            y[i] = x[1] + x[2]
            a: i8
            a = x[1]

    foo = inline_assign(foo, foo.find("x = _"))
    assert str(foo) == golden


def test_inline_assign_scalar(golden):
    @proc
    def foo(b: f32):
        a: f32
        a = 1.0
        b = a

    foo = inline_assign(foo, foo.find("a = _"))
    assert str(foo) == golden


def test_inline_assign_fail():
    @proc
    def foo(n: size, y: i8[n]):
        for i in seq(0, n):
            x: i8[5]
            x[1] = 1.0
            x[2] = 2.0
            y[i] = x[1] + x[2]

    # Current check can't reason about indices, so check too strict
    with pytest.raises(SchedulingError, match="Cannot inline assign"):
        foo = inline_assign(foo, foo.find("x = _"))


def test_simple_unroll(golden):
    @proc
    def bar(A: i8[10]):
        tmp: i8[10]
        for i in seq(0, 10):
            tmp[i] = A[i]

    bar = unroll_loop(bar, "i")
    assert str(bar) == golden


def test_simple_unroll2(golden):
    @proc
    def bar(A: i8[10]):
        tmp: i8[10]
        for i in seq(3, 10):
            tmp[i] = A[i]

    bar = unroll_loop(bar, "i")
    assert str(bar) == golden


def test_simple_unroll3():
    @proc
    def bar(m: size, A: i8[10]):
        assert m < 10
        tmp: i8[10]
        for i in seq(m, 10):
            tmp[i] = A[i]

    with pytest.raises(
        SchedulingError, match="expected loop 'i' to have constant bounds"
    ):
        bar = unroll_loop(bar, "i")


def test_simple_inline(golden):
    @proc
    def foo(x: i8, y: i8, z: i8):
        z = x + y

    @proc
    def bar(n: size, src: i8[n], dst: i8[n]):
        for i in seq(0, n):
            tmp_src1: i8
            tmp_src2: i8
            tmp_src1 = src[i]
            tmp_src2 = src[i]
            tmp_dst: i8
            tmp_dst = dst[i]
            foo(tmp_src1, tmp_src2, tmp_dst)

    bar = inline(bar, "foo(_)")
    assert str(bar) == golden


def test_simple_partial_eval(golden):
    @proc
    def bar(n: size, A: i8[n]):
        tmp: i8[n]
        for i in seq(0, n):
            tmp[i] = A[i]

    bar = bar.partial_eval(10)
    assert str(bar) == golden


def test_bool_partial_eval(golden):
    @proc
    def bar(b: bool, n: size, A: i8[n]):
        tmp: i8[n]
        for i in seq(0, n):
            if b == True:
                tmp[i] = A[i]

    bar = bar.partial_eval(False)
    assert str(bar) == golden


def test_transpose(golden):
    @proc
    def bar(m: size, n: size, A: i8[m, n]):
        for i in seq(0, m):
            for j in seq(0, n):
                A[i, j] += 1.0

    bar = bar.transpose(bar.args()[2])
    assert str(bar) == golden


def test_simple_typ_and_mem(golden):
    @proc
    def bar(n: size, A: R[n]):
        A[0] += 1.0

    A = bar.args()[1]
    bar = set_precision(bar, A, "i32")
    bar = set_memory(bar, A, GEMM_SCRATCH)
    bar = set_window(bar, "A", True)

    assert str(bar) == golden

    A_assign = bar.find("A[_] += _")
    assert str(A_assign._impl._node.type) == "i32"


def test_simple_typ_and_mem_2(golden):
    @proc
    def bar(n: size):
        A: R[n]
        A[0] += 1.0

    A = bar.find("A : _")
    bar = set_precision(bar, A, "i32")
    bar = set_memory(bar, A, GEMM_SCRATCH)

    assert str(bar) == golden

    A_assign = bar.find("A[_] += _")
    assert str(A_assign._impl._node.type) == "i32"


def test_set_precision_for_tensors_and_windows():
    @proc
    def bar(n: size, x: [i8][n]):
        pass

    @proc
    def foo(n: size, y: i8[n]):
        assert n > 1
        a = y[0 : n - 1]
        bar(n, y)
        bar(n - 1, y[0 : n - 1])

    assign = foo.find("a = _")
    call1 = foo.find("bar(_)")
    call2 = foo.find("bar(_)")
    foo = set_precision(foo, "y", "f32")
    foo = set_window(foo, "y", True)
    assert (
        str(foo.forward(assign)._impl._node.rhs.type)
        == "Window(src_type=f32[n], as_tensor=[f32][n - 1], src_buf=y, idx='[0:n - 1]')"
    )
    assert str(foo.forward(call1)._impl._node.args[1].type) == "f32[n]"
    assert str(foo.forward(call2)._impl._node.args[1].type) == "f32[n]"


def test_rewrite_expr(golden):
    @proc
    def foo(n: size):
        assert n % 4 == 2
        for i in seq(0, 4 + n % 4):
            pass

    bar = rewrite_expr(foo, "n % 4", "2")
    assert str(simplify(bar)) == golden

    bar = rewrite_expr(foo, "4 + n % 4", "6")
    assert str(bar) == golden


def test_rewrite_expr_2(golden):
    @proc
    def foo(n: size):
        for i in seq(0, n % 4):
            pass

    bar = rewrite_expr(foo, "n % 4", "n - n/4 * 4")
    assert str(simplify(bar)) == golden


def test_rewrite_expr_fail():
    @proc
    def foo(n: size):
        for i in seq(0, n):
            pass

    with pytest.raises(SchedulingError, match="Expressions are not equivalent:"):
        bar = rewrite_expr(foo, "n", "n + n%4")


def test_simple_bind_expr(golden):
    @proc
    def bar(n: size, x: i8[n], y: i8[n], z: i8[n]):
        for i in seq(0, n):
            z[i] = x[i] + y[i]

    bar = bind_expr(bar, "x[_] + y[_]", "z_tmp")
    assert str(bar) == golden


def test_bind_expr_diff_indices(golden):
    @proc
    def bar(n: size, x: i8[n], y: i8[n], z: i8[n]):
        for i in seq(0, n - 1):
            w: i8[n]
            x[i] = x[i] - y[i]
            w[i + 1] = x[i] + y[i] + 1.0
            x[i] = y[i]
            w[i] = x[i] + y[i] + 1.0

    bar = bind_expr(bar, bar.find("x[i]+y[i]+1.0", many=True), "tmp")
    assert str(bar) == golden


def test_simple_lift_alloc(golden):
    @proc
    def bar(n: size, A: i8[n]):
        for i in seq(0, n):
            tmp_a: i8
            tmp_a = A[i]

    bar = autolift_alloc(bar, "tmp_a : _", n_lifts=1, keep_dims=True)
    assert str(bar) == golden


def test_simple_fission(golden):
    @proc
    def bar(n: size, A: i8[n], B: i8[n], C: i8[n]):
        for i in seq(0, n):
            C[i] += A[i]
            C[i] += B[i]

    bar = autofission(bar, bar.find("C[_] += A[_]").after())
    assert str(bar) == golden


@pytest.mark.skip()
def test_partition():
    @proc
    def bar(n: size, A: i8[n], pad: size):
        assert n > pad
        for i in seq(0, n):
            tmp = A[i]

        for i in seq(0, pad):
            tmp = A[i]
        for i in seq(pad, n - pad):
            tmp = A[i]
        for i in seq(n - pad, n):
            tmp = A[i]


def test_fission(golden):
    @proc
    def bar(n: size, m: size):
        for i in seq(0, n):
            for j in seq(0, m):
                x: f32
                x = 0.0
                y: f32
                y = 1.1

    bar = autofission(bar, bar.find("x = _").after(), n_lifts=2)
    assert str(bar) == golden


def test_fission2():
    @proc
    def bar(n: size, m: size):
        for i in seq(0, n):
            for j in seq(0, m):
                x: f32
                x = 0.0
                y: f32
                y = 1.1
                y = x

    with pytest.raises(SchedulingError, match="Will not fission here"):
        autofission(bar, bar.find("x = _").after(), n_lifts=2)


def test_lift(golden):
    @proc
    def bar(A: i8[16, 10]):
        for i in seq(0, 10):
            a: i8[16]
            for k in seq(0, 16):
                a[k] = A[k, i]

    bar = autolift_alloc(
        bar, "a: i8[_]", n_lifts=1, mode="col", size=20, keep_dims=True
    )
    assert str(bar) == golden


def test_unify1(golden):
    @proc
    def bar(n: size, src: R[n, n], dst: R[n, n]):
        for i in seq(0, n):
            for j in seq(0, n):
                dst[i, j] = src[i, j]

    @proc
    def foo(x: R[5, 5], y: R[5, 5]):
        for i in seq(0, 5):
            for j in seq(0, 5):
                x[i, j] = y[i, j]

    foo = replace(foo, "for i in _ : _", bar)
    assert str(foo) == golden


def test_unify2(golden):
    @proc
    def bar(n: size, src: [R][n, n], dst: [R][n, n]):
        for i in seq(0, n):
            for j in seq(0, n):
                dst[i, j] = src[i, j]

    @proc
    def foo(x: R[12, 12], y: R[12, 12]):
        for i in seq(0, 5):
            for j in seq(0, 5):
                x[i + 3, j + 1] = y[i + 5, j + 2]

    foo = replace(foo, "for i in _ : _", bar)
    assert str(foo) == golden


def test_unify3(golden):
    @proc
    def simd_add4(dst: [R][4], a: [R][4], b: [R][4]):
        for i in seq(0, 4):
            dst[i] = a[i] + b[i]

    @proc
    def foo(n: size, z: R[n], x: R[n], y: R[n]):
        assert n % 4 == 0

        for i in seq(0, n / 4):
            for j in seq(0, 4):
                z[4 * i + j] = x[4 * i + j] + y[4 * i + j]

    foo = replace(foo, "for j in _ : _", simd_add4)
    assert str(foo) == golden


def test_unify4(golden):
    @proc
    def bar(n: size, src: [R][n], dst: [R][n]):
        for i in seq(0, n):
            if i < n - 2:
                dst[i] = src[i] + src[i + 1]

    @proc
    def foo(x: R[50, 2], y: R[50, 2]):
        for j in seq(0, 50):
            if j < 48:
                y[j, 1] = x[j, 0] + x[j + 1, 0]

    foo = replace(foo, "for j in _ : _", bar)
    assert str(foo) == golden


def test_unify5(golden):
    @proc
    def bar(n: size, src: R[n, n], dst: R[n, n]):
        for i in seq(0, n):
            for j in seq(0, n):
                tmp: f32
                tmp = src[i, j]
                dst[i, j] = tmp

    @proc
    def foo(x: R[5, 5], y: R[5, 5]):
        for i in seq(0, 5):
            for j in seq(0, 5):
                c: f32
                c = y[i, j]
                x[i, j] = c

    foo = replace(foo, "for i in _ : _", bar)
    assert str(foo) == golden


def test_unify6(golden):
    @proc
    def load(
        n: size,
        m: size,
        src: [i8][n, m],
        dst: [i8][n, 16],
    ):
        assert n <= 16
        assert m <= 16

        for i in seq(0, n):
            for j in seq(0, m):
                dst[i, j] = src[i, j]

    @proc
    def bar(K: size, A: [i8][16, K] @ DRAM):

        for k in seq(0, K / 16):
            a: i8[16, 16] @ DRAM
            for i in seq(0, 16):
                for k_in in seq(0, 16):
                    a[i, k_in] = A[i, 16 * k + k_in]

    bar = replace(bar, "for i in _:_", load)
    assert str(bar) == golden


# Unused arguments
def test_unify7(golden):
    @proc
    def bar(unused_b: bool, n: size, src: R[n, n], dst: R[n, n], unused_m: index):
        for i in seq(0, n):
            for j in seq(0, n):
                dst[i, j] = src[i, j]

    @proc
    def foo(x: R[5, 5], y: R[5, 5]):
        for i in seq(0, 5):
            for j in seq(0, 5):
                x[i, j] = y[i, j]

    foo = replace(foo, "for i in _ : _", bar)
    assert str(foo) == golden


def test_unify8(golden):
    @proc
    def bar(n: size, m: size, src: R[n, n], dst: R[n, n]):
        assert m < n
        for i in seq(m, n):
            for j in seq(m, n):
                dst[i, j] = src[i, j]

    @proc
    def foo(x: R[5, 5], y: R[5, 5]):
        for i in seq(3, 5):
            for j in seq(3, 5):
                x[i, j] = y[i, j]

    foo = replace(foo, "for i in _ : _", bar)
    assert str(foo) == golden


def test_unify9(golden):
    @proc
    def bar(dst: [f32][8], src: [f32][8], bound: size):
        for i in seq(0, 8):
            if i < bound:
                dst[i] = src[i]

    @proc
    def foo(n: size, m: size, x: f32[n]):
        assert n - m >= 1
        assert n - m <= 8
        y: f32[8]
        for i in seq(0, 8):
            if i + m < n:
                y[i] = x[i]

    foo = replace(foo, foo.find_loop("i"), bar)
    assert str(simplify(foo)) == golden


def test_inline_window(golden):
    @proc
    def foo(n: size, m: size, x: R[n, m]):
        assert n > 4
        assert m > 4
        y = x[2 : n - 2, 1 : m - 3]

        for i in seq(0, n - 4):
            for j in seq(0, m - 4):
                a: R
                a = x[i, j] * y[i, j]
                y[i, j] = a + x[i + 1, j + 1]

    foo = inline_window(foo, "y = _")
    assert str(foo) == golden


def test_inline_window2(golden):
    @proc
    def bar(s: stride):
        x: R
        x = 0.0

    @proc
    def foo(n: size, m: size, k: size, x: R[n, m, k, 10]):
        y = x[0, :, :, 0]
        y[0, 0] = 0.0
        bar(stride(y, 1))

    foo = inline_window(foo, "y = _")
    assert str(simplify(foo)) == golden


def test_lift_if_second_statement_in_then_error():
    @proc
    def foo(m: size, x: R[m]):
        for i in seq(0, m):
            if m > 12:
                x[0] = 1.0
                if i < 10:
                    x[i] = 2.0

    with pytest.raises(
        SchedulingError, match="expected if statement to be directly nested in parent"
    ):
        foo = lift_if(foo, "if i < 10: _")
        print(foo)


def test_lift_if_second_statement_in_else_error():
    @proc
    def foo(m: size, x: R[m]):
        for i in seq(0, m):
            if m > 12:
                pass
            else:
                x[0] = 1.0
                if i < 10:
                    x[i] = 2.0

    with pytest.raises(
        SchedulingError, match="expected if statement to be directly nested in parent"
    ):
        foo = lift_if(foo, "if i < 10: _")
        print(foo)


def test_lift_if_second_statement_in_for_error():
    @proc
    def foo(m: size, x: R[m]):
        for i in seq(0, m):
            x[0] = 1.0
            if m > 12:
                pass

    with pytest.raises(
        SchedulingError, match="expected if statement to be directly nested in parent"
    ):
        foo = lift_if(foo, "if m > 12: _")
        print(foo)


def test_lift_if_too_high_error():
    @proc
    def foo(m: size, x: R[m], j: size):
        for i in seq(0, m):
            if j < 10:
                x[i] = 2.0

    with pytest.raises(
        SchedulingError, match=r"Cannot lift scope of top-level statement"
    ):
        foo = lift_if(foo, "if j < 10: _", n_lifts=2)
        print(foo)


def test_lift_if_dependency_error():
    @proc
    def foo(m: size, x: R[m]):
        for i in seq(0, m):
            if i < 10:
                x[i] = 2.0

    with pytest.raises(
        SchedulingError, match=r"if statement depends on iteration variable"
    ):
        foo = lift_if(foo, "if i < 10: _")
        print(foo)


def test_lift_if_past_if(golden):
    @proc
    def foo(n: size, x: R[n], i: index):
        assert i > 0
        if i < n:
            if i < 10:
                x[i] = 1.0

    foo = lift_if(foo, "if i < 10: _")
    assert str(foo) == golden


def test_lift_if_past_for(golden):
    @proc
    def foo(n: size, x: R[n], i: index):
        for j in seq(0, n):
            if i < 10:
                x[j] = 1.0

    foo = lift_if(foo, "if i < 10: _")
    assert str(foo) == golden


def test_lift_if_halfway(golden):
    @proc
    def foo(n: size, x: R[n], i: index):
        for j in seq(0, n):
            if n > 20:
                if i < 10:
                    x[j] = 1.0

    foo = lift_if(foo, "if i < 10: _")
    assert str(foo) == golden


def test_lift_if_past_if_then_for(golden):
    @proc
    def foo(n: size, x: R[n], i: index):
        for j in seq(0, n):
            if n > 20:
                if i < 10:
                    x[j] = 1.0

    foo = lift_if(foo, "if i < 10: _", n_lifts=2)
    assert str(foo) == golden


def test_lift_if_middle(golden):
    @proc
    def foo(n: size, x: R[n], i: index):
        for j in seq(0, n):
            if n > 20:
                if i < 10:
                    x[j] = 1.0

    foo = lift_if(foo, "if n > 20: _")
    assert str(foo) == golden


def test_lift_if_with_else_past_if(golden):
    @proc
    def foo(n: size, x: R[n], i: size):
        assert n > 10
        if i < 10:
            if n > 20:
                x[i] = 1.0
            else:
                x[i] = 2.0

    foo = lift_if(foo, "if n > 20: _")
    assert str(foo) == golden


def test_lift_if_with_else_past_if_with_else(golden):
    @proc
    def foo(n: size, x: R[n], i: size):
        assert n > 10
        assert i < n
        if i < 10:
            if n > 20:
                x[i] = 1.0
            else:
                x[i] = 2.0
        else:
            x[i] = 3.0

    foo = lift_if(foo, "if n > 20: _")
    assert str(foo) == golden


def test_lift_if_with_pass_body(golden):
    @proc
    def foo(n: size):
        if 10 < n:
            if n < 20:
                pass

    foo = lift_if(foo, "if n < 20: _")
    assert str(foo) == golden


def test_lift_if_with_pass_body_and_else(golden):
    @proc
    def foo(n: size):
        if 10 < n:
            if n < 20:
                pass
            else:
                pass

    foo = lift_if(foo, "if n < 20: _")
    assert str(foo) == golden


def test_lift_if_in_else_branch_of_parent(golden):
    @proc
    def foo(n: size, x: R[n]):
        if 10 < n:
            x[0] = 1.0
        else:
            if n < 20:
                x[0] = 2.0
            else:
                x[0] = 3.0

    foo = lift_if(foo, "if n < 20: _")
    assert str(foo) == golden


def test_lift_if_in_full_nest(golden):
    @proc
    def foo(n: size, x: R[n]):
        if 10 < n:
            if n < 15:
                x[0] = 1.0
            else:
                x[0] = 2.0
        else:
            if n < 20:
                x[0] = 3.0
            else:
                x[0] = 4.0

    foo = lift_if(foo, "if n < 20: _")
    assert str(foo) == golden


def test_lift_scope(golden):
    @proc
    def foo(n: size, x: R[n, n]):
        for j in seq(0, n):
            if j < 10:
                for i in seq(0, n):
                    x[i, j] = 1.0

    foo = lift_scope(foo, "for i in _: _")
    assert str(foo) == golden


def test_lift_scope_lift_for_when_outer_if_has_noelse_error(golden):
    @proc
    def foo(n: size, x: R[n]):
        if n < 10:
            for i in seq(0, n):
                x[i] = 1.0
        else:
            pass

    with pytest.raises(
        SchedulingError, match="cannot lift for loop when if has an orelse clause"
    ):
        foo = lift_scope(foo, "for i in _: _")


def test_stage_mem(golden):
    # This test stages a buffer being accumulated in
    # on a per-tile basis
    @proc
    def sqmat(n: size, A: R[n, n], B: R[n, n]):
        assert n % 4 == 0
        for i in seq(0, n / 4):
            for j in seq(0, n / 4):
                for k in seq(0, n / 4):
                    for ii in seq(0, 4):
                        for jj in seq(0, 4):
                            for kk in seq(0, 4):
                                A[4 * i + ii, 4 * j + jj] += (
                                    B[4 * i + ii, 4 * k + kk]
                                    * B[4 * k + kk, 4 * j + jj]
                                )

    sqmat = stage_mem(sqmat, "for k in _: _", "A[4*i:4*i+4, 4*j:4*j+4]", "Atile")
    assert str(simplify(sqmat)) == golden


def test_stage_mem_point(golden):
    @proc
    def matmul(n: size, A: R[n, n], B: R[n, n], C: R[n, n]):
        for i in seq(0, n):
            for j in seq(0, n):
                for k in seq(0, n):
                    C[i, j] += A[i, k] * B[k, j]

    matmul = stage_mem(matmul, "for k in _:_", "C[i, j]", "res")
    assert str(simplify(matmul)) == golden


def test_fail_stage_mem():
    # This test fails to stage the buffer B
    # because it's not just being read in a single way
    # therefore the bounds check will fail
    @proc
    def sqmat(n: size, A: R[n, n], B: R[n, n]):
        assert n % 4 == 0
        for i in seq(0, n / 4):
            for j in seq(0, n / 4):
                for k in seq(0, n / 4):
                    for ii in seq(0, 4):
                        for jj in seq(0, 4):
                            for kk in seq(0, 4):
                                A[4 * i + ii, 4 * j + jj] += (
                                    B[4 * i + ii, 4 * k + kk]
                                    * B[4 * k + kk, 4 * j + jj]
                                )

    with pytest.raises(SchedulingError, match="accessed out-of-bounds"):
        sqmat = stage_mem(sqmat, "for ii in _: _", "B[4*i:4*i+4, 4*k:4*k+4]", "Btile")


def test_stage_mem_twice(golden):
    # This test now finds a way to stage the buffer B twice
    @proc
    def sqmat(n: size, A: R[n, n], B: R[n, n]):
        assert n % 4 == 0
        for i in seq(0, n / 4):
            for j in seq(0, n / 4):
                for k in seq(0, n / 4):
                    for ii in seq(0, 4):
                        for jj in seq(0, 4):
                            for kk in seq(0, 4):
                                A[4 * i + ii, 4 * j + jj] += (
                                    B[4 * i + ii, 4 * k + kk]
                                    * B[4 * k + kk, 4 * j + jj]
                                )

    sqmat = bind_expr(sqmat, "B[4*i+ii,4*k+kk]", "B1")
    sqmat = expand_dim(sqmat, "B1 : _", "4", "kk")
    sqmat = expand_dim(sqmat, "B1 : _", "4", "ii")
    sqmat = autolift_alloc(sqmat, "B1 : _", n_lifts=3)
    sqmat = autofission(sqmat, sqmat.find("B1[_] = _").after(), n_lifts=3)
    sqmat = stage_mem(sqmat, "for ii in _: _ #1", "B[4*k:4*k+4, 4*j:4*j+4]", "B2")
    assert str(simplify(sqmat)) == golden


def test_stage_mem_accum(golden):
    # This test stages a buffer being accumulated in
    # on a per-tile basis
    @proc
    def sqmat(n: size, A: R[n, n], B: R[n, n]):
        assert n % 4 == 0
        for i in seq(0, n / 4):
            for j in seq(0, n / 4):
                for k in seq(0, n / 4):
                    for ii in seq(0, 4):
                        for jj in seq(0, 4):
                            for kk in seq(0, 4):
                                A[4 * i + ii, 4 * j + jj] += (
                                    B[4 * i + ii, 4 * k + kk]
                                    * B[4 * k + kk, 4 * j + jj]
                                )

    sqmat = stage_mem(
        sqmat, "for k in _: _", "A[4*i:4*i+4, 4*j:4*j+4]", "Atile", accum=True
    )
    assert str(simplify(sqmat)) == golden


def test_stage_mem_accum2(golden):
    @proc
    def accum(out: R[4, 16, 16], w: R[16], im: R[16]):
        for k in seq(0, 4):
            for i in seq(0, 16):
                for j in seq(0, 16):
                    out[k, i, j] += w[j] * im[i]

    accum = stage_mem(accum, "for i in _:_", "out[k, 0:16, 0:16]", "o")

    assert str(simplify(accum)) == golden


def get_1D_memcpy_tiled():
    @proc
    def memcpy(n: size, x: f32[n], y: f32[n]):
        for i in seq(0, n):
            x[i] = y[i]

    loop = memcpy.find_loop("i")
    memcpy = divide_loop(memcpy, loop, 4, ("io", "ii"), tail="guard")

    return memcpy


def get_2D_mempcpy_1D_tiled():
    @proc
    def memcpy_2D(m: size, n: size, x: f32[m, n], y: f32[m, n]):
        for i in seq(0, m):
            for j in seq(0, n):
                x[i, j] = y[i, j]

    j_loop = memcpy_2D.find_loop("j")
    memcpy_2D = divide_loop(memcpy_2D, j_loop, 4, ("jo", "ji"), tail="guard")

    return memcpy_2D


def get_2D_mempcpy_2D_tiled():
    @proc
    def memcpy_2D(m: size, n: size, x: f32[m, n], y: f32[m, n]):
        for i in seq(0, m):
            for j in seq(0, n):
                x[i, j] = y[i, j]

    i_loop = memcpy_2D.find_loop("i")
    j_loop = memcpy_2D.find_loop("j")
    memcpy_2D = divide_loop(memcpy_2D, j_loop, 4, ("jo", "ji"), tail="guard")
    memcpy_2D = divide_loop(memcpy_2D, i_loop, 7, ("io", "ii"), tail="guard")

    memcpy_2D = lift_scope(memcpy_2D, j_loop)
    memcpy_2D = lift_scope(memcpy_2D, j_loop)

    return memcpy_2D


def test_stage_mem_out_of_bounds_load_1D(golden):
    memcpy = get_1D_memcpy_tiled()
    memcpy = stage_mem(memcpy, memcpy.find_loop("ii"), "y[4 * io:4 * io + 4]", "yReg")
    memcpy = simplify(memcpy)

    assert str(memcpy) == golden


def test_stage_mem_out_of_bounds_load_2D_one_cond(golden):
    memcpy_2D = get_2D_mempcpy_1D_tiled()
    memcpy_2D = stage_mem(
        memcpy_2D, memcpy_2D.find_loop("ji"), "y[i, 4 * jo:4 * jo + 4]", "yReg"
    )
    memcpy_2D = simplify(memcpy_2D)

    assert str(memcpy_2D) == golden


def test_stage_mem_out_of_bounds_load_2D_two_conds(golden):
    memcpy_2D = get_2D_mempcpy_2D_tiled()
    memcpy_2D = stage_mem(
        memcpy_2D,
        memcpy_2D.find_loop("ii"),
        "y[7 * io: 7 * io + 7, 4 * jo:4 * jo + 4]",
        "yReg",
    )
    memcpy_2D = simplify(memcpy_2D)

    assert str(memcpy_2D) == golden


def test_stage_mem_out_of_bounds_store_1D(golden):
    memcpy = get_1D_memcpy_tiled()
    memcpy = stage_mem(memcpy, memcpy.find_loop("ii"), "x[4 * io:4 * io + 4]", "xReg")
    memcpy = simplify(memcpy)

    assert str(memcpy) == golden


def test_stage_mem_out_of_bounds_reduction(golden):
    @proc
    def axpy(n: size, x: f32[n], y: f32[n]):
        for i in seq(0, n):
            y[i] += x[i]

    axpy = divide_loop(axpy, axpy.find_loop("i"), 5, ("io", "ii"), tail="guard")
    axpy = stage_mem(axpy, axpy.find_loop("ii"), "y[5*io:5*io+5]", "yReg")
    axpy = simplify(axpy)

    assert str(axpy) == golden


def test_stage_mem_out_of_bound_reduction_accum(golden):
    @proc
    def axpy(n: size, x: f32[n], y: f32[n]):
        for i in seq(0, n):
            y[i] += x[i]

    axpy = divide_loop(axpy, axpy.find_loop("i"), 5, ("io", "ii"), tail="guard")
    axpy = stage_mem(axpy, axpy.find_loop("ii"), "y[5*io:5*io+5]", "yReg", accum=True)
    axpy = simplify(axpy)

    assert str(axpy) == golden


def test_stage_mem_out_of_bound_block(golden):
    @proc
    def axpy(n: size, x: f32[n], y: f32[n]):
        for i in seq(0, n):
            y[i] += x[i]

    axpy = divide_loop(axpy, axpy.find_loop("i"), 5, ("io", "ii"), tail="guard")
    axpy = stage_mem(axpy, axpy.find_loop("io").body(), "x[5*io:5*io+5]", "xReg")
    axpy = simplify(axpy)

    assert str(axpy) == golden


def test_stage_mem_out_of_bound_point(golden):
    @proc
    def foo(n: size, m: size, x: f32[n], y: f32[n]):
        assert m >= n
        for i in seq(0, m):
            if i < n:
                y[i] = x[i]
<<<<<<< HEAD
            if i < n:
                y[i] = x[i]
=======
>>>>>>> 057f5fa7

    foo = stage_mem(foo, foo.find_loop("i").body(), "x[i]", "tmp")
    assert str(foo) == golden


def test_new_expr_multi_vars(golden):
    @proc
    def bar(n: size, arr: R[n] @ DRAM):
        for i in seq(0, n):
            tmp: R @ DRAM
            tmp = 1.0
            arr[i] = tmp
        i: R @ DRAM
        i = 1.0

    bar = expand_dim(bar, "tmp : _", "n", "i")


def test_formatted_expr_1(golden):
    @proc
    def bar(n: size, arr: R[n] @ DRAM):
        for i in seq(0, n):
            tmp: R
            tmp = 1.0
            arr[i] = tmp

    alloc_stmt = bar.find("tmp : _")
    seq_for_hi = alloc_stmt.parent().hi()
    seq_for_iter = alloc_stmt.parent().name()
    bar = expand_dim(
        bar, "tmp : _", FormattedExprStr("_ + 1", seq_for_hi), str(seq_for_iter)
    )
    assert str(bar) == golden


def test_formatted_expr_2(golden):
    @proc
    def bar(n: size, m: size, arr: R[n, m] @ DRAM):
        for i in seq(0, n):
            for j in seq(0, m):
                tmp: R
                tmp = 1.0
                arr[i, j] = tmp

    alloc_stmt = bar.find("tmp : _")
    seq_i = alloc_stmt.parent()
    seq_o = seq_i.parent()
    new_dim = FormattedExprStr("(_ + 1) * (1 + _)", seq_o.hi(), seq_i.hi())
    indexing_expr = FormattedExprStr(f"{seq_o.name()} * _ + {seq_i.name()}", seq_i.hi())

    bar = expand_dim(bar, "tmp : _", new_dim, indexing_expr)

    assert str(bar) == golden


def test_formatted_expr_3(golden):
    @proc
    def foo(n: size, x: f32[n]):
        assert n >= 10
        for i in seq(0, n - 2):
            x[i] = 0.0

    loop_cursor = foo.find_loop("i")
    foo = cut_loop(foo, loop_cursor, FormattedExprStr("_ - 1", loop_cursor.hi()))
    assert str(simplify(foo)) == golden


def test_formatted_expr_errors_1():
    @proc
    def bar(n: size, arr: R[n] @ DRAM):
        for i in seq(0, n):
            tmp: R
            tmp = 1.0
            arr[i] = tmp

    with pytest.raises(
        ParseFragmentError, match="String contains more holes than expressions provided"
    ):
        expand_dim(bar, "tmp : _", FormattedExprStr("1 + _"), "i")  # should be error

    with pytest.raises(
        ParseFragmentError, match="String contains more holes than expressions provided"
    ):
        alloc_stmt = bar.find("tmp : _")
        seq_for_hi = alloc_stmt.parent().hi()
        expand_dim(
            bar, "tmp : _", FormattedExprStr("1 + _ + _", seq_for_hi), "i"
        )  # should be error

    with pytest.raises(ParseFragmentError, match="String cannot contain holes"):
        expand_dim(bar, "tmp : _", "1 + _", "i")  # should be error

    with pytest.raises(
        TypeError,
        match="Cursor provided to fill a hole must be a ExprCursor",
    ):
        alloc_stmt = bar.find("tmp : _")
        expand_dim(
            bar, "tmp : _", FormattedExprStr("1 + _", alloc_stmt), "i"
        )  # should be error


def test_formatted_expr_errors_2():
    @proc
    def bar(n: size, arr: R[n] @ DRAM):
        for i in seq(0, n):
            tmp: R
            tmp = 1.0
            arr[i] = tmp
        i: R
        i = 1.0
        j: R
        j = i

    with pytest.raises(ParseFragmentError, match="not found in current environment"):
        assign_stmt = bar.find("j = i")
        i_type_R_read_cursor = assign_stmt.rhs()

        alloc_stmt = bar.find("tmp : _")
        seq_for_hi = alloc_stmt.parent().hi()
        seq_for_iter = alloc_stmt.parent().name()
        expand_dim(
            bar, "tmp : _", "n", FormattedExprStr("_", i_type_R_read_cursor)
        )  # should be error


def test_simplify_index_div(golden):
    @proc
    def bar(x: R[1000]):
        for i in seq(0, 4):
            for j in seq(0, 5):
                x[(i * 4 + i * 4 + 2 * j + 3) / 3] = 1.0

    bar = simplify(bar)
    assert str(bar) == golden


def test_simplify_index_div1(golden):
    @proc
    def bar(x: R[1000]):
        for i in seq(0, 4):
            for j in seq(0, 5):
                x[(i * 4 + i * 4 + 2 * j + 3) / 2] = 1.0

    bar = simplify(bar)
    assert str(bar) == golden


def test_simplify_index_div2(golden):
    @proc
    def bar(x: R[1000]):
        for i in seq(0, 4):
            for j in seq(0, 5):
                x[(i * 4 + i * 4 + 2 * j + 24) / 2] = 1.0

    bar = simplify(bar)
    assert str(bar) == golden


def test_simplify_index_div3(golden):
    @proc
    def bar(N: size, x: R[N]):
        assert N >= 1
        assert N % 4 == 0
        for io in seq(0, N / 4):
            for ii in seq(0, 4):
                x[(io * 4 + ii) / 4] = 1.0

    bar = simplify(bar)
    assert str(bar) == golden


def test_simplify_index_div4(golden):
    @proc
    def bar(N: size, x: R[N]):
        assert N >= 1
        assert N % 4 == 0
        for io in seq(0, N / 4):
            for ii in seq(0, 4):
                x[(io * 4 + ii + 8) / 4] = 1.0

    bar = simplify(bar)
    assert str(bar) == golden


def test_simplify_index_div5(golden):
    @proc
    def bar(N: size, x: R[N]):
        assert N >= 1
        assert N % 4 == 0
        for io in seq(0, N / 4):
            for ii in seq(0, 4):
                x[(io * 5 + ii + 1) / 5] = 1.0

    bar = simplify(bar)
    assert str(bar) == golden


def test_simplify_index_div6(golden):
    @proc
    def bar(N: size):
        for i in seq(0, N):
            for j in seq(0, 4):
                if (i * 4 + j) / 16 > 0:
                    pass

    bar = simplify(bar)
    assert str(bar) == golden


def test_simplify_index_div_fail(golden):
    @proc
    def bar(N: size, x: R[1 + N]):
        assert N >= 1
        assert N % 4 == 0
        for io in seq(0, N / 4):
            for ii in seq(0, 4):
                x[(io * 4 + ii + 1) / 4] = 1.0

    bar = simplify(bar)
    assert str(bar) == golden


def test_simplify_index_div_fail1(golden):
    @proc
    def bar(N: size, x: R[1 + N]):
        assert N >= 1
        assert N % 4 == 0
        for io in seq(0, N / 4):
            for ii in seq(0, 5):
                x[(io * 4 + ii) / 4] = 1.0

    bar = simplify(bar)
    assert str(bar) == golden


def test_simplify_index_div_fail2(golden):
    @proc
    def bar(N: size, x: R[2 * N]):
        assert N >= 1
        assert N % 4 == 0
        for io in seq(0, N / 4):
            for ii in seq(0, 5):
                x[(N + ii + 4 * io) / 2] = 1.0

    bar = simplify(bar)
    assert str(bar) == golden


def test_simplify_index_mod(golden):
    @proc
    def bar(x: R[1000]):
        for i in seq(0, 4):
            for j in seq(0, 5):
                x[(i * 4 + i * 4 + 2 * j + 3) % 5] = 1.0

    bar = simplify(bar)
    assert str(bar) == golden


def test_simplify_index_mod1(golden):
    @proc
    def bar(x: R[1000]):
        for i in seq(0, 4):
            for j in seq(0, 5):
                x[(i * 4 + i * 4 + 2 * j + 3) % 3] = 1.0

    bar = simplify(bar)
    assert str(bar) == golden


def test_simplify_index_mod2(golden):
    @proc
    def bar(x: R[1000]):
        for i in seq(0, 4):
            for j in seq(0, 5):
                x[(i * 4 + i * 4 + 2 * j + 3) % 2] = 1.0

    bar = simplify(bar)
    assert str(bar) == golden


def test_simplify_index_mod3(golden):
    @proc
    def bar(x: R[1000]):
        for i in seq(0, 4):
            for j in seq(0, 5):
                x[(i * 4 + i * 3 + 2 * j + 3) % 2] = 1.0

    bar = simplify(bar)
    assert str(bar) == golden


def test_simplify_index_mod4(golden):
    @proc
    def bar(x: R[1000]):
        for i in seq(0, 4):
            for j in seq(0, 5):
                x[((i * 6 + i * 4 + 5 * j + 9) % 5 + 2 * i + 2) / 2] = 1.0

    bar = simplify(bar)
    assert str(bar) == golden


def test_simplify_index_mod5(golden):
    @proc
    def bar(N: size, x: R[N]):
        assert N >= 1
        assert N % 4 == 0
        for io in seq(0, N / 4):
            for ii in seq(0, 4):
                x[(io * 4 + ii) % 4] = 1.0

    bar = simplify(bar)
    assert str(bar) == golden


def test_simplify_index_nested_div_mod(golden):
    @proc
    def bar(x: R[1000]):
        for i in seq(0, 4):
            for j in seq(0, 5):
                x[
                    (
                        (
                            (((i * 4 + i * 12 + 2 * j + 2) % 2) + (20 * i + 40 * j) / 5)
                            / 2
                        )
                        + (3 + 8 * j)
                    )
                    % 4
                ] = 1.0

    bar = simplify(bar)
    assert str(bar) == golden


def test_simplify_div_mod_staging(golden):
    @proc
    def bar(x: R[64], y: R[64], out: R[64]):
        for i in seq(0, 64):
            out[i] = x[i] * y[i]

    sc = bar.find("for i in _:_")
    bar = divide_loop(bar, sc, 4, ("io", "ii"), tail="cut")
    bar = stage_mem(bar, sc, "x[0:64]", "xReg")
    bar = simplify(bar)
    assign_loop_sc = bar.forward(sc).prev()
    bar = divide_loop(bar, assign_loop_sc, 4, ("io", "ii"), tail="cut")
    bar = divide_dim(bar, "xReg", 0, 4)
    bar = simplify(bar)
    assert str(bar) == golden


def test_simplify_with_window_stmts():
    @proc
    def foo(n: size):
        x: i8[1]
        x_window = x[0 + 0 : 1 + 0]
        x_window[0] = 0.0

    return simplify(foo)


def test_cut_loop_syrk(golden):
    @proc
    def SYRK(
        M: size,
        K: size,
        A: [f32][M, K] @ DRAM,
        A_t: [f32][M, K] @ DRAM,
        C: [f32][M, M] @ DRAM,
    ):
        assert M >= 1
        assert K >= 1
        assert stride(A, 1) == 1
        assert stride(A_t, 1) == 1
        assert stride(C, 1) == 1
        for io in seq(0, M / 4):
            for ii in seq(0, 4):
                for j in seq(0, 4 * io + ii + 1):
                    for k in seq(0, K):
                        C[4 * io + ii, j] += A[4 * io + ii, k] * A_t[j, k]

    SYRK = cut_loop(SYRK, SYRK.find_loop("j"), 1)
    SYRK = shift_loop(SYRK, SYRK.find_loop("j #1"), 0)
    assert str(simplify(SYRK)) == golden


def test_cut_loop1():
    @proc
    def foo(n: size):
        for i in seq(0, n):
            x: R
            x = 0.0

    with pytest.raises(SchedulingError, match="Expected `cut_point` <= `hi`"):
        foo = cut_loop(foo, foo.find_loop("i"), 3)


def test_cut_loop2(golden):
    @proc
    def foo(n: size):
        assert n > 3
        for i in seq(0, n):
            x: R
            x = 0.0

    foo = cut_loop(foo, foo.find_loop("i"), 3)
    assert str(simplify(foo)) == golden


def test_cut_loop3():
    @proc
    def foo(n: size):
        for i in seq(0, n):
            x: R
            x = 0.0

    with pytest.raises(SchedulingError, match="Expected `lo` <= `cut_point`"):
        foo = cut_loop(foo, foo.find_loop("i"), -3)


def test_cut_loop_nonzero_lo(golden):
    @proc
    def foo(n: size):
        assert n >= 5
        x: R[n]
        for i in seq(3, n):
            x[i] = 0.0

    with pytest.raises(SchedulingError, match="Expected `lo` <= `cut_point`"):
        foo = cut_loop(foo, foo.find_loop("i"), 2)

    foo = cut_loop(foo, foo.find_loop("i"), 5)
    assert str(simplify(foo)) == golden


def test_cut_loop_nonzero_lo2(golden):
    @proc
    def foo(n: size, m: size):
        assert m >= 5
        assert m <= 8
        assert n >= 9
        assert n > m + 1
        x: R[n]
        for i in seq(m, n):
            x[i] = 0.0

    with pytest.raises(SchedulingError, match="Expected `lo` <= `cut_point`"):
        foo = cut_loop(foo, foo.find_loop("i"), 6)

    foo = cut_loop(foo, foo.find_loop("i"), 9)
    assert str(simplify(foo)) == golden


def test_cut_loop_at_lo(golden):
    @proc
    def foo():
        for i in seq(3, 5):
            x: f32

    foo = cut_loop(foo, foo.find_loop("i"), 3)
    assert str(foo) == golden


def test_cut_loop_at_hi(golden):
    @proc
    def foo():
        for i in seq(3, 5):
            x: f32

    foo = cut_loop(foo, foo.find_loop("i"), 5)
    assert str(foo) == golden


def test_cut_loop_by_expr(golden):
    @proc
    def foo(n: size, x: f32[n]):
        assert n >= 1
        for i in seq(0, n):
            x[i] = 0.0

    loop_cursor = foo.find_loop("i")
    foo = cut_loop(foo, loop_cursor, "n / 2")
    assert str(foo) == golden


def test_cut_loop_by_expr1(golden):
    @proc
    def foo(n: size, x: f32[n]):
        assert n >= 1
        for i in seq(0, n):
            x[i] = 0.0

    loop_cursor = foo.find_loop("i")
    foo = cut_loop(foo, loop_cursor, FormattedExprStr("_ - 1", loop_cursor.hi()))
    assert str(foo) == golden


def test_cut_loop_by_expr2(golden):
    @proc
    def foo(n: size, m: size):
        assert n > m
        x: R[n]
        for i in seq(m, n):
            x[i] = 0.0

    loop_cursor = foo.find_loop("i")
    foo = cut_loop(foo, loop_cursor, FormattedExprStr("_ + 1", loop_cursor.lo()))
    assert str(simplify(foo)) == golden


def test_shift_loop(golden):
    @proc
    def foo(n: size, x: f32[n] @ DRAM):
        for i in seq(0, n):
            x[i] = 0.0

    foo = shift_loop(foo, foo.find_loop("i"), 1)
    assert str(simplify(foo)) == golden


def test_shift_loop_to_negative_lo():
    @proc
    def foo(n: size, x: f32[n] @ DRAM):
        for i in seq(0, n):
            x[i] = 0.0

    with pytest.raises(SchedulingError, match="Expected 0 <= `new_lo`"):
        foo = shift_loop(foo, foo.find_loop("i"), -3)

    with pytest.raises(SchedulingError, match="Expected 0 <= `new_lo`"):
        foo = shift_loop(foo, foo.find_loop("i"), "n-3")


def test_shift_loop_by_expr(golden):
    @proc
    def foo(n: size, x: f32[n + 1] @ DRAM):
        for i in seq(0, n):
            x[i + 1] = 0.0

    foo = shift_loop(foo, foo.find_loop("i"), "n + 2")
    assert str(simplify(foo)) == golden


def test_shift_loop_nonzero_lo(golden):
    @proc
    def foo(n: size, m: size, x: f32[n + 1] @ DRAM):
        assert n >= m
        for i in seq(m, n):
            x[i] = 0.0

    foo = shift_loop(foo, foo.find_loop("i"), 4)
    assert str(simplify(foo)) == golden


def test_cut_then_shift_loop(golden):
    @proc
    def foo(n: size, m: size, x: f32[20] @ DRAM):
        assert n >= m
        for i in seq(2, 20):
            x[i] = 0.0

    loop_cursor = foo.find_loop("i")
    foo = cut_loop(foo, loop_cursor, 10)
    foo = shift_loop(foo, foo.find_loop("i"), 5)
    foo = shift_loop(foo, foo.forward(loop_cursor).next(), 0)
    assert str(simplify(foo)) == golden


def test_join_loops_body_match(golden):
    # TODO: add write_config, stride_expr, read_config
    @proc
    def do_nothing(x: [i8][2, 1]):
        pass

    @proc
    def foo(n: size, x: i8[n + 1]):
        for i in seq(0, n):
            x[i] = 0.0
            x[i] += -(1.0 + x[i])
            for j in seq(0, 1):
                if i == j:
                    pass
            a: i8[4, 2]
            y = a[1:3, 1:2]
            do_nothing(y)
        for i in seq(n, n + 1):
            x[i] = 0.0
            x[i] += -(1.0 + x[i])
            for j in seq(0, 1):
                if i == j:
                    pass
            a: i8[4, 2]
            y = a[1:3, 1:2]
            do_nothing(y)

    foo = join_loops(foo, foo.find_loop("i"), foo.find_loop("i #1"))
    assert str(foo) == golden


def test_join_loops_equiv_but_diff_bounds(golden):
    @proc
    def foo(n: size, x: i8[4]):
        assert n % 4 == 2
        for i in seq(0, 2):
            x[i] = 0.0
        for i in seq(n % 4, 4):
            x[i] = 0.0

    foo = join_loops(foo, foo.find_loop("i"), foo.find_loop("i #1"))
    assert str(foo) == golden


def test_join_loops_fail_type_match():
    @proc
    def foo():
        for i in seq(0, 2):
            x: i8[4]
            x[i] = 0.0
        for i in seq(2, 4):
            x: f32[4]
            x[i] = 0.0

    with pytest.raises(SchedulingError, match=""):
        foo = join_loops(foo, foo.find_loop("i"), foo.find_loop("i #1"))


def test_join_loops_fail_equal_bounds():
    @proc
    def foo(n: size, x: i8[n + 2]):
        for i in seq(0, n):
            x[i] = 0.0
        for i in seq(n + 1, n + 2):
            x[i] = 0.0

    with pytest.raises(
        SchedulingError,
        match=r"expected the first loop upper bound n to be the same as the second loop lower bound n \+ 1",
    ):
        foo = join_loops(foo, foo.find_loop("i"), foo.find_loop("i #1"))


def test_replace_once(golden):
    @proc
    def bar(src: f32[8] @ DRAM):
        dst: f32[8] @ AVX2
        for i in seq(0, 8):
            dst[i] = src[i]
        for i in seq(0, 8):
            src[i] = dst[i]

    bar = replace_once(bar, [mm256_loadu_ps])
    assert str(bar) == golden


def test_mem_aware_replace(golden):
    @proc
    def bar(src: f32[8] @ DRAM):
        dst: f32[8] @ AVX2
        for i in seq(0, 8):
            dst[i] = src[i]
        for i in seq(0, 8):
            src[i] = dst[i]

    bar = call_site_mem_aware_replace(bar, "for i in _:_", mm256_loadu_ps)
    bar = call_site_mem_aware_replace(bar, "for i in _:_", mm256_storeu_ps)
    assert str(bar) == golden


def test_mem_aware_replace_fail():
    @proc
    def bar(src: f32[8] @ DRAM):
        dst: f32[8] @ AVX2
        for i in seq(0, 8):
            dst[i] = src[i]
        for i in seq(0, 8):
            src[i] = dst[i]

    with pytest.raises(MemoryError, match="failed due to memory type mismatch"):
        bar = call_site_mem_aware_replace(bar, "for i in _:_", mm256_storeu_ps)


def test_replace_all_unambiguous(golden):
    @proc
    def bar(src: f32[8] @ DRAM):
        dst: f32[8] @ AVX2
        for i in seq(0, 8):
            dst[i] = src[i]
        for i in seq(0, 8):
            src[i] = dst[i]

    bar = replace_all(bar, [mm256_loadu_ps, mm256_storeu_ps])
    assert str(bar) == golden


def test_replace_all_arch(golden):
    @proc
    def bar(src: f32[8] @ DRAM):
        dst: f32[8] @ AVX2
        for i in seq(0, 8):
            dst[i] = src[i]
        for i in seq(0, 8):
            src[i] = dst[i]

    arch = [mm256_storeu_ps, mm256_mul_ps, mm256_loadu_ps]
    bar = replace_all(bar, arch)
    assert str(bar) == golden


def test_replace_all_length_mismatch(golden):
    @proc
    def bar(x: i8):
        x = 1.0
        x += 1.0

    @proc
    def foo(x: i8):
        x = 1.0
        x += 1.0
        x = 1.0

    foo = replace_all(foo, [bar])
    assert str(foo) == golden


def test_eliminate_dead_code(golden):
    @proc
    def foo():
        x: f32 @ DRAM
        for i in seq(0, 8):
            if i + 3 > -1:
                x = 0.0
                a: R
                a = x
            else:
                b: R
                b = x

    assert str(eliminate_dead_code(foo, "if _:_ #0")) == golden


def test_eliminate_dead_code2(golden):
    @proc
    def foo():
        x: f32 @ DRAM
        for i in seq(0, 8):
            if i + 3 < -1:
                x = 0.0
                a: R
                a = x
            else:
                b: R
                b = x

    assert str(eliminate_dead_code(foo, "if _:_ #0")) == golden


def test_eliminate_dead_code3(golden):
    @proc
    def foo():
        x: f32 @ DRAM
        for i in seq(0, 8):
            if i + 3 > -1:
                x = 0.0
                a: R
                a = x

    assert str(eliminate_dead_code(foo, "if _:_ #0")) == golden


def test_eliminate_dead_code4(golden):
    @proc
    def foo():
        x: f32 @ DRAM
        for i in seq(0, 8):
            if i + 3 < -1:
                x = 0.0
                a: R
                a = x

    assert str(eliminate_dead_code(foo, "if _:_ #0")) == golden


def test_eliminate_dead_code5():
    @proc
    def foo():
        x: f32 @ DRAM
        for i in seq(0, 8):
            if i < 4:
                x = 0.0

    with pytest.raises(
        SchedulingError,
        match="If condition isn't always True or always False",
    ):
        eliminate_dead_code(foo, "if _:_ #0")


def test_eliminate_dead_code6():
    @proc
    def foo(n: size):
        for i in seq(0, n):
            pass

    with pytest.raises(
        SchedulingError,
        match="Loop condition isn't always False",
    ):
        eliminate_dead_code(foo, foo.find_loop("i"))


def test_eliminate_dead_code7(golden):
    @proc
    def foo(n: size):
        for i in seq(0, n):
            x: f32

    foo = specialize(foo, foo.find_loop("i"), "0 < n")
    foo = eliminate_dead_code(foo, foo.find_loop("i #1"))

    assert str(foo) == golden


def test_eliminate_dead_code8(golden):
    @proc
    def foo(n: size):
        for i in seq((7 + n) / 8 * 8, (7 + n) / 8 * 8):
            pass

    foo = eliminate_dead_code(foo, foo.find_loop("i"))
    assert str(foo) == golden


def test_eliminate_dead_code9(golden):
    @proc
    def foo(n: size):
        for i in seq(0 + (7 + n) / 8 * 8, ((7 + n) / 8 * 8 + 7) / 8 * 8):
            pass

    foo = eliminate_dead_code(foo, foo.find_loop("i"))
    assert str(foo) == golden


def test_lift_reduce_constant_1(golden):
    @proc
    def foo():
        x: R @ DRAM
        x = 0.0
        for i in seq(0, 8):
            x += 3.0 * 2.0

    assert str(lift_reduce_constant(foo, "x = 0.0; _")) == golden


def test_lift_reduce_constant_2(golden):
    @proc
    def foo():
        x: R[2] @ DRAM
        y: R[8] @ DRAM
        x[0] = 0.0
        for i in seq(0, 8):
            for j in seq(0, 8):
                y[i] += y[i] * 2.0
            for k in seq(0, 8):
                x[0] += 3.0 * y[i]
            x[0] += 3.0 * y[i]

    assert str(lift_reduce_constant(foo, "x[0] = 0.0; _")) == golden


def test_lift_reduce_constant_3(golden):
    @proc
    def foo():
        x: R @ DRAM
        y: R[8] @ DRAM
        for j in seq(0, 8):
            x = 0.0
            for i in seq(0, 8):
                x += y[j] * 2.0

    assert str(lift_reduce_constant(foo, "x = 0.0; _")) == golden


def test_lift_reduce_constant_bad_1():
    @proc
    def foo():
        x: R[2] @ DRAM
        y: R[8] @ DRAM
        x[0] = 0.0
        for i in seq(0, 8):
            x[0] += 3.0 * y[i]
            x[1] += 2.0 * y[i]

    with pytest.raises(
        SchedulingError,
        match="cannot lift constant because there are other operations on the same buffer that may interfere",
    ):
        lift_reduce_constant(foo, "x[0] = 0.0; _")


def test_lift_reduce_constant_bad_2():
    @proc
    def foo():
        x: R[4] @ DRAM
        y: R[8] @ DRAM
        for j in seq(0, 2):
            x[2 * j + 1] = 0.0
            x[j + 2] = 0.0
            for i in seq(0, 8):
                x[2 * j + 1] += 3.0 * y[i]
                x[j + 2] += 2.0 * y[i]

    with pytest.raises(
        SchedulingError,
        match="cannot lift constant because there are other operations on the same buffer that may interfere",
    ):
        lift_reduce_constant(foo, "x[j+2] = 0.0; _")


def test_lift_reduce_constant_bad_3():
    @proc
    def foo():
        x: R[2] @ DRAM
        y: R[8] @ DRAM
        x[0] = 0.0
        for i in seq(0, 8):
            x[0] += 3.0 * y[i]
            x[0] += 2.0 * y[i]

    with pytest.raises(
        SchedulingError, match="cannot lift constant because the reduces to buffer x"
    ):
        lift_reduce_constant(foo, "x[0] = 0.0; _")


def test_lift_reduce_constant_bad_4():
    @proc
    def foo():
        x: R[2] @ DRAM
        y: R[8] @ DRAM
        x[0] = 0.0
        for i in seq(0, 8):
            y[i] = x[0]
            x[0] += 2.0 * y[i]

    with pytest.raises(
        SchedulingError,
        match="cannot lift constant because the buffer is read in the loop body",
    ):
        lift_reduce_constant(foo, "x[0] = 0.0; _")


def test_lift_reduce_constant_bad_5():
    @proc
    def foo():
        x: R[2] @ DRAM
        y: R[8] @ DRAM
        x[0] = 0.0
        for i in seq(0, 8):
            y[i] = 2.0 * y[i]

    with pytest.raises(
        SchedulingError, match="cannot lift constant because did not find a reduce"
    ):
        lift_reduce_constant(foo, "x[0] = 0.0; _")


def test_lift_reduce_constant_bad_6():
    @proc
    def foo():
        x: R[2] @ DRAM
        y: R[8] @ DRAM
        x[0] = 0.0
        for i in seq(0, 8):
            x[0] += y[1] * 2.0
            x[0] += y[2] * 2.0

    with pytest.raises(
        SchedulingError, match="cannot lift constant because the reduces to buffer x"
    ):
        lift_reduce_constant(foo, "x[0] = 0.0; _")


def test_lift_reduce_constant_bad_7():
    @proc
    def foo():
        x: R @ DRAM
        y: R[8] @ DRAM
        for j in seq(0, 8):
            x = 0.0
            for i in seq(0, 8):
                y[1] = 0.0
                x += y[j] * 2.0

    with pytest.raises(
        SchedulingError,
        match="cannot lift constant because it is a buffer that is written",
    ):
        lift_reduce_constant(foo, "x[0] = 0.0; _")


def test_lift_reduce_constant_bad_8():
    @proc
    def write(x: R[8] @ DRAM):
        x[0] = 1.0

    @proc
    def foo():
        x: R @ DRAM
        y: R[8] @ DRAM
        for j in seq(0, 8):
            x = 0.0
            for i in seq(0, 8):
                write(y)
                x += y[j] * 2.0

    with pytest.raises(
        NotImplementedError,
        match="unsupported stmt type",
    ):
        lift_reduce_constant(foo, "x = 0.0; _")


def test_specialize(golden):
    @proc
    def foo(x: f32[4] @ DRAM):
        for i in seq(0, 4):
            x[i] += 1.0

    foo = specialize(foo, "x[i] += 1.0", [f"i == {i}" for i in range(4)])
    assert str(foo) == golden


def test_specialize_sizes(golden):
    @proc
    def gemm(
        M: size,
        N: size,
        K: size,
        C: f32[M, N] @ DRAM,
        A: f32[M, K] @ DRAM,
        B: f32[K, N] @ DRAM,
        alpha: f32,
    ):
        for i in seq(0, M):
            for j in seq(0, N):
                for k in seq(0, K):
                    C[i, j] += alpha * A[i, k] * B[k, j]

    foo = specialize(gemm, "for i in _:_", [f"N <= {x}" for x in [64, 128, 512]])
    foo = simplify(foo)
    assert str(foo) == golden


def test_specialize_data():
    @proc
    def gemm(
        M: size,
        N: size,
        K: size,
        C: f32[M, N] @ DRAM,
        A: f32[M, K] @ DRAM,
        B: f32[K, N] @ DRAM,
        alpha: f32,
    ):
        for i in seq(0, M):
            for j in seq(0, N):
                for k in seq(0, K):
                    C[i, j] += alpha * A[i, k] * B[k, j]

    with pytest.raises(
        SchedulingError,
        match="Invalid specialization condition",
    ):
        specialize(gemm, "for i in _:_", [f"alpha == {x}" for x in [0.0, 1.0, -1.0]])


def test_extract_subproc(golden):
    @proc
    def foo():
        x: R @ DRAM
        y: R[8] @ DRAM
        for j in seq(0, 8):
            x = 0.0
            for i in seq(0, 8):
                x += y[j] * 2.0

    foo, new = extract_subproc(
        foo, "fooooo", "for i in _:_", order={"x": 1, "y": 0, "j": 2}
    )
    assert (str(foo) + "\n" + str(new)) == golden


def test_extract_subproc2(golden):
    @proc
    def foo(N: size, M: size, K: size, x: R[N, K + M]):
        assert N >= 8
        for i in seq(0, 8):
            x[i, 0] += 2.0

    foo, new = extract_subproc(foo, "fooooo", "for i in _:_")
    assert (str(foo) + "\n" + str(new)) == golden


def test_unroll_buffer(golden):
    @proc
    def bar(n: size, A: i8[n]):
        for i in seq(0, n):
            for j in seq(0, n):
                tmp_a: i8[5, 2]
                tmp_a[0, 1] = A[i]
                tmp_a[0, 1] = A[i]
                tmp_a[1, 0] = A[i]

    bar0 = unroll_buffer(bar, "tmp_a : _", 0)
    bar1 = unroll_buffer(bar, "tmp_a : _", 1)
    assert str(bar0) + "\n" + str(bar1) == golden


def test_unroll_buffer1(golden):
    @proc
    def foo(src: i8[2], dst: i8[2]):
        src[0] = dst[0]
        src[1] = dst[1]

    @proc
    def bar(n: size, A: i8[n]):
        assert n > 10
        for i in seq(0, n - 4):
            for j in seq(0, n):
                tmp_a: i8[4, 2, 2]
                foo(tmp_a[0, 0, :], A[i : i + 2])
                foo(tmp_a[0, 1, :], A[i + 2 : i + 4])

    bar = unroll_buffer(bar, "tmp_a : _", 1)
    assert str(bar) == golden


def test_unroll_buffer2():
    @proc
    def bar(n: size, A: i8[n]):
        tmp_a: i8[10]
        for i in seq(0, n):
            for j in seq(0, 10):
                tmp_a[j] = A[i]
        tmp_b: i8[10]
        for j in seq(0, 10):
            tmp_b[j] = tmp_a[j]

    with pytest.raises(
        SchedulingError,
        match="Expected a constant buffer access",
    ):
        bar = unroll_buffer(bar, "tmp_a : _", 0)


def test_unroll_buffer3():
    @proc
    def bar(n: size, A: i8[n]):
        tmp_a: i8[n]
        for i in seq(0, n):
            tmp_a[i] = A[i]

    with pytest.raises(
        SchedulingError,
        match="Expected a constant buffer dimension",
    ):
        bar = unroll_buffer(bar, "tmp_a : _", 0)


def test_unroll_buffer4():
    @proc
    def bar(n: size, A: i8[n]):
        tmp_a: i8
        for i in seq(0, n):
            tmp_a = A[i]

    with pytest.raises(
        SchedulingError,
        match="Cannot unroll a scalar buffer",
    ):
        bar = unroll_buffer(bar, "tmp_a : _", 0)


def test_unroll_buffer5():
    @proc
    def foo(B: i8[2]):
        B[0] = 0.0

    @proc
    def bar(n: size, A: i8[n]):
        tmp_a: i8[10]
        foo(tmp_a[0:2])

    with pytest.raises(
        SchedulingError,
        match="Cannot unroll a buffer at a dimension used as a window",
    ):
        bar = unroll_buffer(bar, "tmp_a : _", 0)


def test_unroll_buffer6(golden):
    @proc
    def foo():
        a: f32[2]
        b: f32[2]
        a[0] = b[0]
        a[1] = b[1]

    foo = unroll_buffer(foo, "a : _", 0)
    foo = unroll_buffer(foo, "b : _", 0)
    assert str(foo) == golden


def test_parallelize_loop(golden):
    @proc
    def foo(A: i8[10]):
        for i in seq(0, 10):
            A[i] = 1.0

    foo = parallelize_loop(foo, foo.find_loop("i"))
    assert str(foo) == golden<|MERGE_RESOLUTION|>--- conflicted
+++ resolved
@@ -2610,11 +2610,7 @@
         for i in seq(0, m):
             if i < n:
                 y[i] = x[i]
-<<<<<<< HEAD
-            if i < n:
-                y[i] = x[i]
-=======
->>>>>>> 057f5fa7
+
 
     foo = stage_mem(foo, foo.find_loop("i").body(), "x[i]", "tmp")
     assert str(foo) == golden
