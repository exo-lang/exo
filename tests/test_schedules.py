--- conflicted
+++ resolved
@@ -706,7 +706,6 @@
 def test_bind_expr_diff_indices(golden):
     @proc
     def bar(n: size, x: i8[n], y: i8[n], z: i8[n]):
-<<<<<<< HEAD
         for i in seq(0, n-1):
             w : i8[n]
             x[i] = x[i] - y[i]
@@ -715,15 +714,6 @@
             w[i] = x[i] + y[i] + 1.0
 
     bar = bind_expr(bar, 'x[i]+y[i]+1.0', 'tmp', cse=True)
-=======
-        for i in seq(0, n - 1):
-            w: i8[n]
-            w[i + 1] = x[i] + y[i]
-            w[i] = x[i] + y[i]
-            z[i] = w[i]
-
-    bar = bind_expr(bar, "w[i]", "w_tmp", cse=True)
->>>>>>> 7cbb3508
     assert str(bar) == golden
 
 
