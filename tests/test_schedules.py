--- conflicted
+++ resolved
@@ -4629,7 +4629,6 @@
     assert str(simplify(foo)) == golden
 
 
-<<<<<<< HEAD
 def test_insert_noop_call(golden):
     @proc
     def foo(n: size, x: i8[n], locality_hint: size):
@@ -4655,7 +4654,8 @@
         insert_noop_call(
             foo, foo.find("pass").before(), prefetch, ["n", "locality_hint"]
         )
-=======
+
+
 def test_old_lift_alloc_config(golden):
     @config
     class CFG:
@@ -4673,5 +4673,4 @@
         A[0] = CFG.cfg
 
     bar = autolift_alloc(bar, "tmp_a : _", keep_dims=True)
-    assert str(bar) == golden
->>>>>>> 0cf7e197
+    assert str(bar) == golden