from __future__ import annotations

import pytest

from SYS_ATL import proc, DRAM
from SYS_ATL.libs.memories import GEMM_SCRATCH

def test_expand_dim():
    @proc
    def foo(n : size, m : size, x : i8):
        a : i8
        for i in seq(0, n):
            for j in seq(0, m):
                x = a

    foo = foo.expand_dim('a : i8', 'n', 'i')
    print(foo)


def test_double_fission():
    @proc
    def foo(N : size, a : f32[N], b : f32[N], out : f32[N]):
        for i in par(0, N):
            res : f32
            res = 0.0

            res += a[i] * b[i]

            out[i] = res

    foo = foo.lift_alloc('res : _')
    foo = foo.double_fission('res = _ #0', 'res += _ #0')
    print(foo)

def test_data_reuse():
    @proc
    def foo(a : f32 @DRAM, b : f32 @DRAM):
        aa : f32
        bb : f32
        aa = a
        bb = b

        c : f32
        c = aa + bb
        b = c

    foo = foo.data_reuse('bb:_', 'c:_')
    print(foo)


def test_bind_lhs():
    @proc
    def myfunc_cpu(inp: i32[1, 1, 16] @ DRAM, out: i32[1, 1, 16] @ DRAM):
        for ii in par(0, 1):
            for jj in par(0, 1):
                for kk in par(0, 16):
                    out[ii, jj, kk] = out[ii, jj, kk] + inp[ii, jj, kk]
                    out[ii, jj, kk] = out[ii, jj, kk] * inp[ii, jj, kk]

    myfunc_cpu = myfunc_cpu.bind_expr('inp_ram', 'inp[_]', cse=True) 
    myfunc_cpu = myfunc_cpu.bind_expr('out_ram', 'out[_]', cse=True) 
    print(myfunc_cpu)

def test_simple_split():
    @proc
    def bar(n : size, A : i8[n]):
        tmp : i8[n]
        for i in par(0, n):
            tmp[i] = A[i]

    print("old\n", bar)
    bar = bar.split('i', 4, ['io', 'ii'], tail='guard')
    print("new\n", bar)

def test_simple_reorder():
    @proc
    def bar(n : size, m : size, A : i8[n, m]):
        tmp : i8[n, m]
        for i in par(0, n):
            for j in par(0, m):
                tmp[i,j] = A[i,j]

    print("old\n", bar)
    bar = bar.reorder('i', 'j')
    print("new\n", bar)

def test_simple_unroll():
    @proc
    def bar(A : i8[10]):
        tmp : i8[10]
        for i in par(0, 10):
            tmp[i] = A[i]

    print("old\n", bar)
    bar = bar.unroll('i')
    print("new\n", bar)

def test_simple_inline():
    @proc
    def foo(x : i8, y : i8, z : i8):
        z = x + y

    @proc
    def bar(n : size, src : i8[n], dst : i8[n]):
        for i in par(0, n):
            tmp_src : i8
            tmp_dst : i8
            tmp_src = src[i]
            tmp_dst = dst[i]
            foo(tmp_src, tmp_src, tmp_dst)

    print("old\n", bar)
    # TODO: This should fail
    # bar = bar.inline('foo(_)')
    # TODO: This should fail
    # bar = bar.inline('foo(io, i1, i2)')
    bar = bar.inline('foo(_, _, _)')
    print("new\n", bar)

def test_simple_partial_eval():
    @proc
    def bar(n : size, A : i8[n]):
        tmp : i8[n]
        for i in par(0, n):
            tmp[i] = A[i]

    print("old\n", bar)
    N = 10
    bar = bar.partial_eval(N)
    print("new\n", bar)

def test_bool_partial_eval():
    @proc
    def bar(b : bool, n : size, A : i8[n]):
        tmp : i8[n]
        for i in par(0, n):
            if b == True:
                tmp[i] = A[i]

    print("old\n", bar)
    bar = bar.partial_eval(False)
    print("new\n", bar)

def test_simple_typ_and_mem():
    @proc
    def bar(n : size, A : R[n]):
        pass

    print("old\n", bar)
    bar = (bar.set_precision('A', 'i32')
              .set_memory('A', GEMM_SCRATCH))
    print("new\n", bar)

def test_simple_bind_expr():
    @proc
    def bar(n : size, x : i8[n], y : i8[n], z : i8[n]):
        for i in par(0, n):
            z[i] = x[i] + y[i]

    print("old\n", bar)
    bar = bar.bind_expr('z_tmp', 'x[_] + y[_]')
    print("new\n", bar)

def test_simple_lift_alloc():
    @proc
    def bar(n : size, A : i8[n]):
        for i in par(0, n):
            tmp_a : i8
            tmp_a = A[i]

    print("old\n", bar)
    bar = bar.lift_alloc('tmp_a : _', n_lifts=1)
    print("new\n", bar)

def test_simple_fission():
    @proc
    def bar(n : size, A : i8[n], B : i8[n], C : i8[n]):
        for i in par(0, n):
            C[i] += A[i]
            C[i] += B[i]

    print("old\n", bar)
    bar = bar.fission_after('C[_] += A[_]')
    print("new\n", bar)




@pytest.mark.skip()
def test_partition():
    @proc
    def bar(n : size, A : i8[n], pad : size):
        assert n > pad
        for i in par(0,n):
            tmp = A[i]

        for i in par(0,pad):
            tmp = A[i]
        for i in par(pad,n-pad):
            tmp = A[i]
        for i in par(n-pad,n):
            tmp = A[i]


def test_fission():
    @proc
    def bar(n : size, m : size):
        for i in par(0,n):
            for j in par(0,m):
                x : f32
                x = 0.0
                y : f32
                y = 1.1

    bar = bar.fission_after('x = _', n_lifts=2)


def test_fission2():
    with pytest.raises(Exception,
                       match='Will not fission here'):
        @proc
        def bar(n : size, m : size):
            for i in par(0,n):
                for j in par(0,m):
                    x : f32
                    x = 0.0
                    y : f32
                    y = 1.1
                    y = x

        bar = bar.fission_after('x = _', n_lifts=2)


def test_lift():
    @proc
    def bar(A : i8[16, 10]):
        for i in par(0, 10):
            a : i8[16]
            for k in par(0, 16):
                a[k] = A[k,i]

    bar = bar.lift_alloc('a: i8[_]', n_lifts=1, mode='col', size=20)


def test_unify1():
    @proc
    def bar(n : size, src : R[n,n], dst : R[n,n]):
        for i in par(0,n):
            for j in par(0,n):
                dst[i,j] = src[i,j]

    @proc
    def foo(x : R[5,5], y : R[5,5]):
        for i in par(0,5):
            for j in par(0,5):
                x[i,j] = y[i,j]

    foo = foo.replace(bar, "for i in _ : _")
    assert 'bar(5, y, x)' in str(foo)


def test_unify2():
    @proc
    def bar(n : size, src : [R][n,n], dst : [R][n,n]):
        for i in par(0,n):
            for j in par(0,n):
                dst[i,j] = src[i,j]

    @proc
    def foo(x : R[12,12], y : R[12,12]):
        for i in par(0,5):
            for j in par(0,5):
                x[i+3,j+1] = y[i+5,j+2]

    foo = foo.replace(bar, "for i in _ : _")
    assert 'bar(5, y[5:10, 2:7], x[3:8, 1:6])' in str(foo)


def test_unify3():
    @proc
    def simd_add4(dst : [R][4], a : [R][4], b : [R][4]):
        for i in par(0,4):
            dst[i] = a[i] + b[i]

    @proc
    def foo(n : size, z : R[n], x : R[n], y : R[n]):
        assert n % 4 == 0

        for i in par(0,n/4):
            for j in par(0,4):
                z[4*i + j] = x[4*i + j] + y[4*i + j]

    foo = foo.replace(simd_add4, "for j in _ : _")

    expected = '''
        simd_add4(z[4 * i + 0:4 * i + 4], x[4 * i + 0:4 * i + 4],
                  y[4 * i + 0:4 * i + 4])
'''
    assert expected in str(foo)


def test_unify4():
    @proc
    def bar(n : size, src : [R][n], dst : [R][n]):
        for i in par(0,n):
            if i < n-2:
                dst[i] = src[i] + src[i+1]

    @proc
    def foo(x : R[50, 2]):
        for j in par(0,50):
            if j < 48:
                x[j,1] = x[j,0] + x[j+1,0]

    foo = foo.replace(bar, "for j in _ : _")
    assert 'bar(50, x[0:50, 0], x[0:50, 1])' in str(foo)


def test_unify5():
    @proc
    def bar(n : size, src : R[n,n], dst : R[n,n]):
        for i in par(0,n):
            for j in par(0,n):
                tmp : f32
                tmp = src[i,j]
                dst[i,j] = tmp

    @proc
    def foo(x : R[5,5], y : R[5,5]):
        for i in par(0,5):
            for j in par(0,5):
                c : f32
                c = y[i,j]
                x[i,j] = c

    foo = foo.replace(bar, "for i in _ : _")
    assert 'bar(5, y, x)' in str(foo)


def test_unify6():
    @proc
    def load(
        n     : size,
        m     : size,
        src   : [i8][n, m],
        dst   : [i8][n, 16],
    ):
        assert n <= 16
        assert m <= 16

        for i in par(0, n):
            for j in par(0, m):
                dst[i,j] = src[i,j]

    @proc
    def bar(K: size, A: [i8][16, K] @ DRAM):

        for k in par(0, K / 16):
            a: i8[16, 16] @ DRAM
            for i in par(0, 16):
                for k_in in par(0, 16):
                    a[i, k_in] = A[i, 16 * k + k_in]

    bar = bar.replace(load, "for i in _:_")
    assert 'load(16, 16, A[0:16, 16 * k + 0:16 * k + 16], a[0:16, 0:16])' in str(bar)
<<<<<<< HEAD
=======

# Unused arguments
def test_unify7():
    @proc
    def bar(unused_b : bool, n : size, src : R[n,n], dst : R[n,n], unused_m : index):
        for i in par(0,n):
            for j in par(0,n):
                dst[i,j] = src[i,j]

    @proc
    def foo(x : R[5,5], y : R[5,5]):
        for i in par(0,5):
            for j in par(0,5):
                x[i,j] = y[i,j]

    foo = foo.replace(bar, "for i in _ : _")
    print(foo)
    assert 'bar(False, 5, y, x, 0)' in str(foo)


>>>>>>> fc723305
<|MERGE_RESOLUTION|>--- conflicted
+++ resolved
@@ -363,8 +363,7 @@
 
     bar = bar.replace(load, "for i in _:_")
     assert 'load(16, 16, A[0:16, 16 * k + 0:16 * k + 16], a[0:16, 0:16])' in str(bar)
-<<<<<<< HEAD
-=======
+
 
 # Unused arguments
 def test_unify7():
@@ -384,5 +383,3 @@
     print(foo)
     assert 'bar(False, 5, y, x, 0)' in str(foo)
 
-
->>>>>>> fc723305
