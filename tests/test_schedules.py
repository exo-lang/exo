--- conflicted
+++ resolved
@@ -6,7 +6,7 @@
 from exo.libs.memories import GEMM_SCRATCH
 from exo.parse_fragment import ParseFragmentError
 
-<<<<<<< HEAD
+
 def test_add_loop1(golden):
     @proc
     def foo():
@@ -31,7 +31,6 @@
 
     with pytest.raises(TypeError, match='guard needs to be True or False'):
         foo.add_loop('x = _', 'i', 10, guard=100)
-=======
 
 def test_proc_equal():
     def make_foo():
@@ -54,7 +53,6 @@
     # Coincidentally identical procs created from scratch should not be
     # considered equal.
     assert foo != make_foo()
->>>>>>> c4ecc64e
 
 def test_simplify3(golden):
     @proc
@@ -1034,9 +1032,4 @@
 
     sqmat = sqmat.stage_mem('A[4*i:4*i+4, 4*j:4*j+4]',
                             'Atile', 'for k in _: _', accum=True)
-<<<<<<< HEAD
-    assert str(sqmat.simplify()) == golden
-
-=======
-    assert str(sqmat.simplify()) == golden
->>>>>>> c4ecc64e
+    assert str(sqmat.simplify()) == golden