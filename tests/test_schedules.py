--- conflicted
+++ resolved
@@ -2130,7 +2130,6 @@
     assert str(assert_if(foo, "if _:_ #0", False)) == golden
 
 
-<<<<<<< HEAD
 def test_lift_reduce_constant_1(golden):
     @proc
     def foo():
@@ -2309,7 +2308,8 @@
         match="unsupported stmt type",
     ):
         lift_reduce_constant(foo, "x = 0.0; _")
-=======
+
+
 def test_specialize(golden):
     @proc
     def foo(x: f32[4] @ DRAM):
@@ -2317,5 +2317,4 @@
             x[i] += 1.0
 
     foo = specialize(foo, "x[i] += 1.0", [f"i == {i}" for i in range(4)])
-    assert str(foo) == golden
->>>>>>> 763e2d2f
+    assert str(foo) == golden