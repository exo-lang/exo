from __future__ import annotations

import pytest

from exo import ParseFragmentError
from exo import proc, DRAM, Procedure, config
from exo.libs.memories import GEMM_SCRATCH
from exo.stdlib.scheduling import *
from exo.platforms.x86 import *


def test_commute(golden):
    @proc
    def foo(x: R[3], y: R[3], z: R):
        z = x[0] * y[2]

    assert str(commute_expr(foo, "x[0] * y[_]")) == golden


def test_commute2():
    @proc
    def foo(x: R[3], y: R[3], z: R):
        z = x[0] + y[0] + x[1] + y[1]

    with pytest.raises(SchedulingError, match="failed to find matches"):
        # TODO: Currently, expression pattern matching fails to find
        # 'y[0]+x[1]' because LoopIR.BinOp is structured as (x[0], (y[0], (x[1], y[1]))).
        # I think pattern matching should be powerful to find this.
        commute_expr(foo, "y[0] + x[1]")


def test_commute3(golden):
    @proc
    def foo(x: R[3], y: R[3], z: R):
        z = (x[0] + y[0]) * (x[1] + y[1] + y[2])

    assert str(commute_expr(foo, "(x[_] + y[_]) * (x[_] + y[_] + y[_])")) == golden


def test_commute4():
    @proc
    def foo(x: R[3], y: R[3], z: R):
        z = x[0] - y[2]

    with pytest.raises(TypeError, match="can commute"):
        commute_expr(foo, "x[0] - y[_]")


def test_product_loop(golden):
    @proc
    def foo(n: size):
        x: R[n, 30]
        for i in seq(0, n):
            for j in seq(0, 30):
                x[i, j] = 0.0

    assert str(mult_loops(foo, "i j", "ij")) == golden


def test_product_loop2(golden):
    @proc
    def foo(n: size, x: R[n, 30]):
        for i in seq(0, n):
            for j in seq(0, 30):
                x[i, j] = 0.0

    assert str(mult_loops(foo, "i j", "ij")) == golden


def test_product_loop3():
    @proc
    def foo(n: size, m: size):
        x: R[n, m]
        for i in seq(0, n):
            for j in seq(0, m):
                x[i, j] = 0.0

    with pytest.raises(
        SchedulingError, match="expected the inner loop to have a constant bound"
    ):
        mult_loops(foo, "i j", "ij")


def test_product_loop4(golden):
    @proc
    def foo(n: size, x: R[n]):
        for i in seq(0, n):
            for j in seq(0, 30):
                x[i] = 0.0

    assert str(mult_loops(foo, "i j", "ij")) == golden


def test_product_loop5(golden):
    @proc
    def foo(n: size, m: size, x: R[n, 100]):
        assert m < n
        x2 = x[0:m, 0:30]
        for i in seq(0, m):
            for j in seq(0, 30):
                x2[i, j] = 0.0

    assert str(mult_loops(foo, "i j", "ij")) == golden


def test_product_loop_nonzero_lo():
    @proc
    def foo(n: size, x: R[n, 30]):
        for i in seq(1, n):
            for j in seq(0, 30):
                x[i, j] = 0.0

    with pytest.raises(SchedulingError, match="expected the inner and outer loops"):
        mult_loops(foo, "i j", "ij")


def test_delete_pass(golden):
    @proc
    def foo(x: R):
        pass
        x = 0.0

    assert str(delete_pass(foo)) == golden

    @proc
    def foo(x: R):
        for i in seq(0, 16):
            for j in seq(0, 2):
                pass
        x = 0.0

    assert str(delete_pass(foo)) == golden


def test_add_loop(golden):
    @proc
    def foo(x: R):
        x = 1.0
        x = 2.0
        x = 3.0

    foo = add_loop(foo, "x = 2.0", "i", 5)
    assert str(foo) == golden


def test_add_loop1(golden):
    @proc
    def foo():
        x: R
        x = 0.0

    assert str(add_loop(foo, "x = _", "i", 10)) == golden


def test_add_loop2(golden):
    @proc
    def foo():
        x: R
        x = 0.0

    assert str(add_loop(foo, "x = _", "i", 10, guard=True)) == golden


def test_add_loop3(golden):
    @proc
    def foo(n: size, m: size):
        x: R
        x = 0.0

    assert str(add_loop(foo, "x = _", "i", "n+m", guard=True)) == golden


def test_add_loop4_fail():
    @proc
    def foo():
        x: R
        x = 0.0

    with pytest.raises(
        TypeError, match="argument 4, 'guard' to add_loop: expected a bool"
    ):
        add_loop(foo, "x = _", "i", 10, guard=100)


def test_add_loop5_fail():
    @proc
    def foo(x: R):
        x += 1.0
        x += 2.0
        x += 3.0

    with pytest.raises(SchedulingError, match="The statement at .* is not idempotent"):
        add_loop(foo, "x += 2.0", "i", 5)


def test_add_loop6_runs_fail():
    @proc
    def foo(x: R):
        x = 1.0
        x = 2.0
        x = 3.0

    with pytest.raises(
        SchedulingError,
        match="The expression 0 is not " "guaranteed to be greater than 0",
    ):
        add_loop(foo, "x = 2.0", "i", 0)


# Should fix this test with program analysis
@pytest.mark.skip
def test_add_loop5():
    @proc
    def foo(n: size, m: size):
        x: R
        x = 0.0

    with pytest.raises(Exception, match="bound expression should be positive"):
        add_loop(foo, "x = _", "i", "n-m", guard=True)


def test_proc_equal():
    def make_foo():
        @proc
        def foo(n: size, m: size):
            assert m == 1 and n == 1
            y: R[10]
            y[10 * m - 10 * n + 2 * n] = 2.0

        return foo

    foo = make_foo()
    foo2 = Procedure(foo.INTERNAL_proc())

    assert foo != 3  # check that wrong type doesn't crash, but returns false
    assert foo == foo  # reflexivity
    assert foo == foo2  # same underlying LoopIR.proc
    assert foo2 == foo  # symmetric

    # Coincidentally identical procs created from scratch should not be
    # considered equal.
    assert foo != make_foo()


def test_simplify(golden):
    @proc
    def foo(n: size, m: size):
        x: R[n, 16 * (n + 1) - n * 16, (10 + 2) * m - m * 12 + 10]
        for i in seq(0, 4 * (n + 2) - n * 4 + n * 5):
            pass
        y: R[10]
        y[n * 4 - n * 4 + 1] = 0.0

    assert str(simplify(foo)) == golden


def test_simplify2(golden):
    @proc
    def foo(
        A: i8[32, 64] @ DRAM,
        B: i8[16, 128] @ DRAM,
        C: i32[32, 32] @ DRAM,
        ko: size,
        ji_unroll: size,
        ii_unroll: size,
    ):
        for io in seq(0, 1):
            for jo in seq(0, 1):
                Btile1: i8[
                    16 * (ko + 1) - 16 * ko,
                    128 * jo
                    + 64 * (ji_unroll + 1 + 1)
                    - (128 * jo + 64 * (ji_unroll + 1)),
                ] @ DRAM
                Btile0: i8[
                    16 * (ko + 1) - 16 * ko,
                    128 * jo + 64 * (ji_unroll + 1) - (128 * jo + 64 * ji_unroll),
                ] @ DRAM
                Atile0: i8[
                    32 * io + 16 * (ii_unroll + 1) - (32 * io + 16 * ii_unroll),
                    64 * (ko + 1) - 64 * ko,
                ] @ DRAM
                Atile1: i8[
                    32 * io
                    + 16 * (ii_unroll + 1 + 1)
                    - (32 * io + 16 * (ii_unroll + 1)),
                    64 * (ko + 1) - 64 * ko,
                ] @ DRAM

    assert str(simplify(foo)) == golden


def test_simplify3(golden):
    @proc
    def foo(n: size, m: size):
        assert m == 1 and n == 1
        y: R[10]
        y[10 * m - 10 * n + 2 * n] = 2.0

    assert str(simplify(foo)) == golden


def test_simplify4(golden):
    @proc
    def bar():
        for i in seq(0, 3):
            for j in seq(0, i * 16 + 16 - i * 16):
                pass

    bar = simplify(bar)
    assert str(bar) == golden


def test_simplify_loop_bounds(golden):
    @proc
    def foo(n: size):
        for i in seq(2 + 5 + n, 9 + 8 + n):
            pass

    assert str(simplify(foo)) == golden


def test_simplify_nested_div(golden):
    @proc
    def foo(n: size):
        x: f32
        for i in seq(0, (n / 4) / 3 / 2):
            x = 0.0

    assert str(simplify(foo)) == golden


def test_simplify_nested_div_2(golden):
    @proc
    def foo(n: size):
        x: f32
        for ii in seq(0, n):
            for i in seq(0, (ii + n / 4 * 4) / 8):
                x = 0.0

    assert str(simplify(foo)) == golden


def test_pattern_match():
    @proc
    def foo(N1: size, M1: size, K1: size, N2: size, M2: size, K2: size):
        x: R[N1, M1, K1]
        x: R[N2, M2, K2]

    res1 = rearrange_dim(foo, "x : _", [2, 1, 0])
    res1 = rearrange_dim(res1, "x : _ #1", [2, 1, 0])
    res2 = rearrange_dim(foo, "x : R[N1, M1, K1]", [2, 1, 0])

    assert str(res1) != str(res2)


def test_fission_after_simple(golden):
    @proc
    def foo(n: size, m: size):
        for i in seq(0, n):
            for j in seq(0, m):
                x: f32
                x = 0.0
                y: f32
                y = 1.1

    @proc
    def bar(n: size, m: size):
        for i in seq(0, n):
            for j in seq(0, m):
                x: f32
                x = 0.0
                y: f32
                y = 1.1

        for k in seq(0, 30):
            for l in seq(0, 100):
                x: i8
                x = 4.0
                y: f32
                y = 1.1

    cases = [
        fission(foo, foo.find("x = _").after(), n_lifts=2),
        fission(bar, bar.find("x = _").after(), n_lifts=2),
    ]

    assert "\n".join(map(str, cases)) == golden


def test_fission_after_simple_fail():
    @proc
    def foo():
        for i in seq(0, 4):
            x: i8
            x = 0.0
            y: i8
            y = 1.0

    with pytest.raises(SchedulingError, match="Can only lift past a for loop"):
        fission(foo, foo.find("x = 0.0").after(), n_lifts=2)


def test_replace_dim(golden):
    @proc
    def foo():
        x: i8[10]
        for i in seq(1, 9):
            x[i] = 1.0

    foo = replace_dim(foo, "x", 0, 1, 20)
    assert str(simplify(foo)) == golden

    with pytest.raises(SchedulingError, match="The buffer x is accessed out-of-bounds"):
        foo = replace_dim(foo, "x", 0, 1, 8)
    with pytest.raises(SchedulingError, match="The buffer x is accessed out-of-bounds"):
        foo = replace_dim(foo, "x", 0, 2, 9)


def test_replace_dim_2(golden):
    @proc
    def foo(n: size):
        assert n > 4
        x: i8[n]
        for i in seq(2, n - 1):
            x[i] = 1.0

    foo = replace_dim(foo, "x", 0, 2, "n-1")
    assert str(simplify(foo)) == golden

    with pytest.raises(SchedulingError, match="The buffer x is accessed out-of-bounds"):
        foo = replace_dim(foo, "x", 0, 2, "n-2")
    with pytest.raises(SchedulingError, match="The buffer x is accessed out-of-bounds"):
        foo = replace_dim(foo, "x", 0, 3, "n-1")


def test_rearrange_dim(golden):
    @proc
    def foo(N: size, M: size, K: size, x: i8[N, M, K]):
        a: i8[N, M, K]
        for n in seq(0, N):
            for m in seq(0, M):
                for k in seq(0, K):
                    a[n, m, k] = x[n, m, k]

    @proc
    def bar(N: size, M: size, K: size, x: i8[N, M, K]):
        a: i8[N, M, K]
        for n in seq(0, N):
            for m in seq(0, M):
                for k in seq(0, K):
                    a[n, m, k] = x[n, m, k]

        a: i8[M, K, N]
        for n in seq(0, N):
            for m in seq(0, M):
                for k in seq(0, K):
                    a[m, k, n] = x[n, m, k]

    @proc
    def baz(N: size, M: size, x: i8[N, M]):
        a: i8[N, M]
        for n in seq(0, N):
            for m in seq(0, M):
                a[n, m] = x[n, m]

    foo = rearrange_dim(foo, "a : i8[_]", [1, 2, 0])
    bar = rearrange_dim(bar, "a : i8[_]", [1, 0, 2])
    bar = rearrange_dim(bar, "a : i8[_] #1", [1, 0, 2])
    baz = rearrange_dim(baz, "a : i8[_]", [1, 0])
    cases = [foo, bar, baz]

    assert "\n".join(map(str, cases)) == golden


def test_rearrange_dim_2(golden):
    @proc
    def bar(s: stride):
        pass

    @proc
    def foo():
        a: i8[10, 10]
        for i in seq(0, 10):
            for j in seq(0, 10):
                a[i, j] = a[j, i]
                bar(stride(a, 1))

    foo = rearrange_dim(foo, "a : _", [1, 0])
    assert str(foo) == golden


def test_rearrange_dim_fail():
    @proc
    def foo(N: size, M: size, K: size, x: i8[N, M, K]):
        a: i8[N, M, K]
        for n in seq(0, N):
            for m in seq(0, M):
                for k in seq(0, K):
                    a[n, m, k] = x[n, m, k]

    with pytest.raises(ValueError, match="was not a permutation of"):
        rearrange_dim(foo, "a : i8[_]", [1, 1, 0])


def test_rearrange_dim_fail2():
    @proc
    def bar(m: size, a: [i8][m, m]):
        a[0, 0] += 1.0

    @proc
    def foo1():
        a: i8[10, 10]
        bar(10, a[0:10, 0:10])

    with pytest.raises(SchedulingError, match="Cannot permute buffer "):
        rearrange_dim(foo1, "a : i8[_]", [1, 0])

    @proc
    def foo2():
        a: i8[10, 10]
        x = a[0:10, 0:10]

    with pytest.raises(SchedulingError, match="windows is not currently supported"):
        rearrange_dim(foo2, "a : i8[_]", [1, 0])


def test_remove_loop(golden):
    @proc
    def foo(n: size, m: size, x: i8):
        a: i8
        for i in seq(0, n):
            for j in seq(0, m):
                x = a

    @proc
    def bar(n: size, m: size, x: i8):
        a: i8
        for i in seq(0, n):
            for j in seq(0, m):
                x = a

        for i in seq(0, n):
            for j in seq(0, m):
                pass

    cases = [
        remove_loop(foo, "for i in _:_"),
        remove_loop(bar, "for i in _:_"),
    ]

    assert "\n".join(map(str, cases)) == golden


def test_remove_loop_fail(golden):
    @proc
    def foo(n: size, m: size, x: i8):
        a: i8
        for i in seq(0, n):
            for j in seq(0, m):
                x += a

    with pytest.raises(SchedulingError, match="The statement at .* is not idempotent"):
        remove_loop(foo, "for i in _:_")


def test_sink_alloc_simple_for_loop(golden):
    @proc
    def foo():
        a: i8[10] @ DRAM
        for i in seq(0, 10):
            pass

    foo = sink_alloc(foo, foo.find("a : _"))
    assert str(foo) == golden


def test_sink_alloc_simple_if_stmt(golden):
    @proc
    def foo():
        a: i8[10] @ DRAM
        if 1 < 10:
            a[1] = 0.0

    foo = sink_alloc(foo, foo.find("a : _"))
    assert str(foo) == golden


def test_sink_alloc_when_if_has_else(golden):
    @proc
    def foo():
        a: i8[10] @ DRAM
        if 1 < 10:
            a[1] = 0.0
        else:
            a[1] = 1.0

    foo = sink_alloc(foo, foo.find("a : _"))
    assert str(foo) == golden


def test_sink_alloc_fail_because_accesses_outside_scope():
    @proc
    def foo():
        a: i8[10] @ DRAM
        for i in seq(0, 10):
            pass
        a[0] = 0.0

    with pytest.raises(SchedulingError, match="Cannot sink allocation"):
        foo = sink_alloc(foo, foo.find("a : _"))


def test_lift_alloc_simple(golden):
    @proc
    def bar(n: size, A: i8[n]):
        for i in seq(0, n):
            for j in seq(0, n):
                tmp_a: i8
                tmp_a = A[i]

    bar = lift_alloc(bar, "tmp_a : _", n_lifts=2)
    assert str(bar) == golden


def test_lift_alloc_simple2(golden):
    @proc
    def bar(n: size, A: i8[n]):
        for i in seq(0, n):
            for j in seq(0, n):
                tmp_a: i8
                tmp_a = A[i]

        for i in seq(0, n):
            for j in seq(0, n):
                tmp_a: i8
                tmp_a = A[i]

    bar = lift_alloc(bar, "tmp_a : _", n_lifts=2)
    assert str(bar) == golden


def test_lift_alloc_simple3(golden):
    @proc
    def bar(n: size, A: i8[n]):
        for k in seq(0, n):
            for i in seq(0, n):
                for j in seq(0, n):
                    tmp_a: i8
                    tmp_a = A[i]

    bar = lift_alloc(bar, "tmp_a : _", n_lifts=3)
    assert str(bar) == golden


def test_lift_alloc_simple_empty_body(golden):
    @proc
    def bar():
        for i in seq(0, 4):
            tmp: i8

    bar = lift_alloc(bar, "tmp: _")
    assert str(bar) == golden


def test_lift_alloc_simple_fv_error():
    @proc
    def bar(n: size, A: i8[n]):
        for k in seq(0, n):
            for i in seq(0, n):
                for j in seq(0, n):
                    tmp_a: i8[k + 1]
                    tmp_a[k] = A[i]

    with pytest.raises(SchedulingError, match="Cannot lift allocation statement"):
        lift_alloc(bar, "tmp_a : _", n_lifts=3)


def test_lift_alloc_simple_error():
    @proc
    def bar(n: size, A: i8[n]):
        for i in seq(0, n):
            for j in seq(0, n):
                tmp_a: i8
                tmp_a = A[i]

    with pytest.raises(SchedulingError, match="specified lift level"):
        lift_alloc(bar, "tmp_a : _", n_lifts=3)


def test_autolift_alloc_error():
    @proc
    def bar(n: size, A: i8[n]):
        for i in seq(0, n):
            for j in seq(0, n):
                tmp_a: i8
                tmp_a = A[i]

    with pytest.raises(SchedulingError, match="specified lift level 3 is"):
        autolift_alloc(bar, "tmp_a : _", n_lifts=3)


def test_expand_dim1_bad_scope():
    @proc
    def foo(n: size, m: size, x: i8):
        a: i8
        for i in seq(0, n):
            for j in seq(0, m):
                x = a

    with pytest.raises(ParseFragmentError, match="i not found in"):
        expand_dim(foo, "a : i8", "n", "i")  # should be error


def test_expand_dim2_bad_scope():
    @proc
    def foo(n: size, m: size, x: i8):
        for i in seq(0, n):
            a: i8
            for j in seq(0, m):
                x = a

        for i in seq(0, n):
            for k in seq(0, m):
                pass

    with pytest.raises(ParseFragmentError, match="k not found in"):
        foo = expand_dim(foo, "a : i8", "n", "k")  # should be error


def test_expand_dim3(golden):
    @proc
    def foo(n: size, m: size, x: i8):
        for i in seq(0, n):
            for j in seq(0, m):
                pass

        for i in seq(0, n):
            a: i8
            for j in seq(0, m):
                x = a

        for i in seq(0, n):
            for j in seq(0, m):
                pass

    foo = expand_dim(foo, "a : i8", "n", "i")  # did it pick the right i?
    assert foo.c_code_str() == golden


def test_expand_dim4(golden):
    @proc
    def foo(n: size, m: size, x: i8):
        for i in seq(0, n):
            for j in seq(0, m):
                pass

        for q in seq(0, 30):
            for i in seq(0, n):
                for j in seq(0, m):
                    a: i8
                    x = a

        for i in seq(0, n):
            for j in seq(0, m):
                pass

    with pytest.raises(
        SchedulingError,
        match="The expression 10 - 20 is not guaranteed to be greater than 0",
    ):
        expand_dim(foo, "a : i8", "10-20", "10")  # this is not fine

    with pytest.raises(
        SchedulingError,
        match="The expression n - m is not guaranteed to be greater than 0",
    ):
        expand_dim(foo, "a : i8", "n - m", "i")  # out of bounds

    with pytest.raises(ParseFragmentError, match="not found in"):
        expand_dim(foo, "a : i8", "hoge", "i")  # does not exist

    with pytest.raises(SchedulingError, match="The buffer a is accessed out-of-bounds"):
        expand_dim(foo, "a : i8", "n", "i-j")  # bound check should fail

    cases = [
        expand_dim(foo, "a : i8", "n", "i"),  # did it pick the right i?
        expand_dim(foo, "a : i8", "40 + 1", "10"),  # this is fine
        expand_dim(foo, "a : i8", "n + m", "i"),  # fine
        expand_dim(foo, "a : i8", "n", "n-1"),
    ]

    assert "\n".join(map(str, cases)) == golden


def test_expand_dim5(golden):
    @proc
    def foo(n: size, x: i8):
        for i in seq(0, n):
            a: i8
            a = x

    foo = expand_dim(foo, "a : i8", "n", "i")
    assert str(foo) == golden


def test_expand_dim6(golden):
    @proc
    def bar(m: size, a: i8[m]):
        a[0] += 1.0

    @proc
    def foo(n: size, m: size, x: i8):
        for i in seq(0, n):
            for j in seq(0, m):
                a: i8[m]
                a[j] = a[j] + 1.0
                a[j] += 1.0
                bar(m, a[0:m])

    foo = expand_dim(foo, "a : _", "n", "i")
    assert str(foo) == golden


def test_expand_dim7():
    @proc
    def bar(m: size, a: i8[m]):
        a[0] += 1.0

    @proc
    def foo(n: size, m: size, x: i8):
        for i in seq(0, n):
            for j in seq(0, m):
                a: i8[m]
                a[j] = a[j] + 1.0
                bar(m, a)

    with pytest.raises(
        SchedulingError, match="support for passing windows to scalar arguments"
    ):
        foo = expand_dim(foo, "a : _", "n", "i")


def test_pattern_matching_id_in_scheduling_ops(golden):
    @proc
    def bar(n: size, ret: i8):
        reg: i8[n]
        for i in seq(0, n):
            ret += reg[i] + 1.0

    bar = bind_expr(bar, "1.0", "reg")
    scalar_reg = bar.find("reg : _ #1")
    bar = expand_dim(bar, scalar_reg, "n", "i")
    assert str(bar) == golden


def test_divide_dim_1(golden):
    @proc
    def foo(n: size, m: size, A: R[n + m + 12]):
        x: R[n, 12, m]
        for i in seq(0, n):
            for j in seq(0, 12):
                for k in seq(0, m):
                    x[i, j, k] = A[i + j + k]

    foo = divide_dim(foo, "x", 1, 4)
    assert str(foo) == golden


def test_divide_dim_fail_1():
    @proc
    def foo(n: size, m: size, A: R[n + m + 12]):
        x: R[n, 12, m]
        for i in seq(0, n):
            for j in seq(0, 12):
                for k in seq(0, m):
                    x[i, j, k] = A[i + j + k]

    with pytest.raises(ValueError, match="out-of-bounds"):
        divide_dim(foo, "x", 3, 4)

    with pytest.raises(SchedulingError, match="Cannot divide 12 evenly"):
        divide_dim(foo, "x", 1, 5)


def test_mult_dim_1(golden):
    @proc
    def foo(n: size, m: size, A: R[n + m + 12]):
        x: R[n, m, 4]
        for i in seq(0, n):
            for j in seq(0, m):
                for k in seq(0, 4):
                    x[i, j, k] = A[i + j + k]

    foo = mult_dim(foo, "x", 0, 2)
    assert str(foo) == golden


def test_mult_dim_fail_1():
    @proc
    def foo(n: size, m: size, A: R[n + m + 12]):
        x: R[n, m, 4]
        for i in seq(0, n):
            for j in seq(0, m):
                for k in seq(0, 4):
                    x[i, j, k] = A[i + j + k]

    with pytest.raises(ValueError, match="out-of-bounds"):
        mult_dim(foo, "x", 3, 4)

    with pytest.raises(ValueError, match="by itself"):
        mult_dim(foo, "x", 2, 2)

    with pytest.raises(SchedulingError, match="Cannot multiply with non-literal"):
        mult_dim(foo, "x", 0, 1)


def test_delete_buffer(golden):
    @proc
    def foo():
        a: i8[10]

    foo = delete_buffer(foo, foo.find("a: _"))
    assert str(foo) == golden


def test_delete_buffer_fail():
    @proc
    def foo():
        a: i8[10]
        a[0] = 1.0

    with pytest.raises(
        SchedulingError,
        match="The variable a can potentially be used after the statement",
    ):
        foo = delete_buffer(foo, foo.find("a : _"))


def test_reuse_buffer(golden):
    @proc
    def foo(a: f32 @ DRAM, b: f32 @ DRAM):
        aa: f32
        bb: f32
        aa = a
        bb = b

        c: f32
        c = aa + bb
        b = c

    foo = reuse_buffer(foo, "bb:_", "c:_")
    assert str(foo) == golden


def test_reuse_buffer2(golden):
    @proc
    def bar(a: f32):
        pass

    @proc
    def foo():
        bb: f32
        c: f32
        bar(c)

    foo = reuse_buffer(foo, "bb:_", "c:_")
    assert str(foo) == golden


def test_reuse_buffer_loop_fail():
    @proc
    def foo(a: f32 @ DRAM, b: f32 @ DRAM):
        aa: f32
        bb: f32
        aa = a
        bb = b

        c: f32
        for i in seq(0, 10):
            c = aa + bb
        b = c

    with pytest.raises(
        SchedulingError, match="The variable bb can potentially be used after"
    ):
        foo = reuse_buffer(foo, "bb:_", "c:_")


def test_fuse_loop(golden):
    @proc
    def foo(n: size, x: R[n]):
        y: R[n]
        for i in seq(0, n):
            y[i] = x[i]
        for j in seq(0, n):
            x[j] = y[j] + 1.0

    foo = fuse(foo, "for i in _:_", "for j in _:_")
    assert str(foo) == golden


def test_fuse_loop2(golden):
    @proc
    def foo(n: size, x: R[n]):
        assert n > 3
        y: R[n]
        for i in seq(3, n):
            y[i] = x[i]
        for j in seq(3, n):
            x[j] = y[j] + 1.0

    foo = fuse(foo, "for i in _:_", "for j in _:_")
    assert str(foo) == golden


def test_fuse_loop_fail():
    @proc
    def foo(n: size, x: R[n + 1]):
        y: R[n + 1]
        y[0] = x[0]
        for i in seq(0, n):
            y[i + 1] = x[i]
        for j in seq(0, n):
            x[j + 1] = y[j + 1] + 1.0

    with pytest.raises(SchedulingError, match="Cannot fission loop"):
        fuse(foo, "for i in _:_", "for j in _:_")


def test_fuse_loop_commute_config(golden):
    @config
    class CFG:
        j: index

    @proc
    def foo(n: size, x: R[n]):
        y: R[n]
        for i in seq(0, n):
            CFG.j = 0
        for j in seq(0, n):
            CFG.j = 0

    foo = fuse(foo, "for i in _:_", "for j in _:_")
    assert str(foo) == golden


def test_fuse_if(golden):
    @proc
    def foo(x: R, a: index, b: index):
        if a == b:
            x += 1.0
        if a - b == 0:
            x += 2.0
        else:
            x += 3.0

    foo = fuse(foo, "if a==b:_", "if _==0: _")
    assert str(foo) == golden


def test_fuse_if_fail():
    @proc
    def foo(x: R, a: index, b: index):
        if a == b:
            x += 1.0
        if a + b == 0:
            x += 2.0

    with pytest.raises(SchedulingError, match="Expressions are not equivalent"):
        fuse(foo, "if a==b:_", "if _==0: _")


def test_bind_lhs(golden):
    @proc
    def myfunc_cpu(inp: i32[1, 1, 16] @ DRAM, out: i32[1, 1, 16] @ DRAM):
        for ii in seq(0, 1):
            for jj in seq(0, 1):
                for kk in seq(0, 16):
                    out[ii, jj, kk] += out[ii, jj, kk] + inp[ii, jj, kk]
                    out[ii, jj, kk] = out[ii, jj, kk] * inp[ii, jj, kk]

    myfunc_cpu = bind_expr(myfunc_cpu, "inp[_]", "inp_ram", cse=True)
    myfunc_cpu = bind_expr(myfunc_cpu, "out[_]", "out_ram", cse=True)
    assert str(myfunc_cpu) == golden


def test_divide_with_recompute(golden):
    @proc
    def foo(n: size, A: i8[n + 3]):
        assert n % 4 == 0
        for i in seq(0, n + 3):
            A[i] = 1.0

    foo = divide_with_recompute(foo, foo.find_loop("i"), "n/4", 4, ["io", "ii"])
    foo = rewrite_expr(foo, "n % 4", 0)
    foo = simplify(foo)
    assert str(foo) == golden


def test_divide_with_recompute_fail_not_idempotent():
    @proc
    def foo(n: size, A: i8[n + 3]):
        for i in seq(0, n + 3):
            A[i] += 1.0

    with pytest.raises(SchedulingError, match="The statement at .* is not idempotent"):
        foo = divide_with_recompute(foo, foo.find_loop("i"), "n/4", 4, ["io", "ii"])


def test_divide_with_recompute_fail_outer_hi_too_big():
    @proc
    def foo(n: size, A: i8[n + 3]):
        for i in seq(0, n + 3):
            A[i] = 1.0

    with pytest.raises(
        SchedulingError, match=r"outer_hi \* outer_stride exceeds loop's hi n \+ 3"
    ):
        foo = divide_with_recompute(
            foo, foo.find_loop("i"), "(n + 4) / 4", 4, ["io", "ii"]
        )


def test_simple_divide_loop(golden):
    @proc
    def bar(n: size, A: i8[n]):
        tmp: i8[n]
        for i in seq(0, n):
            tmp[i] = A[i]

    bar = divide_loop(bar, "i", 4, ["io", "ii"], tail="guard")
    assert str(bar) == golden


def test_divide_loop_perfect(golden):
    @proc
    def foo(n: size, A: i8[n]):
        assert n % 4 == 0
        for i in seq(0, n):
            A[i] = 1.0

    foo = divide_loop(foo, "i", 4, ["io", "ii"], perfect=True)
    assert str(foo) == golden


def test_divide_loop_perfect2(golden):
    @proc
    def foo(n: size, A: i8[n]):
        assert n % 4 == 0
        for i in seq(0, n):
            A[i] = 0.2

    foo = divide_loop(foo, "i", 4, ["io", "ii"], perfect=True)
    foo = stage_mem(foo, "for ii in _:_", "A[io*4:io*4+4]", "tile")
    assert str(simplify(foo)) == golden


def test_divide_loop_perfect_fail():
    @proc
    def foo(n: size, A: i8[n]):
        assert n % 6 == 0
        for i in seq(0, n):
            A[i] = 1.0

    with pytest.raises(SchedulingError, match="cannot perfectly split"):
        foo = divide_loop(foo, "i", 4, ["io", "ii"], perfect=True)


def test_divide_loop_cut_and_guard(golden):
    @proc
    def foo(x: i8[1]):
        pass

    @proc
    def bar(n: size, A: i8[n]):
        tmp: i8[n]
        for i in seq(0, n):
            tmp[i] = A[i]
            foo(tmp[i : i + 1])

    bar = divide_loop(bar, "i", 4, ["io", "ii"], tail="cut_and_guard")
    assert str(bar) == golden


def test_divide_loop_fail_nonzero_lo():
    @proc
    def bar():
        for i in seq(1, 8):
            pass

    with pytest.raises(
        SchedulingError, match="expected the lower bound of the loop to be zero"
    ):
        bar = divide_loop(bar, "i", 4, ["io", "ii"], tail="guard")


def test_divide_loop_by_1_guard(golden):
    @proc
    def bar(n: size):
        for i in seq(0, n):
            pass

    bar1 = divide_loop(bar, bar.find_loop("i"), 1, ("io", "ii"), tail="guard")
    bar2 = simplify(bar1)

    assert f"{bar1}\n{bar2}" == golden


def test_divide_loop_by_1_cut(golden):
    @proc
    def bar(n: size):
        for i in seq(0, n):
            pass

    bar1 = divide_loop(bar, bar.find_loop("i"), 1, ("io", "ii"), tail="cut")
    bar2 = simplify(bar1)

    assert f"{bar1}\n{bar2}" == golden


def test_simple_reorder(golden):
    @proc
    def bar(n: size, m: size, A: i8[n, m]):
        tmp: i8[n, m]
        for i in seq(0, n):
            for j in seq(0, m):
                tmp[i, j] = A[i, j]

    bar = reorder_loops(bar, "i j")
    assert str(bar) == golden


def test_simple_reorder2(golden):
    @proc
    def bar(n: size, m: size, A: i8[n, m]):
        assert n > 5
        assert m > 7
        tmp: i8[n, m]
        for i in seq(4, n):
            for j in seq(2, m):
                tmp[i, j] = A[i, j]

    bar = reorder_loops(bar, "i j")
    assert str(bar) == golden


def test_reorder_loops(golden):
    @proc
    def bar(n: size, A: i8[n, n]):
        for i in seq(0, n):
            for j in seq(0, (-1 - i + n)):
                A[i, j] = 0.0

    with pytest.raises(
        SchedulingError,
        match="inner loop's lo or hi depends on outer loop's iteration variable",
    ):
        bar = reorder_loops(bar, bar.find("for i in _:_"))


def test_reorder_stmts(golden):
    @proc
    def bar(g: R[100] @ DRAM):
        f: R[101] @ DRAM
        for i in seq(0, 100):
            f[i] = 1.0
        f[100] = 1.0
        for i in seq(0, 100):
            g[i] = f[i] + f[i + 1]

    bar = reorder_stmts(bar, "for i in _:_ ;\nf[_] = _")
    assert str(bar) == golden


def test_merge_writes_all_4_cases(golden):
    @proc
    def bar(x: R[4], y: R[4]):
        for i in seq(0, 10):
            if i < 5:
                tmp: R[4]
                tmp[0] = x[0]
                tmp[0] = y[0]
                tmp[1] = x[1]
                tmp[1] += y[1]
                tmp[2] += x[2]
                tmp[2] = y[2]
                tmp[3] += x[3]
                tmp[3] += y[3]

    bar = merge_writes(bar, "tmp[0] = x[0]; tmp[0] = y[0]")
    bar = merge_writes(bar, "tmp[1] = x[1]; tmp[1] += y[1]")
    bar = merge_writes(bar, "tmp[2] += x[2]; tmp[2] = y[2]")
    bar = merge_writes(bar, "tmp[3] += x[3]; tmp[3] += y[3]")
    assert str(bar) == golden


def test_merge_writes_consecutively(golden):
    @proc
    def bar(w: R, x: R, y: R, z: R):
        z = w
        z += x
        z += y
        w = x

    bar = merge_writes(bar, "z = w; z += x")
    bar = merge_writes(bar, "z = w + x; z += y")
    assert str(bar) == golden


def test_merge_writes_array_indexing(golden):
    @proc
    def bar(x: R[3], y: R[3], z: R):
        for i in seq(0, 3):
            for j in seq(0, 3):
                if i < 2:
                    tmp: R[4, 4]
                    tmp[i + j, j] = x[i]
                    tmp[i + j, j] += y[j]

    bar = merge_writes(bar, "tmp[i+j, j] = x[i]; tmp[i+j, j] += y[j]")
    assert str(bar) == golden


def test_merge_writes_type_check(golden):
    @proc
    def bar(y: f32):
        x: f32 @ DRAM
        x = 0.0
        x += y

    bar = merge_writes(bar, "x = 0.0; x += y")
    assert str(bar) == golden


def test_merge_writes_second_rhs_depends_on_first_lhs():
    @proc
    def bar(x: R[5], y: R[3]):
        for i in seq(0, 3):
            if i > 0:
                x[2 * i - 1] = x[i] + y[i]
                x[2 * i - 1] += x[i]

    with pytest.raises(
        SchedulingError, match="expected the right hand side of the second statement"
    ):
        bar = merge_writes(bar, "x[2*i-1] = x[i] + y[i]; x[2*i-1] += x[i]")


def test_merge_writes_wrong_type_error():
    @proc
    def bar(x: R, y: R):
        for i in seq(0, 10):
            y = x
            if i > 5:
                y = x

    with pytest.raises(
        ValueError, match="expected two consecutive assign/reduce statements"
    ):
        bar = merge_writes(bar, "y = x; _")


def test_merge_writes_different_lhs_error():
    @proc
    def bar(x: R, y: R):
        x = y
        y += x

    with pytest.raises(
        ValueError,
        match="expected the two statements' left hand sides to have the same name & type",
    ):
        bar = merge_writes(bar, "x = y; y += x")


def test_merge_writes_different_lhs_arrays_error():
    @proc
    def bar(x: R[3], y: R):
        x[0] = y
        x[1] += y

    with pytest.raises(
        SchedulingError, match="expected the left hand side's indices to be the same."
    ):
        bar = merge_writes(bar, "x[0] = y; x[1] += y")


def test_merge_writes_different_lhs_arrays_error():
    @proc
    def bar(x: R[3, 3], y: R):
        z = x[0:2, 0:2]
        for i in seq(0, 2):
            z[i, 1] = y
            z[i + 1, 1] += y

    with pytest.raises(
        SchedulingError, match="expected the left hand side's indices to be the same."
    ):
        bar = merge_writes(bar, "z[i, 1] = y; z[i+1, 1] += y")


def test_inline_assign(golden):
    @proc
    def foo(n: size, y: i8[n]):
        for i in seq(0, n):
            x: i8[5]
            x[1] = 1.0
            y[i] = x[1] + x[2]
            a: i8
            a = x[1]

    foo = inline_assign(foo, foo.find("x = _"))
    assert str(foo) == golden


def test_inline_assign_fail():
    @proc
    def foo(n: size, y: i8[n]):
        for i in seq(0, n):
            x: i8[5]
            x[1] = 1.0
            x[2] = 2.0
            y[i] = x[1] + x[2]

    # Current check can't reason about indices, so check too strict
    with pytest.raises(SchedulingError, match="Cannot inline assign"):
        foo = inline_assign(foo, foo.find("x = _"))


def test_simple_unroll(golden):
    @proc
    def bar(A: i8[10]):
        tmp: i8[10]
        for i in seq(0, 10):
            tmp[i] = A[i]

    bar = unroll_loop(bar, "i")
    assert str(bar) == golden


def test_simple_unroll2(golden):
    @proc
    def bar(A: i8[10]):
        tmp: i8[10]
        for i in seq(3, 10):
            tmp[i] = A[i]

    bar = unroll_loop(bar, "i")
    assert str(bar) == golden


def test_simple_unroll3():
    @proc
    def bar(m: size, A: i8[10]):
        assert m < 10
        tmp: i8[10]
        for i in seq(m, 10):
            tmp[i] = A[i]

    with pytest.raises(
        SchedulingError, match="expected loop 'i' to have constant bounds"
    ):
        bar = unroll_loop(bar, "i")


def test_simple_inline(golden):
    @proc
    def foo(x: i8, y: i8, z: i8):
        z = x + y

    @proc
    def bar(n: size, src: i8[n], dst: i8[n]):
        for i in seq(0, n):
            tmp_src1: i8
            tmp_src2: i8
            tmp_src1 = src[i]
            tmp_src2 = src[i]
            tmp_dst: i8
            tmp_dst = dst[i]
            foo(tmp_src1, tmp_src2, tmp_dst)

    bar = inline(bar, "foo(_)")
    assert str(bar) == golden


def test_simple_partial_eval(golden):
    @proc
    def bar(n: size, A: i8[n]):
        tmp: i8[n]
        for i in seq(0, n):
            tmp[i] = A[i]

    bar = bar.partial_eval(10)
    assert str(bar) == golden


def test_bool_partial_eval(golden):
    @proc
    def bar(b: bool, n: size, A: i8[n]):
        tmp: i8[n]
        for i in seq(0, n):
            if b == True:
                tmp[i] = A[i]

    bar = bar.partial_eval(False)
    assert str(bar) == golden


def test_transpose(golden):
    @proc
    def bar(m: size, n: size, A: i8[m, n]):
        for i in seq(0, m):
            for j in seq(0, n):
                A[i, j] += 1.0

    bar = bar.transpose(bar.args()[2])
    assert str(bar) == golden


def test_simple_typ_and_mem(golden):
    @proc
    def bar(n: size, A: R[n]):
        A[0] += 1.0

    A = bar.args()[1]
    bar = set_precision(bar, A, "i32")
    bar = set_memory(bar, A, GEMM_SCRATCH)
    bar = set_window(bar, "A", True)

    assert str(bar) == golden

    A_assign = bar.find("A[_] += _")
    assert str(A_assign._impl._node.type) == "i32"


def test_simple_typ_and_mem_2(golden):
    @proc
    def bar(n: size):
        A: R[n]
        A[0] += 1.0

    A = bar.find("A : _")
    bar = set_precision(bar, A, "i32")
    bar = set_memory(bar, A, GEMM_SCRATCH)

    assert str(bar) == golden

    A_assign = bar.find("A[_] += _")
    assert str(A_assign._impl._node.type) == "i32"


def test_set_precision_for_tensors_and_windows():
    @proc
    def bar(n: size, x: [i8][n]):
        pass

    @proc
    def foo(n: size, y: i8[n]):
        assert n > 1
        a = y[0 : n - 1]
        bar(n, y)
        bar(n - 1, y[0 : n - 1])

    assign = foo.find("a = _")
    call1 = foo.find("bar(_)")
    call2 = foo.find("bar(_)")
    foo = set_precision(foo, "y", "f32")
    foo = set_window(foo, "y", True)
    assert (
        str(foo.forward(assign)._impl._node.rhs.type)
        == "Window(src_type=f32[n], as_tensor=[f32][n - 1], src_buf=y, idx='[0:n - 1]')"
    )
    assert str(foo.forward(call1)._impl._node.args[1].type) == "f32[n]"
    assert str(foo.forward(call2)._impl._node.args[1].type) == "f32[n]"


def test_rewrite_expr(golden):
    @proc
    def foo(n: size):
        assert n % 4 == 2
        for i in seq(0, 4 + n % 4):
            pass

    bar = rewrite_expr(foo, "n % 4", "2")
    assert str(simplify(bar)) == golden

    bar = rewrite_expr(foo, "4 + n % 4", "6")
    assert str(bar) == golden


def test_rewrite_expr_2(golden):
    @proc
    def foo(n: size):
        for i in seq(0, n % 4):
            pass

    bar = rewrite_expr(foo, "n % 4", "n - n/4 * 4")
    assert str(simplify(bar)) == golden


def test_rewrite_expr_fail():
    @proc
    def foo(n: size):
        for i in seq(0, n):
            pass

    with pytest.raises(SchedulingError, match="Expressions are not equivalent:"):
        bar = rewrite_expr(foo, "n", "n + n%4")


def test_simple_bind_expr(golden):
    @proc
    def bar(n: size, x: i8[n], y: i8[n], z: i8[n]):
        for i in seq(0, n):
            z[i] = x[i] + y[i]

    bar = bind_expr(bar, "x[_] + y[_]", "z_tmp")
    assert str(bar) == golden


def test_bind_expr_diff_indices(golden):
    @proc
    def bar(n: size, x: i8[n], y: i8[n], z: i8[n]):
        for i in seq(0, n - 1):
            w: i8[n]
            x[i] = x[i] - y[i]
            w[i + 1] = x[i] + y[i] + 1.0
            x[i] = y[i]
            w[i] = x[i] + y[i] + 1.0

    bar = bind_expr(bar, "x[i]+y[i]+1.0", "tmp", cse=True)
    assert str(bar) == golden


def test_simple_lift_alloc(golden):
    @proc
    def bar(n: size, A: i8[n]):
        for i in seq(0, n):
            tmp_a: i8
            tmp_a = A[i]

    bar = autolift_alloc(bar, "tmp_a : _", n_lifts=1, keep_dims=True)
    assert str(bar) == golden


def test_simple_fission(golden):
    @proc
    def bar(n: size, A: i8[n], B: i8[n], C: i8[n]):
        for i in seq(0, n):
            C[i] += A[i]
            C[i] += B[i]

    bar = autofission(bar, bar.find("C[_] += A[_]").after())
    assert str(bar) == golden


@pytest.mark.skip()
def test_partition():
    @proc
    def bar(n: size, A: i8[n], pad: size):
        assert n > pad
        for i in seq(0, n):
            tmp = A[i]

        for i in seq(0, pad):
            tmp = A[i]
        for i in seq(pad, n - pad):
            tmp = A[i]
        for i in seq(n - pad, n):
            tmp = A[i]


def test_fission(golden):
    @proc
    def bar(n: size, m: size):
        for i in seq(0, n):
            for j in seq(0, m):
                x: f32
                x = 0.0
                y: f32
                y = 1.1

    bar = autofission(bar, bar.find("x = _").after(), n_lifts=2)
    assert str(bar) == golden


def test_fission2():
    @proc
    def bar(n: size, m: size):
        for i in seq(0, n):
            for j in seq(0, m):
                x: f32
                x = 0.0
                y: f32
                y = 1.1
                y = x

    with pytest.raises(SchedulingError, match="Will not fission here"):
        autofission(bar, bar.find("x = _").after(), n_lifts=2)


def test_lift(golden):
    @proc
    def bar(A: i8[16, 10]):
        for i in seq(0, 10):
            a: i8[16]
            for k in seq(0, 16):
                a[k] = A[k, i]

    bar = autolift_alloc(
        bar, "a: i8[_]", n_lifts=1, mode="col", size=20, keep_dims=True
    )
    assert str(bar) == golden


def test_unify1(golden):
    @proc
    def bar(n: size, src: R[n, n], dst: R[n, n]):
        for i in seq(0, n):
            for j in seq(0, n):
                dst[i, j] = src[i, j]

    @proc
    def foo(x: R[5, 5], y: R[5, 5]):
        for i in seq(0, 5):
            for j in seq(0, 5):
                x[i, j] = y[i, j]

    foo = replace(foo, "for i in _ : _", bar)
    assert str(foo) == golden


def test_unify2(golden):
    @proc
    def bar(n: size, src: [R][n, n], dst: [R][n, n]):
        for i in seq(0, n):
            for j in seq(0, n):
                dst[i, j] = src[i, j]

    @proc
    def foo(x: R[12, 12], y: R[12, 12]):
        for i in seq(0, 5):
            for j in seq(0, 5):
                x[i + 3, j + 1] = y[i + 5, j + 2]

    foo = replace(foo, "for i in _ : _", bar)
    assert str(foo) == golden


def test_unify3(golden):
    @proc
    def simd_add4(dst: [R][4], a: [R][4], b: [R][4]):
        for i in seq(0, 4):
            dst[i] = a[i] + b[i]

    @proc
    def foo(n: size, z: R[n], x: R[n], y: R[n]):
        assert n % 4 == 0

        for i in seq(0, n / 4):
            for j in seq(0, 4):
                z[4 * i + j] = x[4 * i + j] + y[4 * i + j]

    foo = replace(foo, "for j in _ : _", simd_add4)
    assert str(foo) == golden


def test_unify4(golden):
    @proc
    def bar(n: size, src: [R][n], dst: [R][n]):
        for i in seq(0, n):
            if i < n - 2:
                dst[i] = src[i] + src[i + 1]

    @proc
    def foo(x: R[50, 2], y: R[50, 2]):
        for j in seq(0, 50):
            if j < 48:
                y[j, 1] = x[j, 0] + x[j + 1, 0]

    foo = replace(foo, "for j in _ : _", bar)
    assert str(foo) == golden


def test_unify5(golden):
    @proc
    def bar(n: size, src: R[n, n], dst: R[n, n]):
        for i in seq(0, n):
            for j in seq(0, n):
                tmp: f32
                tmp = src[i, j]
                dst[i, j] = tmp

    @proc
    def foo(x: R[5, 5], y: R[5, 5]):
        for i in seq(0, 5):
            for j in seq(0, 5):
                c: f32
                c = y[i, j]
                x[i, j] = c

    foo = replace(foo, "for i in _ : _", bar)
    assert str(foo) == golden


def test_unify6(golden):
    @proc
    def load(
        n: size,
        m: size,
        src: [i8][n, m],
        dst: [i8][n, 16],
    ):
        assert n <= 16
        assert m <= 16

        for i in seq(0, n):
            for j in seq(0, m):
                dst[i, j] = src[i, j]

    @proc
    def bar(K: size, A: [i8][16, K] @ DRAM):

        for k in seq(0, K / 16):
            a: i8[16, 16] @ DRAM
            for i in seq(0, 16):
                for k_in in seq(0, 16):
                    a[i, k_in] = A[i, 16 * k + k_in]

    bar = replace(bar, "for i in _:_", load)
    assert str(bar) == golden


# Unused arguments
def test_unify7(golden):
    @proc
    def bar(unused_b: bool, n: size, src: R[n, n], dst: R[n, n], unused_m: index):
        for i in seq(0, n):
            for j in seq(0, n):
                dst[i, j] = src[i, j]

    @proc
    def foo(x: R[5, 5], y: R[5, 5]):
        for i in seq(0, 5):
            for j in seq(0, 5):
                x[i, j] = y[i, j]

    foo = replace(foo, "for i in _ : _", bar)
    assert str(foo) == golden


def test_unify8(golden):
    @proc
    def bar(n: size, m: size, src: R[n, n], dst: R[n, n]):
        assert m < n
        for i in seq(m, n):
            for j in seq(m, n):
                dst[i, j] = src[i, j]

    @proc
    def foo(x: R[5, 5], y: R[5, 5]):
        for i in seq(3, 5):
            for j in seq(3, 5):
                x[i, j] = y[i, j]

    foo = replace(foo, "for i in _ : _", bar)
    assert str(foo) == golden


def test_unify9(golden):
    @proc
    def bar(dst: [f32][8], src: [f32][8], bound: size):
        for i in seq(0, 8):
            if i < bound:
                dst[i] = src[i]

    @proc
    def foo(n: size, m: size, x: f32[n]):
        assert n - m >= 1
        assert n - m <= 8
        y: f32[8]
        for i in seq(0, 8):
            if i + m < n:
                y[i] = x[i]

    foo = replace(foo, foo.find_loop("i"), bar)
    assert str(simplify(foo)) == golden


def test_inline_window(golden):
    @proc
    def foo(n: size, m: size, x: R[n, m]):
        assert n > 4
        assert m > 4
        y = x[2 : n - 2, 1 : m - 3]

        for i in seq(0, n - 4):
            for j in seq(0, m - 4):
                a: R
                a = x[i, j] * y[i, j]
                y[i, j] = a + x[i + 1, j + 1]

    foo = inline_window(foo, "y = _")
    assert str(foo) == golden


def test_inline_window2(golden):
    @proc
    def bar(s: stride):
        x: R
        x = 0.0

    @proc
    def foo(n: size, m: size, k: size, x: R[n, m, k, 10]):
        y = x[0, :, :, 0]
        y[0, 0] = 0.0
        bar(stride(y, 1))

    foo = inline_window(foo, "y = _")
    assert str(simplify(foo)) == golden


def test_lift_if_second_statement_in_then_error():
    @proc
    def foo(m: size, x: R[m]):
        for i in seq(0, m):
            if m > 12:
                x[0] = 1.0
                if i < 10:
                    x[i] = 2.0

    with pytest.raises(
        SchedulingError, match="expected if statement to be directly nested in parent"
    ):
        foo = lift_if(foo, "if i < 10: _")
        print(foo)


def test_lift_if_second_statement_in_else_error():
    @proc
    def foo(m: size, x: R[m]):
        for i in seq(0, m):
            if m > 12:
                pass
            else:
                x[0] = 1.0
                if i < 10:
                    x[i] = 2.0

    with pytest.raises(
        SchedulingError, match="expected if statement to be directly nested in parent"
    ):
        foo = lift_if(foo, "if i < 10: _")
        print(foo)


def test_lift_if_second_statement_in_for_error():
    @proc
    def foo(m: size, x: R[m]):
        for i in seq(0, m):
            x[0] = 1.0
            if m > 12:
                pass

    with pytest.raises(
        SchedulingError, match="expected if statement to be directly nested in parent"
    ):
        foo = lift_if(foo, "if m > 12: _")
        print(foo)


def test_lift_if_too_high_error():
    @proc
    def foo(m: size, x: R[m], j: size):
        for i in seq(0, m):
            if j < 10:
                x[i] = 2.0

    with pytest.raises(
        SchedulingError, match=r"Cannot lift scope of top-level statement"
    ):
        foo = lift_if(foo, "if j < 10: _", n_lifts=2)
        print(foo)


def test_lift_if_dependency_error():
    @proc
    def foo(m: size, x: R[m]):
        for i in seq(0, m):
            if i < 10:
                x[i] = 2.0

    with pytest.raises(
        SchedulingError, match=r"if statement depends on iteration variable"
    ):
        foo = lift_if(foo, "if i < 10: _")
        print(foo)


def test_lift_if_past_if(golden):
    @proc
    def foo(n: size, x: R[n], i: index):
        assert i > 0
        if i < n:
            if i < 10:
                x[i] = 1.0

    foo = lift_if(foo, "if i < 10: _")
    assert str(foo) == golden


def test_lift_if_past_for(golden):
    @proc
    def foo(n: size, x: R[n], i: index):
        for j in seq(0, n):
            if i < 10:
                x[j] = 1.0

    foo = lift_if(foo, "if i < 10: _")
    assert str(foo) == golden


def test_lift_if_halfway(golden):
    @proc
    def foo(n: size, x: R[n], i: index):
        for j in seq(0, n):
            if n > 20:
                if i < 10:
                    x[j] = 1.0

    foo = lift_if(foo, "if i < 10: _")
    assert str(foo) == golden


def test_lift_if_past_if_then_for(golden):
    @proc
    def foo(n: size, x: R[n], i: index):
        for j in seq(0, n):
            if n > 20:
                if i < 10:
                    x[j] = 1.0

    foo = lift_if(foo, "if i < 10: _", n_lifts=2)
    assert str(foo) == golden


def test_lift_if_middle(golden):
    @proc
    def foo(n: size, x: R[n], i: index):
        for j in seq(0, n):
            if n > 20:
                if i < 10:
                    x[j] = 1.0

    foo = lift_if(foo, "if n > 20: _")
    assert str(foo) == golden


def test_lift_if_with_else_past_if(golden):
    @proc
    def foo(n: size, x: R[n], i: size):
        assert n > 10
        if i < 10:
            if n > 20:
                x[i] = 1.0
            else:
                x[i] = 2.0

    foo = lift_if(foo, "if n > 20: _")
    assert str(foo) == golden


def test_lift_if_with_else_past_if_with_else(golden):
    @proc
    def foo(n: size, x: R[n], i: size):
        assert n > 10
        assert i < n
        if i < 10:
            if n > 20:
                x[i] = 1.0
            else:
                x[i] = 2.0
        else:
            x[i] = 3.0

    foo = lift_if(foo, "if n > 20: _")
    assert str(foo) == golden


def test_lift_if_with_pass_body(golden):
    @proc
    def foo(n: size):
        if 10 < n:
            if n < 20:
                pass

    foo = lift_if(foo, "if n < 20: _")
    assert str(foo) == golden


def test_lift_if_with_pass_body_and_else(golden):
    @proc
    def foo(n: size):
        if 10 < n:
            if n < 20:
                pass
            else:
                pass

    foo = lift_if(foo, "if n < 20: _")
    assert str(foo) == golden


def test_lift_if_in_else_branch_of_parent(golden):
    @proc
    def foo(n: size, x: R[n]):
        if 10 < n:
            x[0] = 1.0
        else:
            if n < 20:
                x[0] = 2.0
            else:
                x[0] = 3.0

    foo = lift_if(foo, "if n < 20: _")
    assert str(foo) == golden


def test_lift_if_in_full_nest(golden):
    @proc
    def foo(n: size, x: R[n]):
        if 10 < n:
            if n < 15:
                x[0] = 1.0
            else:
                x[0] = 2.0
        else:
            if n < 20:
                x[0] = 3.0
            else:
                x[0] = 4.0

    foo = lift_if(foo, "if n < 20: _")
    assert str(foo) == golden


def test_lift_scope(golden):
    @proc
    def foo(n: size, x: R[n, n]):
        for j in seq(0, n):
            if j < 10:
                for i in seq(0, n):
                    x[i, j] = 1.0

    foo = lift_scope(foo, "for i in _: _")
    assert str(foo) == golden


def test_lift_scope_lift_for_when_outer_if_has_noelse_error(golden):
    @proc
    def foo(n: size, x: R[n]):
        if n < 10:
            for i in seq(0, n):
                x[i] = 1.0
        else:
            pass

    with pytest.raises(
        SchedulingError, match="cannot lift for loop when if has an orelse clause"
    ):
        foo = lift_scope(foo, "for i in _: _")


def test_stage_mem(golden):
    # This test stages a buffer being accumulated in
    # on a per-tile basis
    @proc
    def sqmat(n: size, A: R[n, n], B: R[n, n]):
        assert n % 4 == 0
        for i in seq(0, n / 4):
            for j in seq(0, n / 4):
                for k in seq(0, n / 4):
                    for ii in seq(0, 4):
                        for jj in seq(0, 4):
                            for kk in seq(0, 4):
                                A[4 * i + ii, 4 * j + jj] += (
                                    B[4 * i + ii, 4 * k + kk]
                                    * B[4 * k + kk, 4 * j + jj]
                                )

    sqmat = stage_mem(sqmat, "for k in _: _", "A[4*i:4*i+4, 4*j:4*j+4]", "Atile")
    assert str(simplify(sqmat)) == golden


def test_stage_mem_point(golden):
    @proc
    def matmul(n: size, A: R[n, n], B: R[n, n], C: R[n, n]):
        for i in seq(0, n):
            for j in seq(0, n):
                for k in seq(0, n):
                    C[i, j] += A[i, k] * B[k, j]

    matmul = stage_mem(matmul, "for k in _:_", "C[i, j]", "res")
    assert str(simplify(matmul)) == golden


def test_fail_stage_mem():
    # This test fails to stage the buffer B
    # because it's not just being read in a single way
    # therefore the bounds check will fail
    @proc
    def sqmat(n: size, A: R[n, n], B: R[n, n]):
        assert n % 4 == 0
        for i in seq(0, n / 4):
            for j in seq(0, n / 4):
                for k in seq(0, n / 4):
                    for ii in seq(0, 4):
                        for jj in seq(0, 4):
                            for kk in seq(0, 4):
                                A[4 * i + ii, 4 * j + jj] += (
                                    B[4 * i + ii, 4 * k + kk]
                                    * B[4 * k + kk, 4 * j + jj]
                                )

    with pytest.raises(SchedulingError, match="accessed out-of-bounds"):
        sqmat = stage_mem(sqmat, "for ii in _: _", "B[4*i:4*i+4, 4*k:4*k+4]", "Btile")


def test_stage_mem_twice(golden):
    # This test now finds a way to stage the buffer B twice
    @proc
    def sqmat(n: size, A: R[n, n], B: R[n, n]):
        assert n % 4 == 0
        for i in seq(0, n / 4):
            for j in seq(0, n / 4):
                for k in seq(0, n / 4):
                    for ii in seq(0, 4):
                        for jj in seq(0, 4):
                            for kk in seq(0, 4):
                                A[4 * i + ii, 4 * j + jj] += (
                                    B[4 * i + ii, 4 * k + kk]
                                    * B[4 * k + kk, 4 * j + jj]
                                )

    sqmat = bind_expr(sqmat, "B[4*i+ii,4*k+kk]", "B1")
    sqmat = expand_dim(sqmat, "B1 : _", "4", "kk")
    sqmat = expand_dim(sqmat, "B1 : _", "4", "ii")
    sqmat = autolift_alloc(sqmat, "B1 : _", n_lifts=3)
    sqmat = autofission(sqmat, sqmat.find("B1[_] = _").after(), n_lifts=3)
    sqmat = stage_mem(sqmat, "for ii in _: _ #1", "B[4*k:4*k+4, 4*j:4*j+4]", "B2")
    assert str(simplify(sqmat)) == golden


def test_stage_mem_accum(golden):
    # This test stages a buffer being accumulated in
    # on a per-tile basis
    @proc
    def sqmat(n: size, A: R[n, n], B: R[n, n]):
        assert n % 4 == 0
        for i in seq(0, n / 4):
            for j in seq(0, n / 4):
                for k in seq(0, n / 4):
                    for ii in seq(0, 4):
                        for jj in seq(0, 4):
                            for kk in seq(0, 4):
                                A[4 * i + ii, 4 * j + jj] += (
                                    B[4 * i + ii, 4 * k + kk]
                                    * B[4 * k + kk, 4 * j + jj]
                                )

    sqmat = stage_mem(
        sqmat, "for k in _: _", "A[4*i:4*i+4, 4*j:4*j+4]", "Atile", accum=True
    )
    assert str(simplify(sqmat)) == golden


def test_stage_mem_accum2(golden):
    @proc
    def accum(out: R[4, 16, 16], w: R[16], im: R[16]):
        for k in seq(0, 4):
            for i in seq(0, 16):
                for j in seq(0, 16):
                    out[k, i, j] += w[j] * im[i]

    accum = stage_mem(accum, "for i in _:_", "out[k, 0:16, 0:16]", "o")

    assert str(simplify(accum)) == golden


def test_new_expr_multi_vars(golden):
    @proc
    def bar(n: size, arr: R[n] @ DRAM):
        for i in seq(0, n):
            tmp: R @ DRAM
            tmp = 1.0
            arr[i] = tmp
        i: R @ DRAM
        i = 1.0

    bar = expand_dim(bar, "tmp : _", "n", "i")


def test_formatted_expr_1(golden):
    @proc
    def bar(n: size, arr: R[n] @ DRAM):
        for i in seq(0, n):
            tmp: R
            tmp = 1.0
            arr[i] = tmp

    alloc_stmt = bar.find("tmp : _")
    seq_for_hi = alloc_stmt.parent().hi()
    seq_for_iter = alloc_stmt.parent().name()
    bar = expand_dim(
        bar, "tmp : _", FormattedExprStr("_ + 1", seq_for_hi), str(seq_for_iter)
    )
    assert str(bar) == golden


def test_formatted_expr_2(golden):
    @proc
    def bar(n: size, m: size, arr: R[n, m] @ DRAM):
        for i in seq(0, n):
            for j in seq(0, m):
                tmp: R
                tmp = 1.0
                arr[i, j] = tmp

    alloc_stmt = bar.find("tmp : _")
    seq_i = alloc_stmt.parent()
    seq_o = seq_i.parent()
    new_dim = FormattedExprStr("(_ + 1) * (1 + _)", seq_o.hi(), seq_i.hi())
    indexing_expr = FormattedExprStr(f"{seq_o.name()} * _ + {seq_i.name()}", seq_i.hi())

    bar = expand_dim(bar, "tmp : _", new_dim, indexing_expr)

    assert str(bar) == golden


def test_formatted_expr_3(golden):
    @proc
    def foo(n: size, x: f32[n]):
        assert n >= 10
        for i in seq(0, n - 2):
            x[i] = 0.0

    loop_cursor = foo.find_loop("i")
    foo = cut_loop(foo, loop_cursor, FormattedExprStr("_ - 1", loop_cursor.hi()))
    assert str(simplify(foo)) == golden


def test_formatted_expr_errors_1():
    @proc
    def bar(n: size, arr: R[n] @ DRAM):
        for i in seq(0, n):
            tmp: R
            tmp = 1.0
            arr[i] = tmp

    with pytest.raises(
        ParseFragmentError, match="String contains more holes than expressions provided"
    ):
        expand_dim(bar, "tmp : _", FormattedExprStr("1 + _"), "i")  # should be error

    with pytest.raises(
        ParseFragmentError, match="String contains more holes than expressions provided"
    ):
        alloc_stmt = bar.find("tmp : _")
        seq_for_hi = alloc_stmt.parent().hi()
        expand_dim(
            bar, "tmp : _", FormattedExprStr("1 + _ + _", seq_for_hi), "i"
        )  # should be error

    with pytest.raises(ParseFragmentError, match="String cannot contain holes"):
        expand_dim(bar, "tmp : _", "1 + _", "i")  # should be error

    with pytest.raises(
        TypeError,
        match="Cursor provided to fill a hole must be a ExprCursor",
    ):
        alloc_stmt = bar.find("tmp : _")
        expand_dim(
            bar, "tmp : _", FormattedExprStr("1 + _", alloc_stmt), "i"
        )  # should be error


def test_formatted_expr_errors_2():
    @proc
    def bar(n: size, arr: R[n] @ DRAM):
        for i in seq(0, n):
            tmp: R
            tmp = 1.0
            arr[i] = tmp
        i: R
        i = 1.0
        j: R
        j = i

    with pytest.raises(ParseFragmentError, match="not found in current environment"):
        assign_stmt = bar.find("j = i")
        i_type_R_read_cursor = assign_stmt.rhs()

        alloc_stmt = bar.find("tmp : _")
        seq_for_hi = alloc_stmt.parent().hi()
        seq_for_iter = alloc_stmt.parent().name()
        expand_dim(
            bar, "tmp : _", "n", FormattedExprStr("_", i_type_R_read_cursor)
        )  # should be error


def test_simplify_index_div(golden):
    @proc
    def bar(x: R[1000]):
        for i in seq(0, 4):
            for j in seq(0, 5):
                x[(i * 4 + i * 4 + 2 * j + 3) / 3] = 1.0

    bar = simplify(bar)
    assert str(bar) == golden


def test_simplify_index_div1(golden):
    @proc
    def bar(x: R[1000]):
        for i in seq(0, 4):
            for j in seq(0, 5):
                x[(i * 4 + i * 4 + 2 * j + 3) / 2] = 1.0

    bar = simplify(bar)
    assert str(bar) == golden


def test_simplify_index_div2(golden):
    @proc
    def bar(x: R[1000]):
        for i in seq(0, 4):
            for j in seq(0, 5):
                x[(i * 4 + i * 4 + 2 * j + 24) / 2] = 1.0

    bar = simplify(bar)
    assert str(bar) == golden


def test_simplify_index_div3(golden):
    @proc
    def bar(N: size, x: R[N]):
        assert N >= 1
        assert N % 4 == 0
        for io in seq(0, N / 4):
            for ii in seq(0, 4):
                x[(io * 4 + ii) / 4] = 1.0

    bar = simplify(bar)
    assert str(bar) == golden


def test_simplify_index_div4(golden):
    @proc
    def bar(N: size, x: R[N]):
        assert N >= 1
        assert N % 4 == 0
        for io in seq(0, N / 4):
            for ii in seq(0, 4):
                x[(io * 4 + ii + 8) / 4] = 1.0

    bar = simplify(bar)
    assert str(bar) == golden


def test_simplify_index_div5(golden):
    @proc
    def bar(N: size, x: R[N]):
        assert N >= 1
        assert N % 4 == 0
        for io in seq(0, N / 4):
            for ii in seq(0, 4):
                x[(io * 5 + ii + 1) / 5] = 1.0

    bar = simplify(bar)
    assert str(bar) == golden


def test_simplify_index_div6(golden):
    @proc
    def bar(N: size):
        for i in seq(0, N):
            for j in seq(0, 4):
                if (i * 4 + j) / 16 > 0:
                    pass

    bar = simplify(bar)
    assert str(bar) == golden


def test_simplify_index_div_fail(golden):
    @proc
    def bar(N: size, x: R[1 + N]):
        assert N >= 1
        assert N % 4 == 0
        for io in seq(0, N / 4):
            for ii in seq(0, 4):
                x[(io * 4 + ii + 1) / 4] = 1.0

    bar = simplify(bar)
    assert str(bar) == golden


def test_simplify_index_div_fail1(golden):
    @proc
    def bar(N: size, x: R[1 + N]):
        assert N >= 1
        assert N % 4 == 0
        for io in seq(0, N / 4):
            for ii in seq(0, 5):
                x[(io * 4 + ii) / 4] = 1.0

    bar = simplify(bar)
    assert str(bar) == golden


def test_simplify_index_div_fail2(golden):
    @proc
    def bar(N: size, x: R[2 * N]):
        assert N >= 1
        assert N % 4 == 0
        for io in seq(0, N / 4):
            for ii in seq(0, 5):
                x[(N + ii + 4 * io) / 2] = 1.0

    bar = simplify(bar)
    assert str(bar) == golden


def test_simplify_index_mod(golden):
    @proc
    def bar(x: R[1000]):
        for i in seq(0, 4):
            for j in seq(0, 5):
                x[(i * 4 + i * 4 + 2 * j + 3) % 5] = 1.0

    bar = simplify(bar)
    assert str(bar) == golden


def test_simplify_index_mod1(golden):
    @proc
    def bar(x: R[1000]):
        for i in seq(0, 4):
            for j in seq(0, 5):
                x[(i * 4 + i * 4 + 2 * j + 3) % 3] = 1.0

    bar = simplify(bar)
    assert str(bar) == golden


def test_simplify_index_mod2(golden):
    @proc
    def bar(x: R[1000]):
        for i in seq(0, 4):
            for j in seq(0, 5):
                x[(i * 4 + i * 4 + 2 * j + 3) % 2] = 1.0

    bar = simplify(bar)
    assert str(bar) == golden


def test_simplify_index_mod3(golden):
    @proc
    def bar(x: R[1000]):
        for i in seq(0, 4):
            for j in seq(0, 5):
                x[(i * 4 + i * 3 + 2 * j + 3) % 2] = 1.0

    bar = simplify(bar)
    assert str(bar) == golden


def test_simplify_index_mod4(golden):
    @proc
    def bar(x: R[1000]):
        for i in seq(0, 4):
            for j in seq(0, 5):
                x[((i * 6 + i * 4 + 5 * j + 9) % 5 + 2 * i + 2) / 2] = 1.0

    bar = simplify(bar)
    assert str(bar) == golden


def test_simplify_index_mod5(golden):
    @proc
    def bar(N: size, x: R[N]):
        assert N >= 1
        assert N % 4 == 0
        for io in seq(0, N / 4):
            for ii in seq(0, 4):
                x[(io * 4 + ii) % 4] = 1.0

    bar = simplify(bar)
    assert str(bar) == golden


def test_simplify_index_nested_div_mod(golden):
    @proc
    def bar(x: R[1000]):
        for i in seq(0, 4):
            for j in seq(0, 5):
                x[
                    (
                        (
                            (((i * 4 + i * 12 + 2 * j + 2) % 2) + (20 * i + 40 * j) / 5)
                            / 2
                        )
                        + (3 + 8 * j)
                    )
                    % 4
                ] = 1.0

    bar = simplify(bar)
    assert str(bar) == golden


def test_simplify_div_mod_staging(golden):
    @proc
    def bar(x: R[64], y: R[64], out: R[64]):
        for i in seq(0, 64):
            out[i] = x[i] * y[i]

    sc = bar.find("for i in _:_")
    bar = divide_loop(bar, sc, 4, ("io", "ii"), tail="cut")
    bar = stage_mem(bar, sc, "x[0:64]", "xReg")
    bar = simplify(bar)
    assign_loop_sc = bar.forward(sc).prev()
    bar = divide_loop(bar, assign_loop_sc, 4, ("io", "ii"), tail="cut")
    bar = divide_dim(bar, "xReg", 0, 4)
    bar = simplify(bar)
    assert str(bar) == golden


def test_simplify_with_window_stmts():
    @proc
    def foo(n: size):
        x: i8[1]
        x_window = x[0 + 0 : 1 + 0]
        x_window[0] = 0.0

    return simplify(foo)


def test_cut_loop_syrk(golden):
    @proc
    def SYRK(
        M: size,
        K: size,
        A: [f32][M, K] @ DRAM,
        A_t: [f32][M, K] @ DRAM,
        C: [f32][M, M] @ DRAM,
    ):
        assert M >= 1
        assert K >= 1
        assert stride(A, 1) == 1
        assert stride(A_t, 1) == 1
        assert stride(C, 1) == 1
        for io in seq(0, M / 4):
            for ii in seq(0, 4):
                for j in seq(0, 4 * io + ii + 1):
                    for k in seq(0, K):
                        C[4 * io + ii, j] += A[4 * io + ii, k] * A_t[j, k]

    SYRK = cut_loop(SYRK, SYRK.find_loop("j"), 1)
    SYRK = shift_loop(SYRK, SYRK.find_loop("j #1"), 0)
    assert str(simplify(SYRK)) == golden


def test_cut_loop1():
    @proc
    def foo(n: size):
        for i in seq(0, n):
            x: R
            x = 0.0

    with pytest.raises(SchedulingError, match="Expected `cut_point` <= `hi`"):
        foo = cut_loop(foo, foo.find_loop("i"), 3)


def test_cut_loop2(golden):
    @proc
    def foo(n: size):
        assert n > 3
        for i in seq(0, n):
            x: R
            x = 0.0

    foo = cut_loop(foo, foo.find_loop("i"), 3)
    assert str(simplify(foo)) == golden


def test_cut_loop3():
    @proc
    def foo(n: size):
        for i in seq(0, n):
            x: R
            x = 0.0

    with pytest.raises(SchedulingError, match="Expected `lo` <= `cut_point`"):
        foo = cut_loop(foo, foo.find_loop("i"), -3)


def test_cut_loop_nonzero_lo(golden):
    @proc
    def foo(n: size):
        assert n >= 5
        x: R[n]
        for i in seq(3, n):
            x[i] = 0.0

    with pytest.raises(SchedulingError, match="Expected `lo` <= `cut_point`"):
        foo = cut_loop(foo, foo.find_loop("i"), 2)

    foo = cut_loop(foo, foo.find_loop("i"), 5)
    assert str(simplify(foo)) == golden


def test_cut_loop_nonzero_lo2(golden):
    @proc
    def foo(n: size, m: size):
        assert m >= 5
        assert m <= 8
        assert n >= 9
        assert n > m + 1
        x: R[n]
        for i in seq(m, n):
            x[i] = 0.0

    with pytest.raises(SchedulingError, match="Expected `lo` <= `cut_point`"):
        foo = cut_loop(foo, foo.find_loop("i"), 6)

    foo = cut_loop(foo, foo.find_loop("i"), 9)
    assert str(simplify(foo)) == golden


def test_cut_loop_at_lo(golden):
    @proc
    def foo():
        for i in seq(3, 5):
            x: f32

    foo = cut_loop(foo, foo.find_loop("i"), 3)
    assert str(foo) == golden


def test_cut_loop_at_hi(golden):
    @proc
    def foo():
        for i in seq(3, 5):
            x: f32

    foo = cut_loop(foo, foo.find_loop("i"), 5)
    assert str(foo) == golden


def test_cut_loop_by_expr(golden):
    @proc
    def foo(n: size, x: f32[n]):
        assert n >= 1
        for i in seq(0, n):
            x[i] = 0.0

    loop_cursor = foo.find_loop("i")
    foo = cut_loop(foo, loop_cursor, "n / 2")
    assert str(foo) == golden


def test_cut_loop_by_expr1(golden):
    @proc
    def foo(n: size, x: f32[n]):
        assert n >= 1
        for i in seq(0, n):
            x[i] = 0.0

    loop_cursor = foo.find_loop("i")
    foo = cut_loop(foo, loop_cursor, FormattedExprStr("_ - 1", loop_cursor.hi()))
    assert str(foo) == golden


def test_cut_loop_by_expr2(golden):
    @proc
    def foo(n: size, m: size):
        assert n > m
        x: R[n]
        for i in seq(m, n):
            x[i] = 0.0

    loop_cursor = foo.find_loop("i")
    foo = cut_loop(foo, loop_cursor, FormattedExprStr("_ + 1", loop_cursor.lo()))
    assert str(simplify(foo)) == golden


def test_shift_loop(golden):
    @proc
    def foo(n: size, x: f32[n] @ DRAM):
        for i in seq(0, n):
            x[i] = 0.0

    foo = shift_loop(foo, foo.find_loop("i"), 1)
    assert str(simplify(foo)) == golden


def test_shift_loop_to_negative_lo():
    @proc
    def foo(n: size, x: f32[n] @ DRAM):
        for i in seq(0, n):
            x[i] = 0.0

    with pytest.raises(SchedulingError, match="Expected 0 <= `new_lo`"):
        foo = shift_loop(foo, foo.find_loop("i"), -3)

    with pytest.raises(SchedulingError, match="Expected 0 <= `new_lo`"):
        foo = shift_loop(foo, foo.find_loop("i"), "n-3")


def test_shift_loop_by_expr(golden):
    @proc
    def foo(n: size, x: f32[n + 1] @ DRAM):
        for i in seq(0, n):
            x[i + 1] = 0.0

    foo = shift_loop(foo, foo.find_loop("i"), "n + 2")
    assert str(simplify(foo)) == golden


def test_shift_loop_nonzero_lo(golden):
    @proc
    def foo(n: size, m: size, x: f32[n + 1] @ DRAM):
        assert n >= m
        for i in seq(m, n):
            x[i] = 0.0

    foo = shift_loop(foo, foo.find_loop("i"), 4)
    assert str(simplify(foo)) == golden


def test_cut_then_shift_loop(golden):
    @proc
    def foo(n: size, m: size, x: f32[20] @ DRAM):
        assert n >= m
        for i in seq(2, 20):
            x[i] = 0.0

    loop_cursor = foo.find_loop("i")
    foo = cut_loop(foo, loop_cursor, 10)
    foo = shift_loop(foo, foo.find_loop("i"), 5)
    foo = shift_loop(foo, foo.forward(loop_cursor).next(), 0)
    assert str(simplify(foo)) == golden


def test_join_loops_body_match(golden):
    # TODO: add write_config, stride_expr, read_config
    @proc
    def do_nothing(x: [i8][2, 1]):
        pass

    @proc
    def foo(n: size, x: i8[n + 1]):
        for i in seq(0, n):
            x[i] = 0.0
            x[i] += -(1.0 + x[i])
            for j in seq(0, 1):
                if i == j:
                    pass
            a: i8[4, 2]
            y = a[1:3, 1:2]
            do_nothing(y)
        for i in seq(n, n + 1):
            x[i] = 0.0
            x[i] += -(1.0 + x[i])
            for j in seq(0, 1):
                if i == j:
                    pass
            a: i8[4, 2]
            y = a[1:3, 1:2]
            do_nothing(y)

    foo = join_loops(foo, foo.find_loop("i"), foo.find_loop("i #1"))
    assert str(foo) == golden


def test_join_loops_equiv_but_diff_bounds(golden):
    @proc
    def foo(n: size, x: i8[4]):
        assert n % 4 == 2
        for i in seq(0, 2):
            x[i] = 0.0
        for i in seq(n % 4, 4):
            x[i] = 0.0

    foo = join_loops(foo, foo.find_loop("i"), foo.find_loop("i #1"))
    assert str(foo) == golden


def test_join_loops_fail_type_match():
    @proc
    def foo():
        for i in seq(0, 2):
            x: i8[4]
            x[i] = 0.0
        for i in seq(2, 4):
            x: f32[4]
            x[i] = 0.0

    with pytest.raises(SchedulingError, match=""):
        foo = join_loops(foo, foo.find_loop("i"), foo.find_loop("i #1"))


def test_join_loops_fail_equal_bounds():
    @proc
    def foo(n: size, x: i8[n + 2]):
        for i in seq(0, n):
            x[i] = 0.0
        for i in seq(n + 1, n + 2):
            x[i] = 0.0

    with pytest.raises(
        SchedulingError,
        match=r"expected the first loop upper bound n to be the same as the second loop lower bound n \+ 1",
    ):
        foo = join_loops(foo, foo.find_loop("i"), foo.find_loop("i #1"))


def test_replace_once(golden):
    @proc
    def bar(src: f32[8] @ DRAM):
        dst: f32[8] @ AVX2
        for i in seq(0, 8):
            dst[i] = src[i]
        for i in seq(0, 8):
            src[i] = dst[i]

    bar = replace_once(bar, [mm256_loadu_ps])
    assert str(bar) == golden


def test_mem_aware_replace(golden):
    @proc
    def bar(src: f32[8] @ DRAM):
        dst: f32[8] @ AVX2
        for i in seq(0, 8):
            dst[i] = src[i]
        for i in seq(0, 8):
            src[i] = dst[i]

    bar = call_site_mem_aware_replace(bar, "for i in _:_", mm256_loadu_ps)
    bar = call_site_mem_aware_replace(bar, "for i in _:_", mm256_storeu_ps)
    assert str(bar) == golden


def test_mem_aware_replace_fail():
    @proc
    def bar(src: f32[8] @ DRAM):
        dst: f32[8] @ AVX2
        for i in seq(0, 8):
            dst[i] = src[i]
        for i in seq(0, 8):
            src[i] = dst[i]

    with pytest.raises(MemoryError, match="failed due to memory type mismatch"):
        bar = call_site_mem_aware_replace(bar, "for i in _:_", mm256_storeu_ps)


def test_replace_all_unambiguous(golden):
    @proc
    def bar(src: f32[8] @ DRAM):
        dst: f32[8] @ AVX2
        for i in seq(0, 8):
            dst[i] = src[i]
        for i in seq(0, 8):
            src[i] = dst[i]

    bar = replace_all(bar, mm256_loadu_ps)
    bar = replace_all(bar, mm256_storeu_ps)
    assert str(bar) == golden


def test_replace_all_arch(golden):
    @proc
    def bar(src: f32[8] @ DRAM):
        dst: f32[8] @ AVX2
        for i in seq(0, 8):
            dst[i] = src[i]
        for i in seq(0, 8):
            src[i] = dst[i]

    arch = [mm256_storeu_ps, mm256_mul_ps, mm256_loadu_ps]
    bar = replace_all(bar, arch)
    assert str(bar) == golden


def test_eliminate_dead_code(golden):
    @proc
    def foo():
        x: f32 @ DRAM
        for i in seq(0, 8):
            if i + 3 > -1:
                x = 0.0
                a: R
                a = x
            else:
                b: R
                b = x

    assert str(eliminate_dead_code(foo, "if _:_ #0")) == golden


def test_eliminate_dead_code2(golden):
    @proc
    def foo():
        x: f32 @ DRAM
        for i in seq(0, 8):
            if i + 3 < -1:
                x = 0.0
                a: R
                a = x
            else:
                b: R
                b = x

    assert str(eliminate_dead_code(foo, "if _:_ #0")) == golden


def test_eliminate_dead_code3(golden):
    @proc
    def foo():
        x: f32 @ DRAM
        for i in seq(0, 8):
            if i + 3 > -1:
                x = 0.0
                a: R
                a = x

    assert str(eliminate_dead_code(foo, "if _:_ #0")) == golden


def test_eliminate_dead_code4(golden):
    @proc
    def foo():
        x: f32 @ DRAM
        for i in seq(0, 8):
            if i + 3 < -1:
                x = 0.0
                a: R
                a = x

    assert str(eliminate_dead_code(foo, "if _:_ #0")) == golden


def test_eliminate_dead_code5():
    @proc
    def foo():
        x: f32 @ DRAM
        for i in seq(0, 8):
            if i < 4:
                x = 0.0

    with pytest.raises(
        SchedulingError,
        match="If condition isn't always True or always False",
    ):
        eliminate_dead_code(foo, "if _:_ #0")


def test_eliminate_dead_code6():
    @proc
    def foo(n: size):
        for i in seq(0, n):
            pass

    with pytest.raises(
        SchedulingError,
        match="Loop condition isn't always False",
    ):
        eliminate_dead_code(foo, foo.find_loop("i"))


def test_eliminate_dead_code7(golden):
    @proc
    def foo(n: size):
        for i in seq(0, n):
            x: f32

    foo = specialize(foo, foo.find_loop("i"), "0 < n")
    foo = eliminate_dead_code(foo, foo.find_loop("i #1"))

    assert str(foo) == golden


def test_lift_reduce_constant_1(golden):
    @proc
    def foo():
        x: R @ DRAM
        x = 0.0
        for i in seq(0, 8):
            x += 3.0 * 2.0

    assert str(lift_reduce_constant(foo, "x = 0.0; _")) == golden


def test_lift_reduce_constant_2(golden):
    @proc
    def foo():
        x: R[2] @ DRAM
        y: R[8] @ DRAM
        x[0] = 0.0
        for i in seq(0, 8):
            for j in seq(0, 8):
                y[i] += y[i] * 2.0
            for k in seq(0, 8):
                x[0] += 3.0 * y[i]
            x[0] += 3.0 * y[i]

    assert str(lift_reduce_constant(foo, "x[0] = 0.0; _")) == golden


def test_lift_reduce_constant_3(golden):
    @proc
    def foo():
        x: R @ DRAM
        y: R[8] @ DRAM
        for j in seq(0, 8):
            x = 0.0
            for i in seq(0, 8):
                x += y[j] * 2.0

    assert str(lift_reduce_constant(foo, "x = 0.0; _")) == golden


def test_lift_reduce_constant_bad_1():
    @proc
    def foo():
        x: R[2] @ DRAM
        y: R[8] @ DRAM
        x[0] = 0.0
        for i in seq(0, 8):
            x[0] += 3.0 * y[i]
            x[1] += 2.0 * y[i]

    with pytest.raises(
        SchedulingError,
        match="cannot lift constant because there are other operations on the same buffer that may interfere",
    ):
        lift_reduce_constant(foo, "x[0] = 0.0; _")


def test_lift_reduce_constant_bad_2():
    @proc
    def foo():
        x: R[4] @ DRAM
        y: R[8] @ DRAM
        for j in seq(0, 2):
            x[2 * j + 1] = 0.0
            x[j + 2] = 0.0
            for i in seq(0, 8):
                x[2 * j + 1] += 3.0 * y[i]
                x[j + 2] += 2.0 * y[i]

    with pytest.raises(
        SchedulingError,
        match="cannot lift constant because there are other operations on the same buffer that may interfere",
    ):
        lift_reduce_constant(foo, "x[j+2] = 0.0; _")


def test_lift_reduce_constant_bad_3():
    @proc
    def foo():
        x: R[2] @ DRAM
        y: R[8] @ DRAM
        x[0] = 0.0
        for i in seq(0, 8):
            x[0] += 3.0 * y[i]
            x[0] += 2.0 * y[i]

    with pytest.raises(
        SchedulingError, match="cannot lift constant because the reduces to buffer x"
    ):
        lift_reduce_constant(foo, "x[0] = 0.0; _")


def test_lift_reduce_constant_bad_4():
    @proc
    def foo():
        x: R[2] @ DRAM
        y: R[8] @ DRAM
        x[0] = 0.0
        for i in seq(0, 8):
            y[i] = x[0]
            x[0] += 2.0 * y[i]

    with pytest.raises(
        SchedulingError,
        match="cannot lift constant because the buffer is read in the loop body",
    ):
        lift_reduce_constant(foo, "x[0] = 0.0; _")


def test_lift_reduce_constant_bad_5():
    @proc
    def foo():
        x: R[2] @ DRAM
        y: R[8] @ DRAM
        x[0] = 0.0
        for i in seq(0, 8):
            y[i] = 2.0 * y[i]

    with pytest.raises(
        SchedulingError, match="cannot lift constant because did not find a reduce"
    ):
        lift_reduce_constant(foo, "x[0] = 0.0; _")


def test_lift_reduce_constant_bad_6():
    @proc
    def foo():
        x: R[2] @ DRAM
        y: R[8] @ DRAM
        x[0] = 0.0
        for i in seq(0, 8):
            x[0] += y[1] * 2.0
            x[0] += y[2] * 2.0

    with pytest.raises(
        SchedulingError, match="cannot lift constant because the reduces to buffer x"
    ):
        lift_reduce_constant(foo, "x[0] = 0.0; _")


def test_lift_reduce_constant_bad_7():
    @proc
    def foo():
        x: R @ DRAM
        y: R[8] @ DRAM
        for j in seq(0, 8):
            x = 0.0
            for i in seq(0, 8):
                y[1] = 0.0
                x += y[j] * 2.0

    with pytest.raises(
        SchedulingError,
        match="cannot lift constant because it is a buffer that is written",
    ):
        lift_reduce_constant(foo, "x[0] = 0.0; _")


def test_lift_reduce_constant_bad_8():
    @proc
    def write(x: R[8] @ DRAM):
        x[0] = 1.0

    @proc
    def foo():
        x: R @ DRAM
        y: R[8] @ DRAM
        for j in seq(0, 8):
            x = 0.0
            for i in seq(0, 8):
                write(y)
                x += y[j] * 2.0

    with pytest.raises(
        NotImplementedError,
        match="unsupported stmt type",
    ):
        lift_reduce_constant(foo, "x = 0.0; _")


def test_specialize(golden):
    @proc
    def foo(x: f32[4] @ DRAM):
        for i in seq(0, 4):
            x[i] += 1.0

    foo = specialize(foo, "x[i] += 1.0", [f"i == {i}" for i in range(4)])
    assert str(foo) == golden


def test_specialize_sizes(golden):
    @proc
    def gemm(
        M: size,
        N: size,
        K: size,
        C: f32[M, N] @ DRAM,
        A: f32[M, K] @ DRAM,
        B: f32[K, N] @ DRAM,
        alpha: f32,
    ):
        for i in seq(0, M):
            for j in seq(0, N):
                for k in seq(0, K):
                    C[i, j] += alpha * A[i, k] * B[k, j]

    foo = specialize(gemm, "for i in _:_", [f"N <= {x}" for x in [64, 128, 512]])
    foo = simplify(foo)
    assert str(foo) == golden


def test_specialize_data():
    @proc
    def gemm(
        M: size,
        N: size,
        K: size,
        C: f32[M, N] @ DRAM,
        A: f32[M, K] @ DRAM,
        B: f32[K, N] @ DRAM,
        alpha: f32,
    ):
        for i in seq(0, M):
            for j in seq(0, N):
                for k in seq(0, K):
                    C[i, j] += alpha * A[i, k] * B[k, j]

    with pytest.raises(
        SchedulingError,
        match="Invalid specialization condition",
    ):
        specialize(gemm, "for i in _:_", [f"alpha == {x}" for x in [0.0, 1.0, -1.0]])


def test_extract_subproc(golden):
    @proc
    def foo():
        x: R @ DRAM
        y: R[8] @ DRAM
        for j in seq(0, 8):
            x = 0.0
            for i in seq(0, 8):
                x += y[j] * 2.0

    foo, new = extract_subproc(
        foo, "fooooo", "for i in _:_", order={"x": 1, "y": 0, "j": 2}
    )
    assert (str(foo) + "\n" + str(new)) == golden


def test_unroll_buffer(golden):
    @proc
    def bar(n: size, A: i8[n]):
        for i in seq(0, n):
            for j in seq(0, n):
                tmp_a: i8[5, 2]
                tmp_a[0, 1] = A[i]
                tmp_a[0, 1] = A[i]
                tmp_a[1, 0] = A[i]

    bar0 = unroll_buffer(bar, "tmp_a : _", 0)
    bar1 = unroll_buffer(bar, "tmp_a : _", 1)
    assert str(bar0) + "\n" + str(bar1) == golden


def test_unroll_buffer1(golden):
    @proc
    def foo(src: i8[2], dst: i8[2]):
        src[0] = dst[0]
        src[1] = dst[1]

    @proc
    def bar(n: size, A: i8[n]):
        assert n > 10
        for i in seq(0, n - 4):
            for j in seq(0, n):
                tmp_a: i8[4, 2, 2]
                foo(tmp_a[0, 0, :], A[i : i + 2])
                foo(tmp_a[0, 1, :], A[i + 2 : i + 4])

    bar = unroll_buffer(bar, "tmp_a : _", 1)
    assert str(bar) == golden


def test_unroll_buffer2():
    @proc
    def bar(n: size, A: i8[n]):
        tmp_a: i8[10]
        for i in seq(0, n):
            for j in seq(0, 10):
                tmp_a[j] = A[i]
        tmp_b: i8[10]
        for j in seq(0, 10):
            tmp_b[j] = tmp_a[j]

    with pytest.raises(
        SchedulingError,
        match="Expected a constant buffer access",
    ):
        bar = unroll_buffer(bar, "tmp_a : _", 0)


def test_unroll_buffer3():
    @proc
    def bar(n: size, A: i8[n]):
        tmp_a: i8[n]
        for i in seq(0, n):
            tmp_a[i] = A[i]

    with pytest.raises(
        SchedulingError,
        match="Expected a constant buffer dimension",
    ):
        bar = unroll_buffer(bar, "tmp_a : _", 0)


def test_unroll_buffer4():
    @proc
    def bar(n: size, A: i8[n]):
        tmp_a: i8
        for i in seq(0, n):
            tmp_a = A[i]

    with pytest.raises(
        SchedulingError,
        match="Cannot unroll a scalar buffer",
    ):
        bar = unroll_buffer(bar, "tmp_a : _", 0)


def test_unroll_buffer5():
    @proc
    def foo(B: i8[2]):
        B[0] = 0.0

    @proc
    def bar(n: size, A: i8[n]):
        tmp_a: i8[10]
        foo(tmp_a[0:2])

    with pytest.raises(
        SchedulingError,
        match="Cannot unroll a buffer at a dimension used as a window",
    ):
        bar = unroll_buffer(bar, "tmp_a : _", 0)


def test_parallelize_loop(golden):
    @proc
    def foo(A: i8[10]):
        for i in seq(0, 10):
            A[i] = 1.0

    foo = parallelize_loop(foo, foo.find_loop("i"))
<<<<<<< HEAD
    assert str(foo) == golden


def test_parallelize_loop_fail():
    @proc
    def foo(A: i8[10]):
        total: i8
        for i in seq(0, 10):
            total += A[i]

    with pytest.raises(SchedulingError, match="Cannot parallelize loop"):
        foo = parallelize_loop(foo, foo.find_loop("i"))


def test_parallelize_loop_fail_2():
    @proc
    def foo(A: i8[10]):
        total: i8
        for i in seq(0, 10):
            total = total + A[i]

    with pytest.raises(SchedulingError, match="Cannot parallelize loop"):
        foo = parallelize_loop(foo, foo.find_loop("i"))
=======
    assert str(foo) == golden
>>>>>>> 17f94e70
<|MERGE_RESOLUTION|>--- conflicted
+++ resolved
@@ -401,23 +401,23 @@
         fission(foo, foo.find("x = 0.0").after(), n_lifts=2)
 
 
-def test_replace_dim(golden):
+def test_resize_dim(golden):
     @proc
     def foo():
         x: i8[10]
         for i in seq(1, 9):
             x[i] = 1.0
 
-    foo = replace_dim(foo, "x", 0, 1, 20)
+    foo = resize_dim(foo, "x", 0, 1, 20)
     assert str(simplify(foo)) == golden
 
     with pytest.raises(SchedulingError, match="The buffer x is accessed out-of-bounds"):
-        foo = replace_dim(foo, "x", 0, 1, 8)
+        foo = resize_dim(foo, "x", 0, 1, 8)
     with pytest.raises(SchedulingError, match="The buffer x is accessed out-of-bounds"):
-        foo = replace_dim(foo, "x", 0, 2, 9)
-
-
-def test_replace_dim_2(golden):
+        foo = resize_dim(foo, "x", 0, 2, 9)
+
+
+def test_resize_dim_2(golden):
     @proc
     def foo(n: size):
         assert n > 4
@@ -425,13 +425,13 @@
         for i in seq(2, n - 1):
             x[i] = 1.0
 
-    foo = replace_dim(foo, "x", 0, 2, "n-1")
+    foo = resize_dim(foo, "x", 0, 2, "n-1")
     assert str(simplify(foo)) == golden
 
     with pytest.raises(SchedulingError, match="The buffer x is accessed out-of-bounds"):
-        foo = replace_dim(foo, "x", 0, 2, "n-2")
+        foo = resize_dim(foo, "x", 0, 2, "n-2")
     with pytest.raises(SchedulingError, match="The buffer x is accessed out-of-bounds"):
-        foo = replace_dim(foo, "x", 0, 3, "n-1")
+        foo = resize_dim(foo, "x", 0, 3, "n-1")
 
 
 def test_rearrange_dim(golden):
@@ -3447,30 +3447,4 @@
             A[i] = 1.0
 
     foo = parallelize_loop(foo, foo.find_loop("i"))
-<<<<<<< HEAD
-    assert str(foo) == golden
-
-
-def test_parallelize_loop_fail():
-    @proc
-    def foo(A: i8[10]):
-        total: i8
-        for i in seq(0, 10):
-            total += A[i]
-
-    with pytest.raises(SchedulingError, match="Cannot parallelize loop"):
-        foo = parallelize_loop(foo, foo.find_loop("i"))
-
-
-def test_parallelize_loop_fail_2():
-    @proc
-    def foo(A: i8[10]):
-        total: i8
-        for i in seq(0, 10):
-            total = total + A[i]
-
-    with pytest.raises(SchedulingError, match="Cannot parallelize loop"):
-        foo = parallelize_loop(foo, foo.find_loop("i"))
-=======
-    assert str(foo) == golden
->>>>>>> 17f94e70
+    assert str(foo) == golden