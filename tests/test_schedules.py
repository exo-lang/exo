from __future__ import annotations

import pytest

from SYS_ATL import proc, DRAM
from SYS_ATL.libs.memories import GEMM_SCRATCH
from .helper import TMP_DIR, generate_lib

<<<<<<< HEAD

def test_rearrange_dim():
    @proc
    def foo(N : size, M : size, K : size, x : i8[N, M, K]):
        a : i8[N,M,K]
        for n in seq(0, N):
            for m in seq(0, M):
                for k in seq(0, K):
                    a[n, m, k] = x[n, m, k]

    foo = foo.rearrange_dim('a : i8[_]', [1, 2, 0])
    assert "i8[M, K, N]" in str(foo)

    @proc
    def bar(N : size, M : size, K : size, x : i8[N, M, K]):
        a : i8[N,M,K]
        for n in seq(0, N):
            for m in seq(0, M):
                for k in seq(0, K):
                    a[n, m, k] = x[n, m, k]

        a : i8[M,K,N]
        for n in seq(0, N):
            for m in seq(0, M):
                for k in seq(0, K):
                    a[m, k, n] = x[n, m, k]

    res = bar.rearrange_dim('a : i8[_]', [1, 0, 2])
    assert "i8[M, N, K]" in str(res)
    assert "i8[K, M, N]" in str(res)
=======
def test_remove_loop():
    @proc
    def foo(n : size, m : size, x : i8):
        a : i8
        for i in seq(0, n):
            for j in seq(0, m):
                x = a

    foo = foo.remove_loop('for i in _:_')
    assert "for i in seq(0, n)" not in str(foo)
    print(foo)

    @proc
    def bar(n : size, m : size, x : i8):
        a : i8
        for i in seq(0, n):
            for j in seq(0, m):
                x = a

        for i in seq(0, n):
            for j in seq(0, m):
                pass

    bar = bar.remove_loop('for i in _:_')
    assert "for i in seq(0, n)" not in str(bar)
    print(bar)


def test_lift_alloc_simple():
    @proc
    def bar(n : size, A : i8[n]):
        for i in seq(0, n):
            for j in seq(0, n):
                tmp_a : i8
                tmp_a = A[i]

    res = bar.lift_alloc_simple('tmp_a : _', n_lifts=2)

    @proc
    def bar(n : size, A : i8[n]):
        tmp_a : i8
        for i in seq(0, n):
            for j in seq(0, n):
                tmp_a = A[i]
    ref = bar

    assert str(res) == str(ref)

def test_lift_alloc_simple2():
    @proc
    def bar(n : size, A : i8[n]):
        for i in seq(0, n):
            for j in seq(0, n):
                tmp_a : i8
                tmp_a = A[i]

        for i in seq(0, n):
            for j in seq(0, n):
                tmp_a : i8
                tmp_a = A[i]

    res = bar.lift_alloc_simple('tmp_a : _', n_lifts=2)

    @proc
    def bar(n : size, A : i8[n]):
        tmp_a : i8
        for i in seq(0, n):
            for j in seq(0, n):
                tmp_a = A[i]

        tmp_a : i8
        for i in seq(0, n):
            for j in seq(0, n):
                tmp_a = A[i]
    ref = bar

    assert str(res) == str(ref)

def test_lift_alloc_simple_error():
    @proc
    def bar(n : size, A : i8[n]):
        for i in seq(0, n):
            for j in seq(0, n):
                tmp_a : i8
                tmp_a = A[i]

    with pytest.raises(Exception,
                       match='specified lift level'):
        bar.lift_alloc_simple('tmp_a : _', n_lifts=3)
>>>>>>> 37571822


def test_expand_dim():
    @proc
    def foo(n : size, m : size, x : i8):
        a : i8
        for i in seq(0, n):
            for j in seq(0, m):
                x = a

    foo = foo.expand_dim('a : i8', 'n', 'i')
    print(foo)

def test_expand_dim2():
    @proc
    def foo(n : size, m : size, x : i8):
        for i in seq(0, n):
            a : i8
            for j in seq(0, m):
                x = a

        for i in seq(0, n):
            for k in seq(0, m):
                pass

    with pytest.raises(Exception,
                       match='k not found in'):
        foo = foo.expand_dim('a : i8', 'n', 'k') # should be error
    print(foo)

def test_expand_dim3():
    @proc
    def foo(n : size, m : size, x : i8):
        for i in seq(0, n):
            for j in seq(0, m):
                pass

        for i in seq(0, n):
            a : i8
            for j in seq(0, m):
                x = a

        for i in seq(0, n):
            for j in seq(0, m):
                pass

    foo = foo.expand_dim('a : i8', 'n', 'i') # did it pick the right i?
    foo.compile_c(TMP_DIR, "test_expand_dim3")
    print(foo)

def test_expand_dim4():
    @proc
    def foo(n : size, m : size, x : i8):
        for i in seq(0, n):
            for j in seq(0, m):
                pass

        for q in seq(0, 30):
            a : i8
            for i in seq(0, n):
                for j in seq(0, m):
                    x = a

        for i in seq(0, n):
            for j in seq(0, m):
                pass

    bar = foo.expand_dim('a : i8', 'n', 'i') # did it pick the right i?

    bar = foo.expand_dim('a : i8', '40 + 1', '10') # this is fine

    with pytest.raises(Exception,
                       match='effect checking'):
        bar = foo.expand_dim('a : i8', '10-20', '10') # this is not fine

    bar = foo.expand_dim('a : i8', 'n + m', 'i') # fine

    with pytest.raises(Exception,
                       match='effect checking'):
        bar = foo.expand_dim('a : i8', 'n - m', 'i') # out of bounds

    with pytest.raises(Exception,
                       match='not found in'):
        bar = foo.expand_dim('a : i8', 'hoge', 'i') # does not exist

    bar = foo.expand_dim('a : i8', 'n', 'n-1')

    with pytest.raises(Exception,
                       match='effect checking'):
        bar = foo.expand_dim('a : i8', 'n', 'i-j') # bound check should fail

    print(bar)

def test_double_fission():
    @proc
    def foo(N : size, a : f32[N], b : f32[N], out : f32[N]):
        for i in par(0, N):
            res : f32
            res = 0.0

            res += a[i] * b[i]

            out[i] = res

    foo = foo.lift_alloc('res : _')
    foo = foo.double_fission('res = _ #0', 'res += _ #0')
    print(foo)

def test_data_reuse():
    @proc
    def foo(a : f32 @DRAM, b : f32 @DRAM):
        aa : f32
        bb : f32
        aa = a
        bb = b

        c : f32
        c = aa + bb
        b = c

    foo = foo.data_reuse('bb:_', 'c:_')
    print(foo)


def test_bind_lhs():
    @proc
    def myfunc_cpu(inp: i32[1, 1, 16] @ DRAM, out: i32[1, 1, 16] @ DRAM):
        for ii in par(0, 1):
            for jj in par(0, 1):
                for kk in par(0, 16):
                    out[ii, jj, kk] = out[ii, jj, kk] + inp[ii, jj, kk]
                    out[ii, jj, kk] = out[ii, jj, kk] * inp[ii, jj, kk]

    myfunc_cpu = myfunc_cpu.bind_expr('inp_ram', 'inp[_]', cse=True) 
    myfunc_cpu = myfunc_cpu.bind_expr('out_ram', 'out[_]', cse=True) 
    print(myfunc_cpu)

def test_simple_split():
    @proc
    def bar(n : size, A : i8[n]):
        tmp : i8[n]
        for i in par(0, n):
            tmp[i] = A[i]

    print("old\n", bar)
    bar = bar.split('i', 4, ['io', 'ii'], tail='guard')
    print("new\n", bar)

def test_simple_reorder():
    @proc
    def bar(n : size, m : size, A : i8[n, m]):
        tmp : i8[n, m]
        for i in par(0, n):
            for j in par(0, m):
                tmp[i,j] = A[i,j]

    print("old\n", bar)
    bar = bar.reorder('i', 'j')
    print("new\n", bar)

def test_simple_unroll():
    @proc
    def bar(A : i8[10]):
        tmp : i8[10]
        for i in par(0, 10):
            tmp[i] = A[i]

    print("old\n", bar)
    bar = bar.unroll('i')
    print("new\n", bar)

def test_simple_inline():
    @proc
    def foo(x : i8, y : i8, z : i8):
        z = x + y

    @proc
    def bar(n : size, src : i8[n], dst : i8[n]):
        for i in par(0, n):
            tmp_src : i8
            tmp_dst : i8
            tmp_src = src[i]
            tmp_dst = dst[i]
            foo(tmp_src, tmp_src, tmp_dst)

    print("old\n", bar)
    # TODO: This should fail
    # bar = bar.inline('foo(_)')
    # TODO: This should fail
    # bar = bar.inline('foo(io, i1, i2)')
    bar = bar.inline('foo(_, _, _)')
    print("new\n", bar)

def test_simple_partial_eval():
    @proc
    def bar(n : size, A : i8[n]):
        tmp : i8[n]
        for i in par(0, n):
            tmp[i] = A[i]

    print("old\n", bar)
    N = 10
    bar = bar.partial_eval(N)
    print("new\n", bar)

def test_bool_partial_eval():
    @proc
    def bar(b : bool, n : size, A : i8[n]):
        tmp : i8[n]
        for i in par(0, n):
            if b == True:
                tmp[i] = A[i]

    print("old\n", bar)
    bar = bar.partial_eval(False)
    print("new\n", bar)

def test_simple_typ_and_mem():
    @proc
    def bar(n : size, A : R[n]):
        pass

    print("old\n", bar)
    bar = (bar.set_precision('A', 'i32')
              .set_memory('A', GEMM_SCRATCH))
    print("new\n", bar)

def test_simple_bind_expr():
    @proc
    def bar(n : size, x : i8[n], y : i8[n], z : i8[n]):
        for i in par(0, n):
            z[i] = x[i] + y[i]

    print("old\n", bar)
    bar = bar.bind_expr('z_tmp', 'x[_] + y[_]')
    print("new\n", bar)

def test_simple_lift_alloc():
    @proc
    def bar(n : size, A : i8[n]):
        for i in par(0, n):
            tmp_a : i8
            tmp_a = A[i]

    print("old\n", bar)
    bar = bar.lift_alloc('tmp_a : _', n_lifts=1)
    print("new\n", bar)

def test_simple_fission():
    @proc
    def bar(n : size, A : i8[n], B : i8[n], C : i8[n]):
        for i in par(0, n):
            C[i] += A[i]
            C[i] += B[i]

    print("old\n", bar)
    bar = bar.fission_after('C[_] += A[_]')
    print("new\n", bar)




@pytest.mark.skip()
def test_partition():
    @proc
    def bar(n : size, A : i8[n], pad : size):
        assert n > pad
        for i in par(0,n):
            tmp = A[i]

        for i in par(0,pad):
            tmp = A[i]
        for i in par(pad,n-pad):
            tmp = A[i]
        for i in par(n-pad,n):
            tmp = A[i]


def test_fission():
    @proc
    def bar(n : size, m : size):
        for i in par(0,n):
            for j in par(0,m):
                x : f32
                x = 0.0
                y : f32
                y = 1.1

    bar = bar.fission_after('x = _', n_lifts=2)


def test_fission2():
    with pytest.raises(Exception,
                       match='Will not fission here'):
        @proc
        def bar(n : size, m : size):
            for i in par(0,n):
                for j in par(0,m):
                    x : f32
                    x = 0.0
                    y : f32
                    y = 1.1
                    y = x

        bar = bar.fission_after('x = _', n_lifts=2)


def test_lift():
    @proc
    def bar(A : i8[16, 10]):
        for i in par(0, 10):
            a : i8[16]
            for k in par(0, 16):
                a[k] = A[k,i]

    bar = bar.lift_alloc('a: i8[_]', n_lifts=1, mode='col', size=20)


def test_unify1():
    @proc
    def bar(n : size, src : R[n,n], dst : R[n,n]):
        for i in par(0,n):
            for j in par(0,n):
                dst[i,j] = src[i,j]

    @proc
    def foo(x : R[5,5], y : R[5,5]):
        for i in par(0,5):
            for j in par(0,5):
                x[i,j] = y[i,j]

    foo = foo.replace(bar, "for i in _ : _")
    assert 'bar(5, y, x)' in str(foo)


def test_unify2():
    @proc
    def bar(n : size, src : [R][n,n], dst : [R][n,n]):
        for i in par(0,n):
            for j in par(0,n):
                dst[i,j] = src[i,j]

    @proc
    def foo(x : R[12,12], y : R[12,12]):
        for i in par(0,5):
            for j in par(0,5):
                x[i+3,j+1] = y[i+5,j+2]

    foo = foo.replace(bar, "for i in _ : _")
    assert 'bar(5, y[5:10, 2:7], x[3:8, 1:6])' in str(foo)


def test_unify3():
    @proc
    def simd_add4(dst : [R][4], a : [R][4], b : [R][4]):
        for i in par(0,4):
            dst[i] = a[i] + b[i]

    @proc
    def foo(n : size, z : R[n], x : R[n], y : R[n]):
        assert n % 4 == 0

        for i in par(0,n/4):
            for j in par(0,4):
                z[4*i + j] = x[4*i + j] + y[4*i + j]

    foo = foo.replace(simd_add4, "for j in _ : _")

    expected = '''
        simd_add4(z[4 * i + 0:4 * i + 4], x[4 * i + 0:4 * i + 4],
                  y[4 * i + 0:4 * i + 4])
'''
    assert expected in str(foo)


def test_unify4():
    @proc
    def bar(n : size, src : [R][n], dst : [R][n]):
        for i in par(0,n):
            if i < n-2:
                dst[i] = src[i] + src[i+1]

    @proc
    def foo(x : R[50, 2]):
        for j in par(0,50):
            if j < 48:
                x[j,1] = x[j,0] + x[j+1,0]

    foo = foo.replace(bar, "for j in _ : _")
    assert 'bar(50, x[0:50, 0], x[0:50, 1])' in str(foo)


def test_unify5():
    @proc
    def bar(n : size, src : R[n,n], dst : R[n,n]):
        for i in par(0,n):
            for j in par(0,n):
                tmp : f32
                tmp = src[i,j]
                dst[i,j] = tmp

    @proc
    def foo(x : R[5,5], y : R[5,5]):
        for i in par(0,5):
            for j in par(0,5):
                c : f32
                c = y[i,j]
                x[i,j] = c

    foo = foo.replace(bar, "for i in _ : _")
    assert 'bar(5, y, x)' in str(foo)


def test_unify6():
    @proc
    def load(
        n     : size,
        m     : size,
        src   : [i8][n, m],
        dst   : [i8][n, 16],
    ):
        assert n <= 16
        assert m <= 16

        for i in par(0, n):
            for j in par(0, m):
                dst[i,j] = src[i,j]

    @proc
    def bar(K: size, A: [i8][16, K] @ DRAM):

        for k in par(0, K / 16):
            a: i8[16, 16] @ DRAM
            for i in par(0, 16):
                for k_in in par(0, 16):
                    a[i, k_in] = A[i, 16 * k + k_in]

    bar = bar.replace(load, "for i in _:_")
    assert 'load(16, 16, A[0:16, 16 * k + 0:16 * k + 16], a[0:16, 0:16])' in str(bar)


# Unused arguments
def test_unify7():
    @proc
    def bar(unused_b : bool, n : size, src : R[n,n], dst : R[n,n], unused_m : index):
        for i in par(0,n):
            for j in par(0,n):
                dst[i,j] = src[i,j]

    @proc
    def foo(x : R[5,5], y : R[5,5]):
        for i in par(0,5):
            for j in par(0,5):
                x[i,j] = y[i,j]

    foo = foo.replace(bar, "for i in _ : _")
    print(foo)
    assert 'bar(False, 5, y, x, 0)' in str(foo)
<|MERGE_RESOLUTION|>--- conflicted
+++ resolved
@@ -6,7 +6,6 @@
 from SYS_ATL.libs.memories import GEMM_SCRATCH
 from .helper import TMP_DIR, generate_lib
 
-<<<<<<< HEAD
 
 def test_rearrange_dim():
     @proc
@@ -37,7 +36,8 @@
     res = bar.rearrange_dim('a : i8[_]', [1, 0, 2])
     assert "i8[M, N, K]" in str(res)
     assert "i8[K, M, N]" in str(res)
-=======
+
+
 def test_remove_loop():
     @proc
     def foo(n : size, m : size, x : i8):
@@ -127,7 +127,6 @@
     with pytest.raises(Exception,
                        match='specified lift level'):
         bar.lift_alloc_simple('tmp_a : _', n_lifts=3)
->>>>>>> 37571822
 
 
 def test_expand_dim():
