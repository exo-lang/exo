from __future__ import annotations

import pytest

from SYS_ATL import proc, DRAM
from SYS_ATL.libs.memories import GEMM_SCRATCH
from .helper import TMP_DIR, generate_lib

<<<<<<< HEAD
def test_remove_loop():
    @proc
    def foo(n : size, m : size, x : i8):
        a : i8
        for i in seq(0, n):
            for j in seq(0, m):
                x = a

    foo = foo.remove_loop('for i in _:_')
    assert "for i in seq(0, n)" not in str(foo)
    print(foo)
=======

def test_lift_alloc_simple():
    @proc
    def bar(n : size, A : i8[n]):
        for i in seq(0, n):
            for j in seq(0, n):
                tmp_a : i8
                tmp_a = A[i]

    res = bar.lift_alloc_simple('tmp_a : _', n_lifts=2)

    @proc
    def bar(n : size, A : i8[n]):
        tmp_a : i8
        for i in seq(0, n):
            for j in seq(0, n):
                tmp_a = A[i]
    ref = bar

    assert str(res) == str(ref)

def test_lift_alloc_simple2():
    @proc
    def bar(n : size, A : i8[n]):
        for i in seq(0, n):
            for j in seq(0, n):
                tmp_a : i8
                tmp_a = A[i]

        for i in seq(0, n):
            for j in seq(0, n):
                tmp_a : i8
                tmp_a = A[i]

    res = bar.lift_alloc_simple('tmp_a : _', n_lifts=2)

    @proc
    def bar(n : size, A : i8[n]):
        tmp_a : i8
        for i in seq(0, n):
            for j in seq(0, n):
                tmp_a = A[i]

        tmp_a : i8
        for i in seq(0, n):
            for j in seq(0, n):
                tmp_a = A[i]
    ref = bar

    assert str(res) == str(ref)

def test_lift_alloc_simple_error():
    @proc
    def bar(n : size, A : i8[n]):
        for i in seq(0, n):
            for j in seq(0, n):
                tmp_a : i8
                tmp_a = A[i]

    with pytest.raises(Exception,
                       match='specified lift level'):
        bar.lift_alloc_simple('tmp_a : _', n_lifts=3)

>>>>>>> 4b0ace60

def test_expand_dim():
    @proc
    def foo(n : size, m : size, x : i8):
        a : i8
        for i in seq(0, n):
            for j in seq(0, m):
                x = a

    foo = foo.expand_dim('a : i8', 'n', 'i')
    print(foo)

def test_expand_dim2():
    @proc
    def foo(n : size, m : size, x : i8):
        for i in seq(0, n):
            a : i8
            for j in seq(0, m):
                x = a

        for i in seq(0, n):
            for k in seq(0, m):
                pass

    with pytest.raises(Exception,
                       match='k not found in'):
        foo = foo.expand_dim('a : i8', 'n', 'k') # should be error
    print(foo)

def test_expand_dim3():
    @proc
    def foo(n : size, m : size, x : i8):
        for i in seq(0, n):
            for j in seq(0, m):
                pass

        for i in seq(0, n):
            a : i8
            for j in seq(0, m):
                x = a

        for i in seq(0, n):
            for j in seq(0, m):
                pass

    foo = foo.expand_dim('a : i8', 'n', 'i') # did it pick the right i?
    foo.compile_c(TMP_DIR, "test_expand_dim3")
    print(foo)

def test_expand_dim4():
    @proc
    def foo(n : size, m : size, x : i8):
        for i in seq(0, n):
            for j in seq(0, m):
                pass

        for q in seq(0, 30):
            a : i8
            for i in seq(0, n):
                for j in seq(0, m):
                    x = a

        for i in seq(0, n):
            for j in seq(0, m):
                pass

    bar = foo.expand_dim('a : i8', 'n', 'i') # did it pick the right i?

    bar = foo.expand_dim('a : i8', '40 + 1', '10') # this is fine

    with pytest.raises(Exception,
                       match='effect checking'):
        bar = foo.expand_dim('a : i8', '10-20', '10') # this is not fine

    bar = foo.expand_dim('a : i8', 'n + m', 'i') # fine

    with pytest.raises(Exception,
                       match='effect checking'):
        bar = foo.expand_dim('a : i8', 'n - m', 'i') # out of bounds

    with pytest.raises(Exception,
                       match='not found in'):
        bar = foo.expand_dim('a : i8', 'hoge', 'i') # does not exist

    bar = foo.expand_dim('a : i8', 'n', 'n-1')

    with pytest.raises(Exception,
                       match='effect checking'):
        bar = foo.expand_dim('a : i8', 'n', 'i-j') # bound check should fail

    print(bar)



def test_double_fission():
    @proc
    def foo(N : size, a : f32[N], b : f32[N], out : f32[N]):
        for i in par(0, N):
            res : f32
            res = 0.0

            res += a[i] * b[i]

            out[i] = res

    foo = foo.lift_alloc('res : _')
    foo = foo.double_fission('res = _ #0', 'res += _ #0')
    print(foo)

def test_data_reuse():
    @proc
    def foo(a : f32 @DRAM, b : f32 @DRAM):
        aa : f32
        bb : f32
        aa = a
        bb = b

        c : f32
        c = aa + bb
        b = c

    foo = foo.data_reuse('bb:_', 'c:_')
    print(foo)


def test_bind_lhs():
    @proc
    def myfunc_cpu(inp: i32[1, 1, 16] @ DRAM, out: i32[1, 1, 16] @ DRAM):
        for ii in par(0, 1):
            for jj in par(0, 1):
                for kk in par(0, 16):
                    out[ii, jj, kk] = out[ii, jj, kk] + inp[ii, jj, kk]
                    out[ii, jj, kk] = out[ii, jj, kk] * inp[ii, jj, kk]

    myfunc_cpu = myfunc_cpu.bind_expr('inp_ram', 'inp[_]', cse=True) 
    myfunc_cpu = myfunc_cpu.bind_expr('out_ram', 'out[_]', cse=True) 
    print(myfunc_cpu)

def test_simple_split():
    @proc
    def bar(n : size, A : i8[n]):
        tmp : i8[n]
        for i in par(0, n):
            tmp[i] = A[i]

    print("old\n", bar)
    bar = bar.split('i', 4, ['io', 'ii'], tail='guard')
    print("new\n", bar)

def test_simple_reorder():
    @proc
    def bar(n : size, m : size, A : i8[n, m]):
        tmp : i8[n, m]
        for i in par(0, n):
            for j in par(0, m):
                tmp[i,j] = A[i,j]

    print("old\n", bar)
    bar = bar.reorder('i', 'j')
    print("new\n", bar)

def test_simple_unroll():
    @proc
    def bar(A : i8[10]):
        tmp : i8[10]
        for i in par(0, 10):
            tmp[i] = A[i]

    print("old\n", bar)
    bar = bar.unroll('i')
    print("new\n", bar)

def test_simple_inline():
    @proc
    def foo(x : i8, y : i8, z : i8):
        z = x + y

    @proc
    def bar(n : size, src : i8[n], dst : i8[n]):
        for i in par(0, n):
            tmp_src : i8
            tmp_dst : i8
            tmp_src = src[i]
            tmp_dst = dst[i]
            foo(tmp_src, tmp_src, tmp_dst)

    print("old\n", bar)
    # TODO: This should fail
    # bar = bar.inline('foo(_)')
    # TODO: This should fail
    # bar = bar.inline('foo(io, i1, i2)')
    bar = bar.inline('foo(_, _, _)')
    print("new\n", bar)

def test_simple_partial_eval():
    @proc
    def bar(n : size, A : i8[n]):
        tmp : i8[n]
        for i in par(0, n):
            tmp[i] = A[i]

    print("old\n", bar)
    N = 10
    bar = bar.partial_eval(N)
    print("new\n", bar)

def test_bool_partial_eval():
    @proc
    def bar(b : bool, n : size, A : i8[n]):
        tmp : i8[n]
        for i in par(0, n):
            if b == True:
                tmp[i] = A[i]

    print("old\n", bar)
    bar = bar.partial_eval(False)
    print("new\n", bar)

def test_simple_typ_and_mem():
    @proc
    def bar(n : size, A : R[n]):
        pass

    print("old\n", bar)
    bar = (bar.set_precision('A', 'i32')
              .set_memory('A', GEMM_SCRATCH))
    print("new\n", bar)

def test_simple_bind_expr():
    @proc
    def bar(n : size, x : i8[n], y : i8[n], z : i8[n]):
        for i in par(0, n):
            z[i] = x[i] + y[i]

    print("old\n", bar)
    bar = bar.bind_expr('z_tmp', 'x[_] + y[_]')
    print("new\n", bar)

def test_simple_lift_alloc():
    @proc
    def bar(n : size, A : i8[n]):
        for i in par(0, n):
            tmp_a : i8
            tmp_a = A[i]

    print("old\n", bar)
    bar = bar.lift_alloc('tmp_a : _', n_lifts=1)
    print("new\n", bar)

def test_simple_fission():
    @proc
    def bar(n : size, A : i8[n], B : i8[n], C : i8[n]):
        for i in par(0, n):
            C[i] += A[i]
            C[i] += B[i]

    print("old\n", bar)
    bar = bar.fission_after('C[_] += A[_]')
    print("new\n", bar)




@pytest.mark.skip()
def test_partition():
    @proc
    def bar(n : size, A : i8[n], pad : size):
        assert n > pad
        for i in par(0,n):
            tmp = A[i]

        for i in par(0,pad):
            tmp = A[i]
        for i in par(pad,n-pad):
            tmp = A[i]
        for i in par(n-pad,n):
            tmp = A[i]


def test_fission():
    @proc
    def bar(n : size, m : size):
        for i in par(0,n):
            for j in par(0,m):
                x : f32
                x = 0.0
                y : f32
                y = 1.1

    bar = bar.fission_after('x = _', n_lifts=2)


def test_fission2():
    with pytest.raises(Exception,
                       match='Will not fission here'):
        @proc
        def bar(n : size, m : size):
            for i in par(0,n):
                for j in par(0,m):
                    x : f32
                    x = 0.0
                    y : f32
                    y = 1.1
                    y = x

        bar = bar.fission_after('x = _', n_lifts=2)


def test_lift():
    @proc
    def bar(A : i8[16, 10]):
        for i in par(0, 10):
            a : i8[16]
            for k in par(0, 16):
                a[k] = A[k,i]

    bar = bar.lift_alloc('a: i8[_]', n_lifts=1, mode='col', size=20)


def test_unify1():
    @proc
    def bar(n : size, src : R[n,n], dst : R[n,n]):
        for i in par(0,n):
            for j in par(0,n):
                dst[i,j] = src[i,j]

    @proc
    def foo(x : R[5,5], y : R[5,5]):
        for i in par(0,5):
            for j in par(0,5):
                x[i,j] = y[i,j]

    foo = foo.replace(bar, "for i in _ : _")
    assert 'bar(5, y, x)' in str(foo)


def test_unify2():
    @proc
    def bar(n : size, src : [R][n,n], dst : [R][n,n]):
        for i in par(0,n):
            for j in par(0,n):
                dst[i,j] = src[i,j]

    @proc
    def foo(x : R[12,12], y : R[12,12]):
        for i in par(0,5):
            for j in par(0,5):
                x[i+3,j+1] = y[i+5,j+2]

    foo = foo.replace(bar, "for i in _ : _")
    assert 'bar(5, y[5:10, 2:7], x[3:8, 1:6])' in str(foo)


def test_unify3():
    @proc
    def simd_add4(dst : [R][4], a : [R][4], b : [R][4]):
        for i in par(0,4):
            dst[i] = a[i] + b[i]

    @proc
    def foo(n : size, z : R[n], x : R[n], y : R[n]):
        assert n % 4 == 0

        for i in par(0,n/4):
            for j in par(0,4):
                z[4*i + j] = x[4*i + j] + y[4*i + j]

    foo = foo.replace(simd_add4, "for j in _ : _")

    expected = '''
        simd_add4(z[4 * i + 0:4 * i + 4], x[4 * i + 0:4 * i + 4],
                  y[4 * i + 0:4 * i + 4])
'''
    assert expected in str(foo)


def test_unify4():
    @proc
    def bar(n : size, src : [R][n], dst : [R][n]):
        for i in par(0,n):
            if i < n-2:
                dst[i] = src[i] + src[i+1]

    @proc
    def foo(x : R[50, 2]):
        for j in par(0,50):
            if j < 48:
                x[j,1] = x[j,0] + x[j+1,0]

    foo = foo.replace(bar, "for j in _ : _")
    assert 'bar(50, x[0:50, 0], x[0:50, 1])' in str(foo)


def test_unify5():
    @proc
    def bar(n : size, src : R[n,n], dst : R[n,n]):
        for i in par(0,n):
            for j in par(0,n):
                tmp : f32
                tmp = src[i,j]
                dst[i,j] = tmp

    @proc
    def foo(x : R[5,5], y : R[5,5]):
        for i in par(0,5):
            for j in par(0,5):
                c : f32
                c = y[i,j]
                x[i,j] = c

    foo = foo.replace(bar, "for i in _ : _")
    assert 'bar(5, y, x)' in str(foo)


def test_unify6():
    @proc
    def load(
        n     : size,
        m     : size,
        src   : [i8][n, m],
        dst   : [i8][n, 16],
    ):
        assert n <= 16
        assert m <= 16

        for i in par(0, n):
            for j in par(0, m):
                dst[i,j] = src[i,j]

    @proc
    def bar(K: size, A: [i8][16, K] @ DRAM):

        for k in par(0, K / 16):
            a: i8[16, 16] @ DRAM
            for i in par(0, 16):
                for k_in in par(0, 16):
                    a[i, k_in] = A[i, 16 * k + k_in]

    bar = bar.replace(load, "for i in _:_")
    assert 'load(16, 16, A[0:16, 16 * k + 0:16 * k + 16], a[0:16, 0:16])' in str(bar)


# Unused arguments
def test_unify7():
    @proc
    def bar(unused_b : bool, n : size, src : R[n,n], dst : R[n,n], unused_m : index):
        for i in par(0,n):
            for j in par(0,n):
                dst[i,j] = src[i,j]

    @proc
    def foo(x : R[5,5], y : R[5,5]):
        for i in par(0,5):
            for j in par(0,5):
                x[i,j] = y[i,j]

    foo = foo.replace(bar, "for i in _ : _")
    print(foo)
    assert 'bar(False, 5, y, x, 0)' in str(foo)
<|MERGE_RESOLUTION|>--- conflicted
+++ resolved
@@ -6,7 +6,6 @@
 from SYS_ATL.libs.memories import GEMM_SCRATCH
 from .helper import TMP_DIR, generate_lib
 
-<<<<<<< HEAD
 def test_remove_loop():
     @proc
     def foo(n : size, m : size, x : i8):
@@ -18,7 +17,7 @@
     foo = foo.remove_loop('for i in _:_')
     assert "for i in seq(0, n)" not in str(foo)
     print(foo)
-=======
+
 
 def test_lift_alloc_simple():
     @proc
@@ -82,7 +81,6 @@
                        match='specified lift level'):
         bar.lift_alloc_simple('tmp_a : _', n_lifts=3)
 
->>>>>>> 4b0ace60
 
 def test_expand_dim():
     @proc
