--- conflicted
+++ resolved
@@ -291,12 +291,7 @@
 
             return [LoopIR.WriteConfig(stmt.config, stmt.field, rhs, stmt.srcinfo)]
         elif isinstance(stmt, UAST.Pass):
-<<<<<<< HEAD
-            return [LoopIR.Pass(None, stmt.srcinfo)]
-=======
             return [LoopIR.Pass(stmt.srcinfo)]
-
->>>>>>> 0cf7e197
         elif isinstance(stmt, UAST.If):
             cond = self.check_e(stmt.cond, is_index=True)
             if cond.type != T.err and cond.type != T.bool:
