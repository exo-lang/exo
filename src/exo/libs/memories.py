--- conflicted
+++ resolved
@@ -205,11 +205,7 @@
 
         if not prim_type in vec_types.keys():
             raise MemGenError(
-<<<<<<< HEAD
-                f"{srcinfo}: AVX2 vectors must be f32/f64 (for now), got {prim_type}"
-=======
                 f"{srcinfo}: AVX2 vectors must be f32/f64/ui16 (for now), got {prim_type}"
->>>>>>> aec74764
             )
 
         reg_width, C_reg_type_name = vec_types[prim_type]
