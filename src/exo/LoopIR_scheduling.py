--- conflicted
+++ resolved
@@ -3847,15 +3847,9 @@
     "DoStageWindow",
     "DoBoundAlloc",
     "DoExpandDim",  # done
-<<<<<<< HEAD
     "DoRearrangeDim",  # done
-    "DoDivideDim",
-    "DoMultiplyDim",
-=======
-    "DoRearrangeDim",
     "DoDivideDim",  # done
     "DoMultiplyDim",  # done
->>>>>>> 1ee906fe
     "DoRemoveLoop",  # done
     "DoLiftAllocSimple",  # done
     "DoFissionAfterSimple",  # done
