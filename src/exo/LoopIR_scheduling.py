--- conflicted
+++ resolved
@@ -1,12 +1,7 @@
 import re
 from collections import ChainMap
-<<<<<<< HEAD
 from functools import partial
-
-from typing import List, Tuple
-=======
 from typing import List, Tuple, Optional
->>>>>>> 56015c36
 
 from .LoopIR import (
     LoopIR,
