import re
from collections import ChainMap

from .LoopIR import (
    LoopIR,
    LoopIR_Rewrite,
    Alpha_Rename,
    LoopIR_Do,
    SubstArgs,
    T,
    lift_to_eff_expr,
)
from .LoopIR_dataflow import LoopIR_Dependencies
from .LoopIR_effects import (
    Effects as E,
    eff_filter,
    eff_bind,
    eff_null,
    get_effect_of_stmts,
)
from .effectcheck import InferEffects
from .new_eff import (
    SchedulingError,
    Check_ReorderStmts,
    Check_ReorderLoops,
    Check_FissionLoop,
    Check_DeleteConfigWrite,
    Check_ExtendEqv,
    Check_ExprEqvInContext,
    Check_BufferRW,
    Check_BufferReduceOnly,
    Check_Bounds,
    Check_IsDeadAfter,
    Check_IsIdempotent,
    Check_IsPositiveExpr,
    Check_Aliasing,
)
from .range_analysis import IndexRangeAnalysis
from .prelude import *
from .proc_eqv import get_strictest_eqv_proc
import exo.internal_cursors as ic
import exo.API as api
from .pattern_match import match_pattern


# --------------------------------------------------------------------------- #
# --------------------------------------------------------------------------- #
# Wrapper for LoopIR_Rewrite for scheduling directives which takes procedure cursor
# and returns Procedure object


class Cursor_Rewrite(LoopIR_Rewrite):
    def __init__(self, proc_cursor):
        # TODO: naughty! we're trying to remove this
        self.provenance = proc_cursor._root
        self.orig_proc = proc_cursor
        self.proc = self.apply_proc(proc_cursor)

    def result(self, mod_config=None):
        return api.Procedure(
            self.proc, _provenance_eq_Procedure=self.provenance, _mod_config=mod_config
        )

    def map_proc(self, pc):
        p = pc._node
        new_args = self._map_list(self.map_fnarg, p.args)
        new_preds = self.map_exprs(p.preds)
        new_body = self.map_stmts(pc.body())
        new_eff = self.map_eff(p.eff)

        if any(
            (new_args is not None, new_preds is not None, new_body is not None, new_eff)
        ):
            new_preds = new_preds or p.preds
            new_preds = [
                p for p in new_preds if not (isinstance(p, LoopIR.Const) and p.val)
            ]
            return p.update(
                args=new_args or p.args,
                preds=new_preds,
                body=new_body or p.body,
                eff=new_eff or p.eff,
            )

        return None

    def apply_stmts(self, old):
        if (new := self.map_stmts(old)) is not None:
            return new
        return [o._node for o in old]

    def apply_s(self, old):
        if (new := self.map_s(old)) is not None:
            return new
        return [old._node]

    def map_stmts(self, stmts):
        new_stmts = []
        needs_update = False

        for s in stmts:
            s2 = self.map_s(s)
            if s2 is None:
                new_stmts.append(s._node)
            else:
                needs_update = True
                if isinstance(s2, list):
                    new_stmts.extend(s2)
                else:
                    new_stmts.append(s2)

        if not needs_update:
            return None

        return new_stmts

    def map_s(self, sc):
        s = sc._node
        if isinstance(s, (LoopIR.Assign, LoopIR.Reduce)):
            new_type = self.map_t(s.type)
            new_idx = self.map_exprs(s.idx)
            new_rhs = self.map_e(s.rhs)
            new_eff = self.map_eff(s.eff)
            if any((new_type, new_idx is not None, new_rhs, new_eff)):
                return [
                    s.update(
                        type=new_type or s.type,
                        idx=new_idx or s.idx,
                        rhs=new_rhs or s.rhs,
                        eff=new_eff or s.eff,
                    )
                ]
        elif isinstance(s, (LoopIR.WriteConfig, LoopIR.WindowStmt)):
            new_rhs = self.map_e(s.rhs)
            new_eff = self.map_eff(s.eff)
            if any((new_rhs, new_eff)):
                return [s.update(rhs=new_rhs or s.rhs, eff=new_eff or s.eff)]
        elif isinstance(s, LoopIR.If):
            new_cond = self.map_e(s.cond)
            new_body = self.map_stmts(sc.body())
            new_orelse = self.map_stmts(sc.orelse())
            new_eff = self.map_eff(s.eff)
            if any((new_cond, new_body is not None, new_orelse is not None, new_eff)):
                return [
                    s.update(
                        cond=new_cond or s.cond,
                        body=new_body or s.body,
                        orelse=new_orelse or s.orelse,
                        eff=new_eff or s.eff,
                    )
                ]
        elif isinstance(s, LoopIR.Seq):
            new_hi = self.map_e(s.hi)
            new_body = self.map_stmts(sc.body())
            new_eff = self.map_eff(s.eff)
            if any((new_hi, new_body is not None, new_eff)):
                return [
                    s.update(
                        hi=new_hi or s.hi, body=new_body or s.body, eff=new_eff or s.eff
                    )
                ]
        elif isinstance(s, LoopIR.Call):
            new_args = self.map_exprs(s.args)
            new_eff = self.map_eff(s.eff)
            if any((new_args is not None, new_eff)):
                return [s.update(args=new_args or s.args, eff=new_eff or s.eff)]
        elif isinstance(s, LoopIR.Alloc):
            new_type = self.map_t(s.type)
            new_eff = self.map_eff(s.eff)
            if any((new_type, new_eff)):
                return [s.update(type=new_type or s.type, eff=new_eff or s.eff)]
        elif isinstance(s, LoopIR.Pass):
            return None
        else:
            raise NotImplementedError(f"bad case {type(s)}")
        return None


# --------------------------------------------------------------------------- #
# --------------------------------------------------------------------------- #
# Finding Names


def name_plus_count(namestr):
    results = re.search(r"^([a-zA-Z_]\w*)\s*(\#\s*([0-9]+))?$", namestr)
    if not results:
        raise TypeError(
            "expected name pattern of the form\n"
            "  ident (# integer)?\n"
            "where ident is the name of a variable "
            "and (e.g.) '#2' may optionally be attached to mean "
            "'the second occurence of that identifier"
        )

    name = results[1]
    count = int(results[3]) if results[3] else None
    return name, count


def iter_name_to_pattern(namestr):
    name, count = name_plus_count(namestr)
    if count is not None:
        count = f" #{count}"
    else:
        count = ""

    pattern = f"for {name} in _: _{count}"
    return pattern


def nested_iter_names_to_pattern(namestr, inner):
    name, count = name_plus_count(namestr)
    if count is not None:
        count = f" #{count}"
    else:
        count = ""
    assert is_valid_name(inner)

    pattern = f"for {name} in _:\n  for {inner} in _: _{count}"
    return pattern


# --------------------------------------------------------------------------- #
# --------------------------------------------------------------------------- #
# Cursor form scheduling directive helpers


def _fixup_effects(ir, fwd):
    ir = InferEffects(ir).result()
    fwd = ic.forward_identity(ir, fwd)
    return ir, fwd


def _compose(f, g):
    return lambda x: f(g(x))


def _replace_pats(ir, fwd, c, pat, repl):
    # TODO: consider the implications of composing O(n) forwarding functions.
    #   will we need a special data structure? A chunkier operation for
    #   multi-way replacement?
    for rd in match_pattern(c, pat):
        rd = fwd(rd)
        new_rd = repl(rd)
        if isinstance(rd.parent()._node, LoopIR.Call):
            new_rd = [new_rd]
        ir, fwd_rd = rd._replace(new_rd)
        fwd = _compose(fwd_rd, fwd)
    return ir, fwd


def _replace_pats_stmts(ir, fwd, c, pat, repl):
    for block in match_pattern(c, pat):
        # needed because match_pattern on stmts return blocks
        s = block[0]
        ir, fwd_rd = s._replace([repl(s)])
        fwd = _compose(fwd_rd, fwd)
    return ir, fwd


# --------------------------------------------------------------------------- #
# --------------------------------------------------------------------------- #
# Scheduling directives


# Take a conservative approach and allow stmt reordering only when they are
# writing to different buffers
# TODO: Do effectcheck's check_commutes-ish thing using SMT here
def DoReorderStmt(f_cursor, s_cursor):
    if f_cursor.next() != s_cursor:
        raise SchedulingError(
            "expected the second statement to be directly after the first"
        )
    Check_ReorderStmts(f_cursor.get_root(), f_cursor._node, s_cursor._node)
    ir, fwd = s_cursor._move(f_cursor.before())
    return _fixup_effects(ir, fwd)


def DoPartitionLoop(stmt, partition_by):
    s = stmt._node

    assert isinstance(s, LoopIR.Seq)

    part_by = LoopIR.Const(partition_by, T.int, s.srcinfo)
    new_hi = LoopIR.BinOp("-", s.hi, part_by, T.int, s.srcinfo)
    try:
        Check_IsPositiveExpr(
            stmt.get_root(),
            [s],
            LoopIR.BinOp(
                "+", new_hi, LoopIR.Const(1, T.int, s.srcinfo), T.int, s.srcinfo
            ),
        )
    except SchedulingError:
        raise SchedulingError(
            f"expected the new loop bound {new_hi} to be always non-negative"
        )

    loop1 = Alpha_Rename([s.update(hi=part_by, eff=None)]).result()[0]

    # all uses of the loop iteration in the second body need
    # to be offset by the partition value
    iter2 = s.iter.copy()
    iter2_node = LoopIR.Read(iter2, [], T.index, s.srcinfo)
    iter_off = LoopIR.BinOp("+", iter2_node, part_by, T.index, s.srcinfo)
    env = {s.iter: iter_off}

    body2 = SubstArgs(s.body, env).result()
    loop2 = Alpha_Rename(
        [s.update(iter=iter2, hi=new_hi, body=body2, eff=None)]
    ).result()[0]

    ir, fwd = stmt._replace([loop1, loop2])
    return _fixup_effects(ir, fwd)


def DoProductLoop(outer_loop, new_name):
    body = outer_loop.body()
    outer_loop_ir = outer_loop._node

    if len(body) != 1 or not isinstance(body[0]._node, LoopIR.Seq):
        raise SchedulingError(
            f"expected loop directly inside of {body[0]._node.iter} loop"
        )

    inner_loop = body[0]
    inner_loop_ir = inner_loop._node
    inner_hi = inner_loop_ir.hi

    if not isinstance(inner_hi, LoopIR.Const):
        raise SchedulingError(
            f"expected the inner loop to have a constant bound, " f"got {inner_hi}."
        )

    # Only spend a name once the other parameters are validated
    new_var = Sym(new_name)

    # Construct replacement expressions
    srcinfo = inner_hi.srcinfo
    var = LoopIR.Read(new_var, [], T.index, srcinfo)
    outer_expr = LoopIR.BinOp("/", var, inner_hi, T.index, srcinfo)
    inner_expr = LoopIR.BinOp("%", var, inner_hi, T.index, srcinfo)

    # TODO: indexes are inside expression blocks... need a more
    #   uniform way to treat this.
    mk_outer_expr = lambda _: [outer_expr]
    mk_inner_expr = lambda _: [inner_expr]

    # Initial state of editing transaction
    ir, fwd = outer_loop.get_root(), lambda x: x

    # Replace inner reads to loop variables
    for c in inner_loop.body():
        ir, fwd = _replace_pats(ir, fwd, c, f"{outer_loop_ir.iter}", mk_outer_expr)
        ir, fwd = _replace_pats(ir, fwd, c, f"{inner_loop_ir.iter}", mk_inner_expr)

    def mk_product_loop(body):
        return outer_loop_ir.update(
            iter=new_var,
            hi=LoopIR.BinOp(
                "*", outer_loop_ir.hi, inner_hi, T.index, outer_loop_ir.srcinfo
            ),
            body=body,
        )

    ir, fwdIn = fwd(inner_loop).body()._wrap(mk_product_loop, "body")
    fwd = _compose(fwdIn, fwd)

    ir, fwdMv = fwd(inner_loop).body()._move(fwd(outer_loop).after())
    fwd = _compose(fwdMv, fwd)

    ir, fwdDel = fwd(outer_loop)._delete()
    fwd = _compose(fwdDel, fwd)

    return _fixup_effects(ir, fwd)


def get_reads_of_expr(e):
    if isinstance(e, LoopIR.Read):
        return sum([get_reads_of_expr(e) for e in e.idx], [(e.name, e.type)])
    elif isinstance(e, LoopIR.USub):
        return get_reads_of_expr(e.arg)
    elif isinstance(e, LoopIR.BinOp):
        return get_reads_of_expr(e.lhs) + get_reads_of_expr(e.rhs)
    elif isinstance(e, LoopIR.BuiltIn):
        return sum([get_reads_of_expr(a) for a in e.args], [])
    elif isinstance(e, LoopIR.Const):
        return []
    else:
        raise NotImplementedError(f"get_reads_of_expr: {e}")


def same_index_exprs(proc_cursor, idx1, s1, idx2, s2):
    try:
        assert len(idx1) == len(idx2)
        for i, j in zip(idx1, idx2):
            Check_ExprEqvInContext(proc_cursor, i, [s1], j, [s2])
        return True
    except SchedulingError as e:
        return False


def same_write_dest(proc_cursor, s1, s2):
    return same_index_exprs(proc_cursor, s1.idx, s1, s2.idx, s2)


def DoMergeWrites(c1, c2):
    s1, s2 = c1._node, c2._node

    if not same_write_dest(c1.get_root(), s1, s2):
        raise SchedulingError("expected the left hand side's indices to be the same.")

    if any(
        s1.name == name and s1.type == typ for name, typ in get_reads_of_expr(s2.rhs)
    ):
        raise SchedulingError(
            "expected the right hand side of the second statement to not "
            "depend on the left hand side of the first statement."
        )

    # Always delete the first assignment or reduction
    ir, fwd = c1._delete()

    # If the second statement is a reduction, the first one's type
    # "wins" and we add the two right-hand sides together.
    if isinstance(s2, LoopIR.Reduce):
        ir, fwd_repl = fwd(c2)._replace(
            [s1.update(rhs=LoopIR.BinOp("+", s1.rhs, s2.rhs, s1.type, s1.srcinfo))]
        )
        fwd = _compose(fwd_repl, fwd)

    return _fixup_effects(ir, fwd)


# --------------------------------------------------------------------------- #
# --------------------------------------------------------------------------- #
# Split scheduling directive


class DoSplit(Cursor_Rewrite):
    def __init__(
        self, proc_cursor, loop_cursor, quot, hi, lo, tail="guard", perfect=False
    ):
        self.split_loop = loop_cursor._node
        self.split_var = self.split_loop.iter
        self.quot = quot
        self.hi_i = Sym(hi)
        self.lo_i = Sym(lo)
        self.cut_i = Sym(lo)

        assert quot > 1

        # Tail strategies are 'cut', 'guard', and 'cut_and_guard'
        self._tail_strategy = tail
        if perfect:
            self._tail_strategy = "perfect"
        self._in_cut_tail = False

        super().__init__(proc_cursor)

    def substitute(self, srcinfo):
        cnst = lambda x: LoopIR.Const(x, T.int, srcinfo)
        rd = lambda x: LoopIR.Read(x, [], T.index, srcinfo)
        op = lambda op, lhs, rhs: LoopIR.BinOp(op, lhs, rhs, T.index, srcinfo)

        return op("+", op("*", cnst(self.quot), rd(self.hi_i)), rd(self.lo_i))

    def cut_tail_sub(self, srcinfo):
        return self._cut_tail_sub

    def map_s(self, sc):
        s = sc._node
        styp = type(s)
        if s is self.split_loop:
            # short-hands for sanity
            def boolop(op, lhs, rhs):
                return LoopIR.BinOp(op, lhs, rhs, T.bool, s.srcinfo)

            def szop(op, lhs, rhs):
                return LoopIR.BinOp(op, lhs, rhs, lhs.type, s.srcinfo)

            def cnst(intval):
                return LoopIR.Const(intval, T.int, s.srcinfo)

            def rd(i):
                return LoopIR.Read(i, [], T.index, s.srcinfo)

            def ceildiv(lhs, rhs):
                assert isinstance(rhs, LoopIR.Const) and rhs.val > 1
                rhs_1 = cnst(rhs.val - 1)
                return szop("/", szop("+", lhs, rhs_1), rhs)

            def rng(x, hi):
                lhs = boolop("<=", cnst(0), x)
                rhs = boolop("<", x, hi)
                return boolop("and", lhs, rhs)

            def do_bind(x, hi, eff):
                cond = lift_to_eff_expr(rng(rd(x), hi))
                cond_nz = lift_to_eff_expr(boolop("<", cnst(0), hi))
                return eff_bind(x, eff, pred=cond, config_pred=cond_nz)

            # in the simple case, wrap body in a guard
            if self._tail_strategy == "guard":
                body = self.map_stmts(sc.body())
                body_eff = get_effect_of_stmts(body)
                idx_sub = self.substitute(s.srcinfo)
                cond = boolop("<", idx_sub, s.hi)
                # condition for guarded loop is applied to effects
                body_eff = eff_filter(lift_to_eff_expr(cond), body_eff)
                body = [LoopIR.If(cond, body, [], body_eff, s.srcinfo)]

                lo_rng = cnst(self.quot)
                hi_rng = ceildiv(s.hi, lo_rng)

                # pred for inner loop is: 0 <= lo <= lo_rng
                inner_eff = do_bind(self.lo_i, lo_rng, body_eff)

                return [
                    styp(
                        self.hi_i,
                        hi_rng,
                        [styp(self.lo_i, lo_rng, body, inner_eff, s.srcinfo)],
                        s.eff,
                        s.srcinfo,
                    )
                ]

            # an alternate scheme is to split the loop in two
            # by cutting off the tail into a second loop
            elif self._tail_strategy == "cut" or self._tail_strategy == "cut_and_guard":
                # if N == s.hi and Q == self.quot, then
                #   we want Ncut == (N-Q+1)/Q
                Q = cnst(self.quot)
                N = s.hi
                Ncut = szop("/", N, Q)  # floor div

                # and then for the tail loop, we want to
                # iterate from 0 to Ntail
                # where Ntail == N % Q
                Ntail = szop("%", N, Q)
                # in that loop we want the iteration variable to
                # be mapped instead to (Ncut*Q + cut_i)
                self._cut_tail_sub = szop("+", rd(self.cut_i), szop("*", Ncut, Q))

                main_body = self.map_stmts(sc.body())
                self._in_cut_tail = True
                tail_body = Alpha_Rename(self.map_stmts(sc.body())).result()
                self._in_cut_tail = False

                main_eff = get_effect_of_stmts(main_body)
                tail_eff = get_effect_of_stmts(tail_body)
                lo_eff = do_bind(self.lo_i, Q, main_eff)
                hi_eff = do_bind(self.hi_i, Ncut, lo_eff)
                tail_eff = do_bind(self.cut_i, Ntail, tail_eff)

                if self._tail_strategy == "cut_and_guard":
                    body = [styp(self.cut_i, Ntail, tail_body, tail_eff, s.srcinfo)]
                    body_eff = get_effect_of_stmts(body)
                    cond = boolop(">", Ntail, LoopIR.Const(0, T.int, s.srcinfo))
                    body_eff = eff_filter(lift_to_eff_expr(cond), body_eff)

                    loops = [
                        styp(
                            self.hi_i,
                            Ncut,
                            [styp(self.lo_i, Q, main_body, lo_eff, s.srcinfo)],
                            hi_eff,
                            s.srcinfo,
                        ),
                        LoopIR.If(cond, body, [], body_eff, s.srcinfo),
                    ]

                else:
                    loops = [
                        styp(
                            self.hi_i,
                            Ncut,
                            [styp(self.lo_i, Q, main_body, lo_eff, s.srcinfo)],
                            hi_eff,
                            s.srcinfo,
                        ),
                        styp(self.cut_i, Ntail, tail_body, tail_eff, s.srcinfo),
                    ]

                return loops

            elif self._tail_strategy == "perfect":
                if not isinstance(s.hi, LoopIR.Const):
                    raise SchedulingError(
                        f"cannot perfectly split the '{s.iter}' loop "
                        f"unless it has a constant bound"
                    )
                elif s.hi.val % self.quot != 0:
                    raise SchedulingError(
                        f"cannot perfectly split the '{s.iter}' loop "
                        f"because {self.quot} does not evenly divide "
                        f"{s.hi.val}"
                    )

                # otherwise, we're good to go
                body = self.map_stmts(sc.body())
                body_eff = get_effect_of_stmts(body)

                lo_rng = cnst(self.quot)
                hi_rng = cnst(s.hi.val // self.quot)

                # pred for inner loop is: 0 <= lo <= lo_rng
                inner_eff = do_bind(self.lo_i, lo_rng, body_eff)

                return [
                    styp(
                        self.hi_i,
                        hi_rng,
                        [styp(self.lo_i, lo_rng, body, inner_eff, s.srcinfo)],
                        s.eff,
                        s.srcinfo,
                    )
                ]

            else:
                assert False, f"bad tail strategy: {self._tail_strategy}"

        # fall-through
        return super().map_s(sc)

    def map_e(self, e):
        if isinstance(e, LoopIR.Read):
            if e.type is T.index:
                # This is a split variable, substitute it!
                if e.name is self.split_var:
                    if self._in_cut_tail:
                        return self.cut_tail_sub(e.srcinfo)
                    else:
                        return self.substitute(e.srcinfo)

        # fall-through
        return super().map_e(e)

    def map_eff_e(self, e):
        if isinstance(e, E.Var):
            if e.type is T.index:
                # This is a split variable, substitute it!
                if e.name is self.split_var:
                    if self._in_cut_tail:
                        sub = self.cut_tail_sub(e.srcinfo)
                    else:
                        sub = self.substitute(e.srcinfo)
                    return lift_to_eff_expr(sub)

        # fall-through
        return super().map_eff_e(e)


# --------------------------------------------------------------------------- #
# --------------------------------------------------------------------------- #
# Unroll scheduling directive


def DoUnroll(c_loop):
    s = c_loop._node

    if not isinstance(s.hi, LoopIR.Const):
        raise SchedulingError(f"expected loop '{s.iter}' to have constant bounds")

    hi = s.hi.val
    orig_body = c_loop.body()._get_loopir()

    unrolled = []
    for i in range(hi):
        env = {s.iter: LoopIR.Const(i, T.index, s.srcinfo)}
        unrolled += Alpha_Rename(SubstArgs(orig_body, env).result()).result()

    return c_loop._replace(unrolled)


# --------------------------------------------------------------------------- #
# --------------------------------------------------------------------------- #
# Inline scheduling directive


def DoInline(call):
    s = call._node

    # handle potential window expressions in call positions
    win_binds = []

    def map_bind(nm, a):
        if isinstance(a, LoopIR.WindowExpr):
            stmt = LoopIR.WindowStmt(nm, a, eff_null(a.srcinfo), a.srcinfo)
            win_binds.append(stmt)
            return LoopIR.Read(nm, [], a.type, a.srcinfo)
        return a

    # first, set-up a binding from sub-proc arguments
    # to supplied expressions at the call-site
    call_bind = {xd.name: map_bind(xd.name, a) for xd, a in zip(s.f.args, s.args)}

    # we will substitute the bindings for the call
    body = SubstArgs(s.f.body, call_bind).result()

    # note that all sub-procedure assertions must be true
    # even if not asserted, or else this call being inlined
    # wouldn't have been valid to make in the first place

    # whenever we copy code we need to alpha-rename for safety
    # the code to splice in at this point
    new_body = Alpha_Rename(win_binds + body).result()

    ir, fwd = call._replace(new_body)
    return _fixup_effects(ir, fwd)


# --------------------------------------------------------------------------- #
# --------------------------------------------------------------------------- #
# Partial Evaluation scheduling directive


class DoPartialEval(LoopIR_Rewrite):
    def __init__(self, env):
        assert env, "Don't call _PartialEval without any substitutions"
        self.env = env

    def map_proc(self, p):
        # Validate env:
        arg_types = {x.name: x.type for x in p.args}
        for k, v in self.env.items():
            if not arg_types[k].is_indexable() and not arg_types[k].is_bool():
                raise SchedulingError(
                    "cannot partially evaluate numeric (non-index, non-bool) arguments"
                )
            if not isinstance(v, int):
                raise SchedulingError(
                    "cannot partially evaluate to a non-int, non-bool value"
                )

        p = super().map_proc(p) or p

        return p.update(args=[a for a in p.args if a.name not in self.env])

    def map_e(self, e):
        if isinstance(e, LoopIR.Read):
            if e.type.is_indexable():
                assert len(e.idx) == 0
                if e.name in self.env:
                    return LoopIR.Const(self.env[e.name], T.int, e.srcinfo)
            elif e.type.is_bool():
                if e.name in self.env:
                    return LoopIR.Const(self.env[e.name], T.bool, e.srcinfo)

        return super().map_e(e)

    def map_eff_e(self, e):
        if isinstance(e, E.Var):
            if e.type.is_indexable() and e.name in self.env:
                return E.Const(self.env[e.name], T.int, e.srcinfo)
            elif e.type.is_bool() and e.name in self.env:
                return E.Const(self.env[e.name], T.bool, e.srcinfo)

        return super().map_eff_e(e)


# --------------------------------------------------------------------------- #
# --------------------------------------------------------------------------- #
# Set Type and/or Memory Annotations scheduling directive


# This pass uses a raw name string instead of a pattern
# TODO: This op shouldn't take name, it should just take Alloc cursor...
class DoSetTypAndMem(Cursor_Rewrite):
    def __init__(self, proc_cursor, name, inst_no, basetyp=None, win=None, mem=None):
        ind = lambda x: 1 if x else 0
        assert ind(basetyp) + ind(win) + ind(mem) == 1
        self.name = name
        self.n_match = inst_no
        self.basetyp = basetyp
        self.win = win
        self.mem = mem

        super().__init__(proc_cursor)

    def check_inst(self):
        # otherwise, handle instance counting...
        if self.n_match is None:
            return True
        else:
            self.n_match = self.n_match - 1
            return self.n_match == 0

    def early_exit(self):
        return self.n_match is not None and self.n_match <= 0

    def change_precision(self, t):
        assert self.basetyp.is_real_scalar()
        if t.is_real_scalar():
            return self.basetyp
        elif isinstance(t, T.Tensor):
            assert t.type.is_real_scalar()
            return T.Tensor(t.hi, t.is_window, self.basetyp)
        else:
            assert False, "bad case"

    def change_window(self, t):
        assert isinstance(t, T.Tensor)
        assert isinstance(self.win, bool)
        return T.Tensor(t.hi, self.win, t.type)

    def map_fnarg(self, a):
        if str(a.name) != self.name:
            return a

        # otherwise, handle instance counting...
        if not self.check_inst():
            return a

        # if that passed, we definitely found the symbol being pointed at
        # So attempt the substitution
        typ = a.type
        mem = a.mem
        if self.basetyp is not None:
            if not a.type.is_numeric():
                raise SchedulingError(
                    "cannot change the precision of a " "non-numeric argument"
                )
            typ = self.change_precision(typ)
        elif self.win is not None:
            if not a.type.is_tensor_or_window():
                raise SchedulingError(
                    "cannot change windowing of a " "non-tensor/window argument"
                )
            typ = self.change_window(typ)
        else:
            assert self.mem is not None
            if not a.type.is_numeric():
                raise SchedulingError(
                    "cannot change the memory of a " "non-numeric argument"
                )
            mem = self.mem

        return LoopIR.fnarg(a.name, typ, mem, a.srcinfo)

    def map_s(self, sc):
        s = sc._node
        if self.early_exit():
            return [s]

        if isinstance(s, LoopIR.Alloc) and str(s.name) == self.name:
            if self.check_inst():

                # if that passed, we definitely found the symbol being pointed at
                # So attempt the substitution
                typ = s.type
                assert typ.is_numeric()
                mem = s.mem
                if self.basetyp is not None:
                    typ = self.change_precision(typ)
                elif self.win is not None:
                    raise SchedulingError(
                        "cannot change an allocation to " "be or not be a window"
                    )
                else:
                    assert self.mem is not None
                    mem = self.mem

                return [LoopIR.Alloc(s.name, typ, mem, s.eff, s.srcinfo)]

        # fall-through
        return super().map_s(sc)

    # make this more efficient by not rewriting
    # most of the sub-trees
    def map_e(self, e):
        return e

    def map_t(self, t):
        return t

    def map_eff(self, eff):
        return eff


# --------------------------------------------------------------------------- #
# --------------------------------------------------------------------------- #
# Call Swap scheduling directive


class DoCallSwap(Cursor_Rewrite):
    def __init__(self, proc_cursor, call_cursor, new_subproc):
        self.call_stmt = call_cursor._node
        assert isinstance(self.call_stmt, LoopIR.Call)
        self.new_subproc = new_subproc

        super().__init__(proc_cursor)
        Check_Aliasing(self.proc)

    def mod_eq(self):
        return self.eq_mod_config

    def map_s(self, sc):
        s = sc._node
        if s is self.call_stmt:
            old_f = s.f
            new_f = self.new_subproc
            s_new = LoopIR.Call(new_f, s.args, None, s.srcinfo)
            is_eqv, configkeys = get_strictest_eqv_proc(old_f, new_f)
            if not is_eqv:
                raise SchedulingError(
                    f"{s.srcinfo}: Cannot swap call because the two "
                    f"procedures are not equivalent"
                )
            mod_cfg = Check_ExtendEqv(self.orig_proc._node, [s], [s_new], configkeys)
            self.eq_mod_config = mod_cfg

            return [s_new]

        # fall-through
        return super().map_s(sc)

    # make this more efficient by not rewriting
    # most of the sub-trees
    def map_e(self, e):
        return e

    def map_t(self, t):
        return t

    def map_eff(self, eff):
        return eff


class DoInlineWindow(Cursor_Rewrite):
    def __init__(self, proc_cursor, window_cursor):
        self.win_stmt = window_cursor._node
        assert isinstance(self.win_stmt, LoopIR.WindowStmt)

        super().__init__(proc_cursor)

        # repair effects...
        self.proc = InferEffects(self.proc).result()

    def calc_idx(self, idxs):
        assert len(
            [w for w in self.win_stmt.rhs.idx if isinstance(w, LoopIR.Interval)]
        ) == len(idxs)

        new_idxs = []
        win_idx = self.win_stmt.rhs.idx
        idxs = idxs.copy()  # make function non-destructive to input
        assert len(idxs) == sum([isinstance(w, LoopIR.Interval) for w in win_idx])

        def add(x, y):
            return LoopIR.BinOp("+", x, y, T.index, x.srcinfo)

        if len(idxs) > 0 and isinstance(idxs[0], LoopIR.w_access):

            def map_w(w):
                if isinstance(w, LoopIR.Point):
                    return w
                # i is from the windowing expression we're substituting into
                i = idxs.pop(0)
                if isinstance(i, LoopIR.Point):
                    return LoopIR.Point(add(i.pt, w.lo), i.srcinfo)
                else:
                    return LoopIR.Interval(add(i.lo, w.lo), add(i.hi, w.lo), i.srcinfo)

        else:

            def map_w(w):
                return w.pt if isinstance(w, LoopIR.Point) else add(idxs.pop(0), w.lo)

        return [map_w(w) for w in win_idx]

    # used to offset the stride in order to account for
    # dimensions hidden due to window-point accesses
    def calc_dim(self, dim):
        assert dim < len(
            [w for w in self.win_stmt.rhs.idx if isinstance(w, LoopIR.Interval)]
        )

        # Because our goal here is to offset `dim` in the original
        # call argument to the point indexing to the windowing expression,
        # new_dim should essencially be:
        # `dim` + "number of LoopIR.Points in the windowing expression before the `dim` number of LoopIR.Interval"
        new_dim = 0
        for w in self.win_stmt.rhs.idx:
            if isinstance(w, LoopIR.Interval):
                dim -= 1
            if dim == -1:
                return new_dim
            new_dim += 1

    def map_s(self, sc):
        s = sc._node
        # remove the windowing statement
        if s is self.win_stmt:
            return []

        # substitute the indexing at assignment and reduction statements
        if (
            isinstance(s, (LoopIR.Assign, LoopIR.Reduce))
            and self.win_stmt.lhs == s.name
        ):
            idxs = self.calc_idx(s.idx)
            return [
                type(s)(
                    self.win_stmt.rhs.name, s.type, s.cast, idxs, s.rhs, None, s.srcinfo
                )
            ]

        return super().map_s(sc)

    def map_e(self, e):
        # etyp    = type(e)
        win_name = self.win_stmt.lhs
        buf_name = self.win_stmt.rhs.name
        win_idx = self.win_stmt.rhs.idx

        if isinstance(e, LoopIR.WindowExpr) and win_name == e.name:
            new_idxs = self.calc_idx(e.idx)

            # repair window type..
            old_typ = self.win_stmt.rhs.type
            new_type = LoopIR.WindowType(
                old_typ.src_type, old_typ.as_tensor, buf_name, new_idxs
            )

            return LoopIR.WindowExpr(
                self.win_stmt.rhs.name, new_idxs, new_type, e.srcinfo
            )

        elif isinstance(e, LoopIR.Read) and win_name == e.name:
            new_idxs = self.calc_idx(e.idx)
            return LoopIR.Read(buf_name, new_idxs, e.type, e.srcinfo)

        elif isinstance(e, LoopIR.StrideExpr) and win_name == e.name:
            dim = self.calc_dim(e.dim)
            return LoopIR.StrideExpr(buf_name, dim, e.type, e.srcinfo)

        return super().map_e(e)


def DoConfigWrite(stmt_cursor, config, field, expr, before=False):
    assert isinstance(expr, (LoopIR.Read, LoopIR.StrideExpr, LoopIR.Const))
    s = stmt_cursor._node

    cw_s = LoopIR.WriteConfig(config, field, expr, None, s.srcinfo)

    if before:
        ir, fwd = stmt_cursor.before()._insert([cw_s])
    else:
        ir, fwd = stmt_cursor.after()._isnert([cw_s])

    cfg = Check_DeleteConfigWrite(ir, [cw_s])

    ir, fwd = _fixup_effects(ir, fwd)
    return ir, fwd, cfg


# --------------------------------------------------------------------------- #
# --------------------------------------------------------------------------- #
# Bind Expression scheduling directive


class _BindConfig_AnalysisSubst(LoopIR_Rewrite):
    def __init__(self, keep_s, old_e, new_e):
        self.keep_s = keep_s
        self.old_e = old_e
        self.new_e = new_e

    def map_s(self, s):
        if s is self.keep_s:
            return [s]
        else:
            return super().map_s(s)

    def map_e(self, e):
        if e is self.old_e:
            return self.new_e
        else:
            return super().map_e(e)


class DoBindConfig(Cursor_Rewrite):
    def __init__(self, proc_cursor, config, field, expr_cursor):
        self.expr = expr_cursor._node
        assert isinstance(self.expr, LoopIR.Read)

        self.config = config
        self.field = field
        self.found_expr = False
        self.placed_writeconfig = False
        self.sub_done = False
        self.cfg_write_s = None
        self.cfg_read_e = None

        super().__init__(proc_cursor)

        proc_analysis = _BindConfig_AnalysisSubst(
            self.cfg_write_s, self.cfg_read_e, self.expr
        ).apply_proc(self.proc)
        mod_cfg = Check_DeleteConfigWrite(proc_analysis, [self.cfg_write_s])
        self.eq_mod_config = mod_cfg

        # repair effects...
        self.proc = InferEffects(self.proc).result()
        Check_Aliasing(self.proc)

    def mod_eq(self):
        return self.eq_mod_config

    def process_block(self, block_c):
        if self.sub_done:
            return None

        new_block = []
        is_writeconfig_block = False

        modified = False

        for stmt_c in block_c:
            new_stmt = self.map_s(stmt_c)

            if self.found_expr and not self.placed_writeconfig:
                self.placed_writeconfig = True
                is_writeconfig_block = True
                wc = LoopIR.WriteConfig(
                    self.config, self.field, self.expr, None, self.expr.srcinfo
                )
                self.cfg_write_s = wc
                new_block.extend([wc])

            if new_stmt is None:
                new_block.append(stmt_c._node)
            else:
                new_block.extend(new_stmt)
                modified = True

        if is_writeconfig_block:
            self.sub_done = True

        if not modified:
            return None

        return new_block

    def map_s(self, sc):
        s = sc._node
        if self.sub_done:
            return None  # TODO: is this right?

        # TODO: missing cases for multiple config writes. Subsequent writes are
        #   ignored.

        if isinstance(s, LoopIR.Seq):
            body = self.process_block(sc.body())
            if body:
                return [s.update(body=body)]
            return None

        if isinstance(s, LoopIR.If):
            if_then = self.process_block(sc.body())
            if_else = self.process_block(sc.orelse())
            cond = self.map_e(s.cond)
            if any((if_then, if_else, cond)):
                return [
                    s.update(
                        cond=cond or s.cond,
                        body=if_then or s.body,
                        orelse=if_else or s.orelse,
                    )
                ]

            return None

        return super().map_s(sc)

    def map_e(self, e):
        if e is self.expr and not self.sub_done:
            assert not self.found_expr
            self.found_expr = True

            self.cfg_read_e = LoopIR.ReadConfig(
                self.config, self.field, e.type, e.srcinfo
            )
            return self.cfg_read_e
        else:
            return super().map_e(e)


def DoCommuteExpr(expr_cursors):
    ir, fwd = expr_cursors[0].get_root(), lambda x: x
    for expr_c in expr_cursors:
        e = expr_c._node
        assert isinstance(e, LoopIR.BinOp)
        ir, fwd_repl = fwd(expr_c._child_node("lhs"))._replace(e.rhs)
        fwd = _compose(fwd_repl, fwd)
        ir, fwd_repl = fwd(expr_c._child_node("rhs"))._replace(e.lhs)
        fwd = _compose(fwd_repl, fwd)
    return _fixup_effects(ir, fwd)


class DoBindExpr(Cursor_Rewrite):
    def __init__(self, proc_cursor, new_name, expr_cursors, cse=False):
        self.exprs = [e._node for e in expr_cursors]
        assert all(isinstance(expr, LoopIR.expr) for expr in self.exprs)
        assert all(expr.type.is_numeric() for expr in self.exprs)
        assert self.exprs
        self.exprs = self.exprs if cse else [self.exprs[0]]

        self.new_name = Sym(new_name)
        self.expr_reads = set(sum([get_reads_of_expr(e) for e in self.exprs], []))
        self.use_cse = cse
        self.found_expr = None
        self.placed_alloc = False
        self.sub_done = False
        self.found_write = False

        super().__init__(proc_cursor)

        # repair effects...
        self.proc = InferEffects(self.proc).result()
        Check_Aliasing(self.proc)

    def process_block(self, block):
        if self.sub_done:
            return block

        new_block = []
        is_alloc_block = False

        is_updated = False

        for _stmt in block:
            stmt = self.map_s(_stmt)
            if stmt is not None:
                is_updated = True
            else:
                stmt = [_stmt._node]

            if self.found_expr and not self.placed_alloc:
                self.placed_alloc = True
                is_alloc_block = True
                alloc = LoopIR.Alloc(
                    self.new_name, T.R, None, None, self.found_expr.srcinfo
                )
                # TODO Fix Assign, probably wrong
                assign = LoopIR.Assign(
                    self.new_name,
                    T.R,
                    None,
                    [],
                    self.found_expr,
                    None,
                    self.found_expr.srcinfo,
                )
                new_block.extend([alloc, assign])

            new_block.extend(stmt)

        # If this is the block containing the new alloc, stop substituting
        if is_alloc_block:
            self.sub_done = True

        if is_updated or is_alloc_block:
            return new_block

        return None

    def map_s(self, sc):
        s = sc._node
        if self.found_write:
            return None

        if self.sub_done:
            return super().map_s(sc)

        if isinstance(s, LoopIR.Seq):
            body = self.process_block(sc.body())
            if body is None:
                return None
            else:
                return [s.update(body=body)]

        if isinstance(s, LoopIR.If):
            # TODO: our CSE here is very conservative. It won't look for
            #  matches between the then and else branches; in other words,
            #  it is restricted to a single basic block.
            if_then = self.process_block(sc.body())
            if_else = self.process_block(sc.orelse())
            if (if_then is not None) or (if_else is not None):
                return [s.update(body=if_then or s.body, orelse=if_else or s.orelse)]
            else:
                return None

        if isinstance(s, (LoopIR.Assign, LoopIR.Reduce)):
            e = self.exprs[0]
            new_rhs = self.map_e(s.rhs)

            # terminate CSE if the expression is written to
            if self.found_expr and self.use_cse:
                for (name, type) in self.expr_reads:
                    if s.name == name and s.type == type:
                        self.found_write = True

            if new_rhs is not None:
                return [s.update(rhs=new_rhs)]
            return None

        return super().map_s(sc)

    def map_e(self, e):
        if e in self.exprs and not self.sub_done:
            if not self.found_expr:
                # TODO: dirty hack. need real CSE-equality (i.e. modulo srcinfo)
                self.exprs = [x for x in self.exprs if str(e) == str(x)]
            self.found_expr = e
            return LoopIR.Read(self.new_name, [], e.type, e.srcinfo)
        else:
            return super().map_e(e)


def DoLiftScope(inner_c):
    inner_s = inner_c._node
    assert isinstance(inner_s, (LoopIR.If, LoopIR.Seq))
    target_type = "if statement" if isinstance(inner_s, LoopIR.If) else "for loop"

    outer_c = inner_c.parent()
    if outer_c.root() == outer_c:
        raise SchedulingError("Cannot lift scope of top-level statement")
    outer_s = outer_c._node

    ir, fwd = inner_c.get_root(), lambda x: x

    if isinstance(outer_s, LoopIR.If):

        def if_wrapper(block, insert_orelse=False):
            src = outer_s.srcinfo
            # this is needed because _replace expects a non-zero length block
            orelse = [LoopIR.Pass(None, src)] if insert_orelse else []
            return LoopIR.If(outer_s.cond, block, orelse, None, src)

        def orelse_wrapper(block):
            src = outer_s.srcinfo
            body = [LoopIR.Pass(None, src)]
            return LoopIR.If(outer_s.cond, body, block, None, src)

        if isinstance(inner_s, LoopIR.If):
            if inner_s in outer_s.body:
                #                    if INNER:
                # if OUTER:            if OUTER: A
                #   if INNER: A        else:     C
                #   else:     B  ~>  else:
                # else: C              if OUTER: B
                #                      else:     C
                if len(outer_s.body) > 1:
                    raise SchedulingError(
                        f"expected {target_type} to be directly nested in parent"
                    )

                blk_c = outer_s.orelse
                wrapper = lambda block: if_wrapper(block, insert_orelse=bool(blk_c))

                ir, fwd = inner_c.body()._wrap(wrapper, "block")
                if blk_c:
                    ir, fwd_repl = fwd(inner_c).body()[0].orelse()._replace(blk_c)
                    fwd = _compose(fwd_repl, fwd)

                if inner_s.orelse:
                    ir, fwd_wrap = fwd(inner_c).orelse()._wrap(wrapper, "block")
                    fwd = _compose(fwd_wrap, fwd)
                    if blk_c:
                        ir, fwd_repl = fwd(inner_c).orelse()[0].orelse()._replace(blk_c)
                        fwd = _compose(fwd_repl, fwd)
            else:
                #                    if INNER:
                # if OUTER: A          if OUTER: A
                # else:                else:     B
                #   if INNER: B  ~>  else:
                #   else: C            if OUTER: A
                #                      else:     C
                assert inner_s in outer_s.orelse
                if len(outer_s.orelse) > 1:
                    raise SchedulingError(
                        f"expected {target_type} to be directly nested in parent"
                    )

                blk_a = outer_s.body

                ir, fwd = inner_c.body()._wrap(orelse_wrapper, "block")
                ir, fwd_repl = fwd(inner_c).body()[0].body()._replace(blk_a)
                fwd = _compose(fwd_repl, fwd)

                if inner_s.orelse:
                    ir, fwd_wrap = fwd(inner_c).orelse()._wrap(orelse_wrapper, "block")
                    fwd = _compose(fwd_wrap, fwd)
                    ir, fwd_repl = fwd(inner_c).orelse()[0].body()._replace(blk_a)
                    fwd = _compose(fwd_repl, fwd)
        elif isinstance(inner_s, LoopIR.Seq):
            # if OUTER:                for INNER in _:
            #   for INNER in _: A  ~>    if OUTER: A
            if len(outer_s.body) > 1:
                raise SchedulingError(
                    f"expected {target_type} to be directly nested in parent"
                )

            if outer_s.orelse:
                raise SchedulingError(
                    "cannot lift for loop when if has an orelse clause"
                )

            ir, fwd = inner_c.body()._wrap(if_wrapper, "block")
    elif isinstance(outer_s, LoopIR.Seq):
        if len(outer_s.body) > 1:
            raise SchedulingError(
                f"expected {target_type} to be directly nested in parent"
            )

        def loop_wrapper(block):
            return LoopIR.Seq(outer_s.iter, outer_s.hi, block, None, outer_s.srcinfo)

        if isinstance(inner_s, LoopIR.If):
            # for OUTER in _:      if INNER:
            #   if INNER: A    ~>    for OUTER in _: A
            #   else:     B        else:
            #                        for OUTER in _: B
            if outer_s.iter in _FV(inner_s.cond):
                raise SchedulingError("if statement depends on iteration variable")

            ir, fwd = inner_c.body()._wrap(loop_wrapper, "block")

            if inner_s.orelse:
                ir, fwd_wrap = fwd(inner_c).orelse()._wrap(loop_wrapper, "block")
                fwd = _compose(fwd_wrap, fwd)
        elif isinstance(inner_s, LoopIR.Seq):
            # for OUTER in _:          for INNER in _:
            #   for INNER in _: A  ~>    for OUTER in _: A
            Check_ReorderLoops(inner_c.get_root(), outer_s)

            ir, fwd = inner_c.body()._wrap(loop_wrapper, "block")

    ir, fwd_repl = fwd(outer_c)._replace([fwd(inner_c)._node])
    fwd = _compose(fwd_repl, fwd)

    return _fixup_effects(ir, fwd)


def get_reads_of_stmts(stmts):
    reads = []
    for s in stmts:
        if isinstance(s, LoopIR.Assign):
            reads += get_reads_of_expr(s.rhs)
            reads += sum([get_reads_of_expr(idx) for idx in s.idx], [])
        elif isinstance(s, LoopIR.Reduce):
            reads += get_reads_of_expr(s.rhs)
            reads += sum([get_reads_of_expr(idx) for idx in s.idx], [])
        elif isinstance(s, LoopIR.If):
            reads += get_reads_of_stmts(s.body)
            if s.orelse:
                reads += get_reads_of_stmts(s.orelse)
        elif isinstance(s, LoopIR.Seq):
            reads += get_reads_of_stmts(s.body)
        elif isinstance(s, LoopIR.Call):
            reads += sum([get_reads_of_expr(arg) for arg in s.args], [])
        elif isinstance(s, (LoopIR.WindowStmt, LoopIR.WriteConfig)):
            raise NotImplementedError("WindowStmt and WriteConfig not supported yet")
        elif isinstance(s, (LoopIR.Pass, LoopIR.Alloc, LoopIR.Free)):
            pass
        else:
            raise NotImplementedError(f"unknown stmt type {type(s)}")
    return reads


def get_writes_of_stmts(stmts):
    writes = []
    for s in stmts:
        if isinstance(s, LoopIR.Assign):
            writes += [(s.name, s.type)]
        elif isinstance(s, LoopIR.Reduce):
            writes += [(s.name, s.type)]
        elif isinstance(s, LoopIR.If):
            writes += get_writes_of_stmts(s.body)
            if s.orelse:
                writes += get_writes_of_stmts(s.orelse)
        elif isinstance(s, LoopIR.Seq):
            writes += get_writes_of_stmts(s.body)
        elif isinstance(s, (LoopIR.WindowStmt, LoopIR.WriteConfig)):
            raise NotImplementedError("WindowStmt and WriteConfig not supported yet")
        elif isinstance(s, (LoopIR.Pass, LoopIR.Alloc, LoopIR.Free, LoopIR.Call)):
            pass
        else:
            raise NotImplementedError(f"unknown stmt type {type(s)}")
    return writes


def DoLiftConstant(assign_c, loop_c):
    orig_proc = assign_c.get_root()
    assign_s = assign_c._node
    loop = loop_c._node

    for (name, typ) in get_reads_of_stmts(loop.body):
        if assign_s.name == name and assign_s.type == typ:
            raise SchedulingError(
                "cannot lift constant because the buffer is read in the loop body"
            )

    only_has_scaled_reduces = True

    def find_relevant_scaled_reduces(stmts_c):
        nonlocal only_has_scaled_reduces
        reduces = []
        for sc in stmts_c:
            s = sc._node
            if isinstance(s, LoopIR.Assign):
                if s.name == assign_s.name:
                    only_has_scaled_reduces = False
            elif isinstance(s, LoopIR.Reduce):
                if s.name != assign_s.name:
                    continue

                if not (
                    same_write_dest(orig_proc, assign_s, s)
                    and isinstance(s.rhs, LoopIR.BinOp)
                    and s.rhs.op == "*"
                    and isinstance(s.rhs.lhs, (LoopIR.Const, LoopIR.Read))
                ):
                    only_has_scaled_reduces = False

                reduces.append(sc)
            elif isinstance(s, LoopIR.If):
                reduces += find_relevant_scaled_reduces(sc.body())
                if s.orelse:
                    reduces += find_relevant_scaled_reduces(sc.orelse())
            elif isinstance(s, LoopIR.Seq):
                reduces += find_relevant_scaled_reduces(sc.body())
            elif isinstance(s, (LoopIR.WindowStmt, LoopIR.WriteConfig, LoopIR.Call)):
                raise NotImplementedError(
                    f"unsupported stmt type in loop body: {type(s)}"
                )
            elif isinstance(s, (LoopIR.Pass, LoopIR.Alloc, LoopIR.Free)):
                pass
            else:
                raise NotImplementedError(f"unknown stmt type {type(s)}")
        return reduces

    relevant_reduces = find_relevant_scaled_reduces(loop_c.body())

    if not only_has_scaled_reduces:
        raise SchedulingError(
            f"cannot lift constant because there are other operations on the same buffer that may interfere"
        )
    if len(relevant_reduces) == 0:
        raise SchedulingError(
            "cannot lift constant because did not find a reduce in the loop body of the form `buffer += c * expr`"
        )

    def reduces_have_same_constant(s1, s2):
        c1 = s1.rhs.lhs
        c2 = s2.rhs.lhs
        if isinstance(c1, LoopIR.Const) and isinstance(c2, LoopIR.Const):
            return c1.val == c2.val
        elif isinstance(c1, LoopIR.Read) and isinstance(c2, LoopIR.Read):
            return c1.name == c2.name and same_index_exprs(
                orig_proc,
                c1.idx,
                s1,
                c2.idx,
                s2,
            )
        else:
            return False

    # check that reduces have the same constant scaling factor
    for s in relevant_reduces[1:]:
        if not reduces_have_same_constant(relevant_reduces[0]._node, s._node):
            raise SchedulingError(
                f"cannot lift constant because the reduces to buffer {assign_s.name} in the loop body have different constants"
            )

    constant = relevant_reduces[0]._node.rhs.lhs
    if isinstance(constant, LoopIR.Read):
        for (name, typ) in get_writes_of_stmts(loop.body):
            if constant.name == name and constant.type == typ:
                raise SchedulingError(
                    "cannot lift constant because it is a buffer that is written in the loop body"
                )

    ir, fwd = orig_proc, lambda x: x

    # replace all the relevant reduce statements
    for sc in relevant_reduces:
        rhs_c = sc._child_node("rhs")
        rhs = rhs_c._node
        ir, fwd_repl = fwd(rhs_c)._replace(rhs.rhs)
        fwd = _compose(fwd_repl, fwd)

    # insert new scaled assign statement after loop
    new_assign_buffer_read = LoopIR.Read(
        assign_s.name,
        assign_s.idx,
        assign_s.type,
        assign_s.srcinfo,
    )
    new_assign_rhs = LoopIR.BinOp(
        "*",
        constant,
        new_assign_buffer_read,
        assign_s.type,
        assign_s.srcinfo,
    )
    new_assign = assign_s.update(rhs=new_assign_rhs)
    ir, fwd_ins = fwd(loop_c).after()._insert([new_assign])
    fwd = _compose(fwd_ins, fwd)

    return _fixup_effects(ir, fwd)


def DoExpandDim(alloc_cursor, alloc_dim, indexing):
    alloc_s = alloc_cursor._node
    assert isinstance(alloc_s, LoopIR.Alloc)
    assert isinstance(alloc_dim, LoopIR.expr)
    assert isinstance(indexing, LoopIR.expr)

    Check_IsPositiveExpr(alloc_cursor.get_root(), [alloc_s], alloc_dim)

    old_typ = alloc_s.type
    new_rngs = [alloc_dim]
    if isinstance(old_typ, T.Tensor):
        new_rngs += old_typ.shape()
    basetyp = old_typ.basetype()
    new_typ = T.Tensor(new_rngs, False, basetyp)
    new_alloc = alloc_s.update(type=new_typ)

    ir, fwd = alloc_cursor._replace([new_alloc])

    def mk_read(c):
        rd = c._node

        # TODO: do I need to worry about Builtins too?
        if isinstance(c.parent()._node, (LoopIR.Call)) and not rd.idx:
            raise SchedulingError(
                "TODO: Please Contact the developers to fix (i.e. add) "
                "support for passing windows to scalar arguments"
            )

        if isinstance(rd, LoopIR.Read):
            return rd.update(idx=[indexing] + rd.idx)
        elif isinstance(rd, LoopIR.WindowExpr):
            return rd.update(idx=[LoopIR.Point(indexing, rd.srcinfo)] + rd.idx)
        else:
            raise NotImplementedError(
                f"Did not implement {type(rd)}. This may be a bug."
            )

    def mk_write(c):
        s = c._node
        return s.update(idx=[indexing] + s.idx)

    c = alloc_cursor
    while True:
        try:
            c = c.next()
        except ic.InvalidCursorError as e:
            break

        ir, fwd = _replace_pats(ir, fwd, c, f"{alloc_s.name}[_]", mk_read)
        new_c = fwd(c)

        # TODO: These replace the whole statement, which would invavlidate any existing
        # cursors to RHS expressions?
        ir, fwd = _replace_pats_stmts(ir, fwd, new_c, f"{alloc_s.name} = _", mk_write)
        ir, fwd = _replace_pats_stmts(ir, fwd, new_c, f"{alloc_s.name} += _", mk_write)

    found_new_alloc = False
    after_alloc = []
    for c in fwd(alloc_cursor.parent()).body():
        if found_new_alloc:
            after_alloc.append(c._node)
        if c._node == new_alloc:
            found_new_alloc = True

    Check_Bounds(ir, new_alloc, after_alloc)

    return _fixup_effects(ir, fwd)


class DoRearrangeDim(Cursor_Rewrite):
    def __init__(self, proc_cursor, alloc_cursor, permute_vector):
        self.alloc_stmt = alloc_cursor._node
        assert isinstance(self.alloc_stmt, LoopIR.Alloc)

        # dictionary can be used to permute windows in the future...
        self.all_permute = {self.alloc_stmt.name: permute_vector}

        super().__init__(proc_cursor)

        self.proc = InferEffects(self.proc).result()

    def should_permute(self, buf):
        return buf in self.all_permute

    def permute(self, buf, es):
        permutation = self.all_permute[buf]
        return [es[i] for i in permutation]

    def permute_single_idx(self, buf, i):
        return self.all_permute[buf].index(i)

    def check_permute_window(self, buf, idx):
        # for now just enforce a stability criteria on windowing
        # expressions w.r.t. dimension reordering
        permutation = self.all_permute[name]
        # where each index of the output window now refers to in the
        # buffer being windowed
        keep_perm = [i for i in permutation if isinstance(idx[i], LoopIR.Interval)]
        # check that these indices are monotonic
        for i, ii in zip(keep_perm[:-1], keep_perm[1:]):
            if i > ii:
                return False
        return True

    def map_s(self, sc):
        s = sc._node
        # simply change the dimension
        if s is self.alloc_stmt:
            # construct new_hi
            new_hi = self.permute(s.name, s.type.hi)
            # construct new_type
            new_type = LoopIR.Tensor(new_hi, s.type.is_window, s.type.type)

            return [LoopIR.Alloc(s.name, new_type, s.mem, None, s.srcinfo)]

        # Adjust the use-site
        if isinstance(s, (LoopIR.Assign, LoopIR.Reduce)):
            if self.should_permute(s.name):
                # shuffle
                new_idx = self.permute(s.name, s.idx)
                return [
                    type(s)(s.name, s.type, s.cast, new_idx, s.rhs, None, s.srcinfo)
                ]

        if isinstance(s, LoopIR.Call):
            # check that the arguments are not permuted buffers
            for a in s.args:
                if isinstance(a, LoopIR.Read) and self.should_permute(a.name):
                    raise SchedulingError(
                        "Cannot permute buffer '{a.name}' because it is "
                        "passed as an sub-procedure argument at {s.srcinfo}"
                    )

        return super().map_s(sc)

    def map_e(self, e):
        if isinstance(e, (LoopIR.Read, LoopIR.WindowExpr)):
            if self.should_permute(e.name):
                if isinstance(e, LoopIR.WindowExpr) and not self.check_permute_window(
                    e.name, e.idx
                ):
                    raise SchedulingError(
                        f"Permuting the window expression at {e.srcinfo} "
                        f"would change the meaning of the window; "
                        f"propogating dimension rearrangement through "
                        f"windows is not currently supported"
                    )
                return type(e)(e.name, self.permute(e.name, e.idx), e.type, e.srcinfo)

        elif isinstance(e, LoopIR.StrideExpr):
            if self.should_permute(e.name):
                dim = self.permute(e.name, e.dim)
                return e.update(dim=dim)

        return super().map_e(e)


class DoDivideDim(Cursor_Rewrite):
    def __init__(self, proc_cursor, alloc_cursor, dim_idx, quotient):
        self.alloc_stmt = alloc_cursor._node

        assert isinstance(self.alloc_stmt, LoopIR.Alloc)
        assert isinstance(dim_idx, int)
        assert isinstance(quotient, int)

        self.alloc_sym = self.alloc_stmt.name
        self.dim_idx = dim_idx
        self.quotient = quotient

        super().__init__(proc_cursor)

        # repair effects...
        self.proc = InferEffects(self.proc).result()

    def remap_idx(self, idx):
        orig_i = idx[self.dim_idx]
        srcinfo = orig_i.srcinfo
        quot = LoopIR.Const(self.quotient, T.int, srcinfo)
        hi = LoopIR.BinOp("/", orig_i, quot, orig_i.type, srcinfo)
        lo = LoopIR.BinOp("%", orig_i, quot, orig_i.type, srcinfo)
        return idx[: self.dim_idx] + [hi, lo] + idx[self.dim_idx + 1 :]

    def map_s(self, sc):
        s = sc._node
        if s is self.alloc_stmt:
            old_typ = s.type
            old_shp = old_typ.shape()
            dim = old_shp[self.dim_idx]

            if not isinstance(dim, LoopIR.Const):
                raise SchedulingError(
                    f"Cannot divide non-literal dimension: {str(dim)}"
                )
            if not dim.val % self.quotient == 0:
                raise SchedulingError(
                    f"Cannot divide {dim.val} evenly by {self.quotient}"
                )
            denom = self.quotient
            numer = dim.val // denom
            new_shp = (
                old_shp[: self.dim_idx]
                + [
                    LoopIR.Const(numer, T.int, dim.srcinfo),
                    LoopIR.Const(denom, T.int, dim.srcinfo),
                ]
                + old_shp[self.dim_idx + 1 :]
            )
            new_typ = T.Tensor(new_shp, False, old_typ.basetype())

            return [LoopIR.Alloc(s.name, new_typ, s.mem, None, s.srcinfo)]

        elif isinstance(s, (LoopIR.Assign, LoopIR.Reduce)) and s.name == self.alloc_sym:
            idx = self.remap_idx(self.apply_exprs(s.idx))
            rhs = self.apply_e(s.rhs)
            return [s.update(idx=idx, rhs=rhs, eff=None)]

        return super().map_s(sc)

    def map_e(self, e):
        if isinstance(e, LoopIR.Read) and e.name == self.alloc_sym:
            if not e.idx:
                raise SchedulingError(
                    f"Cannot divide {self.alloc_sym} because "
                    f"buffer is passed as an argument"
                )
            return e.update(idx=self.remap_idx(self.apply_exprs(e.idx)))
        elif isinstance(e, LoopIR.WindowExpr) and e.name == self.alloc_sym:
            raise SchedulingError(
                f"Cannot divide {self.alloc_sym} because "
                f"the buffer is windowed later on"
            )

        # fall-through
        return super().map_e(e)


def DoMultiplyDim(alloc_cursor, hi_idx, lo_idx):
    alloc_s = alloc_cursor._node
    alloc_sym = alloc_s.name

    assert isinstance(alloc_s, LoopIR.Alloc)
    assert isinstance(hi_idx, int)
    assert isinstance(lo_idx, int)

    lo_dim = alloc_s.type.shape()[lo_idx]
    if not isinstance(lo_dim, LoopIR.Const):
        raise SchedulingError(
            f"Cannot multiply with non-literal second dimension: {str(lo_dim)}"
        )

    lo_val = lo_dim.val

    old_typ = alloc_s.type
    shp = old_typ.shape().copy()
    hi_dim = shp[hi_idx]
    lo_dim = shp[lo_idx]
    prod = LoopIR.BinOp("*", lo_dim, hi_dim, hi_dim.type, hi_dim.srcinfo)
    shp[hi_idx] = prod
    del shp[lo_idx]
    new_typ = T.Tensor(shp, False, old_typ.basetype())

    ir, fwd = alloc_cursor._replace([alloc_s.update(type=new_typ)])

    def remap_idx(idx):
        hi = idx[hi_idx]
        lo = idx[lo_idx]
        mulval = LoopIR.Const(lo_val, T.int, hi.srcinfo)
        mul_hi = LoopIR.BinOp("*", mulval, hi, hi.type, hi.srcinfo)
        prod = LoopIR.BinOp("+", mul_hi, lo, T.index, hi.srcinfo)
        idx[hi_idx] = prod
        del idx[lo_idx]
        return idx

    def mk_read(c):
        rd = c._node

        if isinstance(rd, LoopIR.Read) and not rd.idx:
            raise SchedulingError(
                f"Cannot multiply {alloc_sym} because "
                f"buffer is passed as an argument"
            )

        if isinstance(rd, LoopIR.WindowExpr):
            raise SchedulingError(
                f"Cannot multiply {alloc_sym} because "
                f"the buffer is windowed later on"
            )

        return rd.update(idx=remap_idx(rd.idx))

    def mk_write(c):
        s = c._node
        return s.update(idx=remap_idx(s.idx))

    c = alloc_cursor
    while True:
        try:
            c = c.next()
        except ic.InvalidCursorError:
            break

        ir, fwd = _replace_pats(ir, fwd, c, f"{alloc_s.name}[_]", mk_read)
        new_c = fwd(c)

        ir, fwd = _replace_pats_stmts(ir, fwd, new_c, f"{alloc_s.name} = _", mk_write)
        ir, fwd = _replace_pats_stmts(ir, fwd, new_c, f"{alloc_s.name} += _", mk_write)

    return _fixup_effects(ir, fwd)


# --------------------------------------------------------------------------- #
# --------------------------------------------------------------------------- #
# *Only* lifting an allocation


def DoLiftAllocSimple(alloc_cursor, n_lifts):
    alloc_stmt = alloc_cursor._node

    assert isinstance(alloc_stmt, LoopIR.Alloc)
    assert is_pos_int(n_lifts)

    szvars = set()
    if alloc_stmt.type.shape():
        szvars = set.union(*[_FV(sz) for sz in alloc_stmt.type.shape()])

    stmt_c = alloc_cursor
    for i in range(n_lifts):
        try:
            stmt_c = stmt_c.parent()
            if stmt_c == stmt_c.root():
                raise ic.InvalidCursorError(
                    f"Cannot lift allocation {alloc_stmt} beyond its root proc."
                )
            if isinstance(stmt_c._node, LoopIR.Seq):
                if stmt_c._node.iter in szvars:
                    raise SchedulingError(
                        f"Cannot lift allocation statement {alloc_stmt} past loop "
                        f"with iteration variable {i} because "
                        f"the allocation size depends on {i}."
                    )
        except ic.InvalidCursorError:
            raise SchedulingError(
                f"specified lift level {n_lifts} is more than {i}, "
                "the number of loops and ifs above the allocation"
            )

    gap_c = stmt_c.before()
    ir, fwd = alloc_cursor._move(gap_c)
    return _fixup_effects(ir, fwd)


# --------------------------------------------------------------------------- #
# --------------------------------------------------------------------------- #
# Lift Allocation scheduling directive

# TODO: Implement autolift_alloc's logic using high-level scheduling metaprogramming and
#       delete this code
class DoLiftAlloc(Cursor_Rewrite):
    def __init__(self, proc_cursor, alloc_cursor, n_lifts, mode, size, keep_dims):
        self.alloc_stmt = alloc_cursor._node

        assert isinstance(self.alloc_stmt, LoopIR.Alloc)
        assert is_pos_int(n_lifts)

        if mode not in ("row", "col"):
            raise SchedulingError(f"Unknown lift mode {mode}, should be 'row' or 'col'")

        self.alloc_sym = self.alloc_stmt.name
        self.alloc_deps = LoopIR_Dependencies(
            self.alloc_sym, proc_cursor._node.body
        ).result()
        self.lift_mode = mode
        self.lift_size = size
        self.keep_dims = keep_dims

        self.n_lifts = n_lifts

        self.ctrl_ctxt = []
        self.lift_site = None

        self.lifted_stmt = None
        self.access_idxs = None
        self.alloc_type = None
        self._in_call_arg = False

        super().__init__(proc_cursor)

        # repair effects...
        self.proc = InferEffects(self.proc).result()

    def idx_mode(self, access, orig):
        if self.lift_mode == "row":
            return access + orig
        elif self.lift_mode == "col":
            return orig + access
        assert False

    def map_s(self, sc):
        s = sc._node
        if s is self.alloc_stmt:
            if self.n_lifts > len(self.ctrl_ctxt):
                raise SchedulingError(
                    f"specified lift level {self.n_lifts} "
                    "is higher than the number of loop "
                    f"{len(self.ctrl_ctxt)}"
                )
            self.lift_site = self.ctrl_ctxt[-self.n_lifts]

            # extract the ranges and variables of enclosing loops
            idxs, rngs = self.get_ctxt_itrs_and_rngs(self.n_lifts)

            # compute the lifted allocation buffer type, and
            # the new allocation statement
            new_typ = s.type
            new_rngs = []
            for r in rngs:
                if isinstance(r, LoopIR.Const):
                    assert r.val > 0, "Loop bound must be positive"
                    new_rngs.append(r)
                else:
                    new_rngs.append(
                        LoopIR.BinOp(
                            "+",
                            r,
                            LoopIR.Const(1, T.int, r.srcinfo),
                            T.index,
                            r.srcinfo,
                        )
                    )

            if isinstance(new_typ, T.Tensor):
                if self.lift_mode == "row":
                    new_rngs += new_typ.shape()
                elif self.lift_mode == "col":
                    new_rngs = new_typ.shape() + new_rngs
                else:
                    assert False

                new_typ = new_typ.basetype()

            if len(new_rngs) > 0:
                new_typ = T.Tensor(new_rngs, False, new_typ)

            # effect remains null
            self.lifted_stmt = LoopIR.Alloc(s.name, new_typ, s.mem, None, s.srcinfo)
            self.access_idxs = idxs
            self.alloc_type = new_typ

            # erase the statement from this location
            return []

        elif isinstance(s, (LoopIR.If, LoopIR.Seq)):
            # handle recursive part of pass at this statement
            self.ctrl_ctxt.append(s)
            stmts = super().map_s(sc)
            self.ctrl_ctxt.pop()

            # splice in lifted statement at the point to lift-to
            if s is self.lift_site:
                stmts = [self.lifted_stmt] + (stmts or s)

            return stmts

        elif isinstance(s, (LoopIR.Assign, LoopIR.Reduce)):
            # in this case, we may need to substitute the
            # buffer name on the lhs of the assignment/reduction
            if s.name is self.alloc_sym:
                assert self.access_idxs is not None
                idx = self.idx_mode(
                    [LoopIR.Read(i, [], T.index, s.srcinfo) for i in self.access_idxs],
                    s.idx,
                )
                rhs = self.apply_e(s.rhs)
                # return allocation or reduction...
                return s.update(idx=idx, rhs=rhs, eff=None)

        elif isinstance(s, LoopIR.Call):
            # substitution in call arguments currently unsupported;
            # so setting flag here
            self._in_call_arg = True
            stmts = super().map_s(sc)
            self._in_call_arg = False
            return stmts

        # fall-through
        return super().map_s(sc)

    def map_e(self, e):
        if isinstance(e, LoopIR.Read) and e.name == self.alloc_sym:
            assert self.access_idxs is not None
            if not self.access_idxs:
                return None

            # if self._in_call_arg:
            if e.type.is_real_scalar():
                idx = self.idx_mode(
                    [LoopIR.Read(i, [], T.index, e.srcinfo) for i in self.access_idxs],
                    e.idx,
                )
                return LoopIR.Read(e.name, idx, e.type, e.srcinfo)
            else:
                assert self._in_call_arg
                assert len(e.idx) == 0
                # then we need to replace this read with a
                # windowing expression
                access = [
                    LoopIR.Point(LoopIR.Read(i, [], T.index, e.srcinfo), e.srcinfo)
                    for i in self.access_idxs
                ]
                orig = [
                    LoopIR.Interval(LoopIR.Const(0, T.int, e.srcinfo), hi, e.srcinfo)
                    for hi in e.type.shape()
                ]
                idx = self.idx_mode(access, orig)
                tensor_type = (
                    e.type.as_tensor if isinstance(e.type, T.Window) else e.type
                )
                win_typ = T.Window(self.alloc_type, tensor_type, e.name, idx)
                return LoopIR.WindowExpr(e.name, idx, win_typ, e.srcinfo)

        if isinstance(e, LoopIR.WindowExpr) and e.name == self.alloc_sym:
            assert self.access_idxs is not None
            if not self.access_idxs:
                return None
            # otherwise, extend windowing with accesses...

            idx = self.idx_mode(
                [
                    LoopIR.Point(LoopIR.Read(i, [], T.index, e.srcinfo), e.srcinfo)
                    for i in self.access_idxs
                ],
                e.idx,
            )
            win_typ = T.Window(self.alloc_type, e.type.as_tensor, e.name, idx)
            return LoopIR.WindowExpr(e.name, idx, win_typ, e.srcinfo)

        # fall-through
        return super().map_e(e)

    def get_ctxt_itrs_and_rngs(self, n_up):
        rngs = []
        idxs = []
        for s in self.ctrl_ctxt[-n_up:]:
            if isinstance(s, LoopIR.If):
                # if-statements do not affect allocations
                # note that this may miss opportunities to
                # shrink the allocation by being aware of
                # guards; oh well.
                continue
            elif isinstance(s, LoopIR.Seq):
                if s.iter in self.alloc_deps and self.keep_dims:
                    idxs.append(s.iter)
                    if isinstance(s.hi, LoopIR.Read):
                        assert s.hi.type.is_indexable()
                        assert len(s.hi.idx) == 0
                    elif isinstance(s.hi, LoopIR.Const):
                        assert s.hi.type == T.int
                    elif isinstance(s.hi, LoopIR.BinOp):
                        assert s.hi.type.is_indexable()
                    else:
                        assert False, "bad case"

                    if self.lift_size is not None:
                        assert isinstance(self.lift_size, int)
                        # TODO: More robust checking of self.lift_size >= s.hi
                        if isinstance(s.hi, LoopIR.Const):
                            if s.hi.val > self.lift_size:
                                raise SchedulingError(
                                    f"Lift size cannot "
                                    f"be less than for-loop bound {s.hi.val}"
                                )
                        elif isinstance(s.hi, LoopIR.BinOp) and s.hi.op == "%":
                            assert isinstance(s.hi.rhs, LoopIR.Const)
                            if s.hi.rhs.val > self.lift_size:
                                raise SchedulingError(
                                    f"Lift size cannot "
                                    f"be less than for-loop bound {s.hi}"
                                )
                        else:
                            raise NotImplementedError

                        rngs.append(LoopIR.Const(self.lift_size, T.int, s.srcinfo))
                    else:
                        rngs.append(s.hi)
            else:
                assert False, "bad case"

        return idxs, rngs


# --------------------------------------------------------------------------- #
# --------------------------------------------------------------------------- #
# Fissioning at a Statement scheduling directive


def check_used(variables, eff):
    for e in eff:
        if e.buffer in variables:
            return True
    return False


class _Is_Alloc_Free(LoopIR_Do):
    def __init__(self, pre, post):
        self._is_alloc_free = True
        self._alloc_var = []

        self.do_stmts(pre)

        # make sure all of _alloc_vars are not used in any of the
        # post statement
        for s in post:
            if isinstance(s, LoopIR.Reduce):  # Allow reduce
                continue
            if s.eff is None:
                continue
            if check_used(self._alloc_var, s.eff.reads):
                self._is_alloc_free = False
                break
            if check_used(self._alloc_var, s.eff.writes):
                self._is_alloc_free = False
                break
            if check_used(self._alloc_var, s.eff.reduces):
                self._is_alloc_free = False
                break

    def result(self):
        return self._is_alloc_free

    def do_s(self, s):
        if isinstance(s, LoopIR.Alloc):
            self._alloc_var.append(s.name)

        super().do_s(s)


def _is_alloc_free(pre, post):
    return _Is_Alloc_Free(pre, post).result()


# which variable symbols are free
class _FreeVars(LoopIR_Do):
    def __init__(self, stmts):
        self._fvs = set()
        self._bound = set()

        if isinstance(stmts, LoopIR.expr):
            self.do_e(stmts)
        else:
            self.do_stmts(stmts)

    def result(self):
        return self._fvs

    def do_s(self, s):
        if isinstance(s, (LoopIR.Assign, LoopIR.Reduce)):
            if s.name not in self._bound:
                self._fvs.add(s.name)
        elif isinstance(s, LoopIR.Seq):
            self._bound.add(s.iter)
        elif isinstance(s, LoopIR.Alloc):
            self._bound.add(s.name)

        super().do_s(s)

    def do_e(self, e):
        if isinstance(e, LoopIR.Read):
            if e.name not in self._bound:
                self._fvs.add(e.name)

        super().do_e(e)


def _FV(stmts):
    return _FreeVars(stmts).result()


def _is_idempotent(stmts):
    def _stmt(s):
        styp = type(s)
        if styp is LoopIR.Reduce:
            return False
        elif styp is LoopIR.Call:
            return _is_idempotent(s.f.body)
        elif styp is LoopIR.If:
            return _is_idempotent(s.body) and _is_idempotent(s.orelse)
        elif styp is LoopIR.Seq:
            return _is_idempotent(s.body)
        else:
            return True

    return all(_stmt(s) for s in stmts)


def DoRemoveLoop(loop):
    s = loop._node

    # Check if we can remove the loop. Conditions are:
    # 1. Body does not depend on the loop iteration variable
    if s.iter in _FV(s.body):
        raise SchedulingError(
            f"Cannot remove loop, {s.iter} is not " "free in the loop body."
        )

    # 2. Body is idempotent
    Check_IsIdempotent(loop.get_root(), [s])

    # 3. The loop runs at least once;
    #    If not, then place a guard around the statement
    body = Alpha_Rename(s.body).result()
    try:
        Check_IsPositiveExpr(loop.get_root(), [s], s.hi)
    except SchedulingError:
        zero = LoopIR.Const(0, T.int, s.srcinfo)
        cond = LoopIR.BinOp(">", s.hi, zero, T.bool, s.srcinfo)
        body = [LoopIR.If(cond, body, [], None, s.srcinfo)]

    # TODO: use move and/or wrap
    ir, fwd = loop._replace(body)
    return _fixup_effects(ir, fwd)


# This is same as original FissionAfter, except that
# this does not remove loop. We have separate remove_loop
# operator for that purpose.
class DoFissionAfterSimple:
    def __init__(self, proc_cursor, stmt_cursor, n_lifts):
        self.tgt_stmt = stmt_cursor._node
        assert isinstance(self.tgt_stmt, LoopIR.stmt)
        assert is_pos_int(n_lifts)
        self.provenance = proc_cursor._root
        self.orig_proc = proc_cursor._node
        self.n_lifts = n_lifts

        self.hit_fission = False  # signal to map_stmts

        pre_body, post_body = self.map_stmts(self.orig_proc.body)
        self.proc = proc_cursor._node.update(body=pre_body + post_body, instr=None)
        self.proc = InferEffects(self.proc).result()

    def result(self):
        return api.Procedure(self.proc, _provenance_eq_Procedure=self.provenance)

    def alloc_check(self, pre, post):
        if not _is_alloc_free(pre, post):
            pre_allocs = {s.name for s in pre if isinstance(s, LoopIR.Alloc)}
            post_FV = _FV(post)
            for nm in pre_allocs:
                if nm in post_FV:
                    raise SchedulingError(
                        f"Will not fission here, because "
                        f"doing so will hide the allocation "
                        f"of {nm} from a later use site."
                    )

    # returns a pair of stmt-lists
    # for those statements occurring before and
    # after the fission point
    def map_stmts(self, stmts):
        pre_stmts = []
        post_stmts = []
        for orig_s in stmts:
            pre, post = self.map_s(orig_s)
            pre_stmts += pre
            post_stmts += post

        return pre_stmts, post_stmts

    # see map_stmts comment
    def map_s(self, s):
        if s is self.tgt_stmt:
            assert self.hit_fission == False
            self.hit_fission = True
            # none-the-less make sure we return this statement in
            # the pre-fission position
            return [s], []

        elif isinstance(s, LoopIR.If):

            # first, check if we need to split the body
            pre, post = self.map_stmts(s.body)
            if pre and post and self.n_lifts > 0:
                self.n_lifts -= 1
                self.alloc_check(pre, post)
                pre = LoopIR.If(s.cond, pre, [], None, s.srcinfo)
                post = LoopIR.If(s.cond, post, s.orelse, None, s.srcinfo)
                return [pre], [post]

            body = pre + post

            # if we don't, then check if we need to split the or-else
            pre, post = self.map_stmts(s.orelse)
            if pre and post and self.n_lifts > 0:
                self.n_lifts -= 1
                self.alloc_check(pre, post)
                pre = LoopIR.If(s.cond, body, pre, None, s.srcinfo)
                post = LoopIR.If(
                    s.cond, [LoopIR.Pass(None, s.srcinfo)], post, None, s.srcinfo
                )
                return [pre], [post]

            orelse = pre + post

            # if we neither split the body nor the or-else,
            # then we need to gather together the pre and post.
            single_stmt = LoopIR.If(s.cond, body, orelse, None, s.srcinfo)

        elif isinstance(s, LoopIR.Seq):
            styp = type(s)
            # check if we need to split the loop
            pre, post = self.map_stmts(s.body)
            if pre and post and self.n_lifts > 0:
                self.n_lifts -= 1
                self.alloc_check(pre, post)

                # we must check whether the two parts of the
                # fission can commute appropriately
                no_loop_var_pre = s.iter not in _FV(pre)
                Check_FissionLoop(self.orig_proc, s, pre, post, no_loop_var_pre)

                # we can skip the loop iteration if the
                # body doesn't depend on the loop
                # and the body is idempotent
                pre = [styp(s.iter, s.hi, pre, None, s.srcinfo)]
                pre = Alpha_Rename(pre).result()
                post = [styp(s.iter, s.hi, post, None, s.srcinfo)]
                post = Alpha_Rename(post).result()

                return pre, post

            # if we didn't split, then compose pre and post of the body
            single_stmt = styp(s.iter, s.hi, pre + post, None, s.srcinfo)

        else:
            # all other statements cannot recursively
            # contain statements, so...
            single_stmt = s

        if self.hit_fission:
            return [], [single_stmt]
        else:
            return [single_stmt], []


# TODO: Deprecate this with the one above
# structure is weird enough to skip using the Rewrite-pass super-class
class DoFissionLoops:
    def __init__(self, proc_cursor, stmt_cursor, n_lifts):
        self.tgt_stmt = stmt_cursor._node
        assert isinstance(self.tgt_stmt, LoopIR.stmt)
        assert is_pos_int(n_lifts)
        self.provenance = proc_cursor._root
        self.orig_proc = proc_cursor._node
        self.n_lifts = n_lifts

        self.hit_fission = False  # signal to map_stmts

        pre_body, post_body = self.map_stmts(self.orig_proc.body)
        self.proc = LoopIR.proc(
            name=self.orig_proc.name,
            args=self.orig_proc.args,
            preds=self.orig_proc.preds,
            body=pre_body + post_body,
            instr=None,
            eff=self.orig_proc.eff,
            srcinfo=self.orig_proc.srcinfo,
        )
        self.proc = InferEffects(self.proc).result()

    def result(self):
        return api.Procedure(self.proc, _provenance_eq_Procedure=self.provenance)

    def alloc_check(self, pre, post):
        if not _is_alloc_free(pre, post):
            raise SchedulingError(
                "Will not fission here, because "
                "an allocation might be buried "
                "in a different scope than some use-site"
            )

    # returns a pair of stmt-lists
    # for those statements occurring before and
    # after the fission point
    def map_stmts(self, stmts):
        pre_stmts = []
        post_stmts = []
        for orig_s in stmts:
            pre, post = self.map_s(orig_s)
            pre_stmts += pre
            post_stmts += post

        return pre_stmts, post_stmts

    # see map_stmts comment
    def map_s(self, s):
        if s is self.tgt_stmt:
            # assert self.hit_fission == False
            self.hit_fission = True
            # none-the-less make sure we return this statement in
            # the pre-fission position
            return [s], []

        elif isinstance(s, LoopIR.If):

            # first, check if we need to split the body
            pre, post = self.map_stmts(s.body)
            fission_body = len(pre) > 0 and len(post) > 0 and self.n_lifts > 0
            if fission_body:
                self.n_lifts -= 1
                self.alloc_check(pre, post)
                pre = LoopIR.If(s.cond, pre, [], None, s.srcinfo)
                post = LoopIR.If(s.cond, post, s.orelse, None, s.srcinfo)
                return [pre], [post]

            body = pre + post

            # if we don't, then check if we need to split the or-else
            pre, post = self.map_stmts(s.orelse)
            fission_orelse = len(pre) > 0 and len(post) > 0 and self.n_lifts > 0
            if fission_orelse:
                self.n_lifts -= 1
                self.alloc_check(pre, post)
                pre = LoopIR.If(s.cond, body, pre, None, s.srcinfo)
                post = LoopIR.If(
                    s.cond, [LoopIR.Pass(None, s.srcinfo)], post, None, s.srcinfo
                )
                return [pre], [post]

            orelse = pre + post

            # if we neither split the body nor the or-else,
            # then we need to gather together the pre and post.
            single_stmt = LoopIR.If(s.cond, body, orelse, None, s.srcinfo)

        elif isinstance(s, LoopIR.Seq):

            # check if we need to split the loop
            pre, post = self.map_stmts(s.body)
            do_fission = len(pre) > 0 and len(post) > 0 and self.n_lifts > 0
            if do_fission:
                self.n_lifts -= 1
                self.alloc_check(pre, post)

                # we can skip the loop iteration if the
                # body doesn't depend on the loop
                # and the body is idempotent
                if s.iter in _FV(pre) or not _is_idempotent(pre):
                    pre = [s.update(body=pre, eff=None)]
                    # since we are copying the binding of s.iter,
                    # we should perform an Alpha_Rename for safety
                    pre = Alpha_Rename(pre).result()
                if s.iter in _FV(post) or not _is_idempotent(post):
                    post = [s.update(body=post, eff=None)]

                return pre, post

            # if we didn't split, then compose pre and post of the body
            single_stmt = s.update(body=pre + post, eff=None)

        else:
            # all other statements cannot recursively
            # contain statements, so...
            single_stmt = s

        if self.hit_fission:
            return [], [single_stmt]
        else:
            return [single_stmt], []


class DoAddUnsafeGuard(Cursor_Rewrite):
    def __init__(self, proc_cursor, stmt_cursor, cond):
        self.stmt = stmt_cursor._node
        self.cond = cond
        self.in_loop = False

        super().__init__(proc_cursor)

        self.proc = InferEffects(self.proc).result()

    def map_s(self, sc):
        s = sc._node
        if s is self.stmt:
            # Check_ExprEqvInContext(self.orig_proc,
            #                       self.cond, [s],
            #                       LoopIR.Const(True, T.bool, s.srcinfo))
            s1 = Alpha_Rename([s]).result()
            return [LoopIR.If(self.cond, s1, [], None, s.srcinfo)]

        return super().map_s(sc)


def DoSpecialize(stmt_cursor, conds):
    assert conds, "Must add at least one condition"
    s = stmt_cursor._node

    else_br = Alpha_Rename([s]).result()
    for cond in reversed(conds):
        then_br = Alpha_Rename([s]).result()
        else_br = [LoopIR.If(cond, then_br, else_br, None, s.srcinfo)]

    ir, fwd = stmt_cursor._replace(else_br)
    return _fixup_effects(ir, fwd)


def _get_constant_bound(e):
    if isinstance(e, LoopIR.BinOp) and e.op == "%":
        return e.rhs
    raise SchedulingError(f"Could not derive constant bound on {e}")


class DoBoundAndGuard(Cursor_Rewrite):
    def __init__(self, proc_cursor, loop_cursor):
        self.loop = loop_cursor._node
        super().__init__(proc_cursor)

    def map_s(self, sc):
        s = sc._node
        if s == self.loop:
            assert isinstance(s, LoopIR.Seq)
            bound = _get_constant_bound(s.hi)
            guard = LoopIR.If(
                LoopIR.BinOp(
                    "<",
                    LoopIR.Read(s.iter, [], T.index, s.srcinfo),
                    s.hi,
                    T.bool,
                    s.srcinfo,
                ),
                s.body,
                [],
                None,
                s.srcinfo,
            )
            return [s.update(hi=bound, body=[guard], eff=None)]

        return super().map_s(sc)


def DoFuseLoop(f_cursor, s_cursor):
    proc = f_cursor.get_root()
    loop1 = f_cursor._node
    loop2 = s_cursor._node

    if f_cursor.next() != s_cursor:
        raise SchedulingError(
            "expected the two loops to be fused to come one right after the other"
        )

    # check if the loop bounds are equivalent
    Check_ExprEqvInContext(proc, loop1.hi, [loop1], loop2.hi, [loop2])

    x = LoopIR.Read(loop1.iter, [], T.index, loop1.srcinfo)
    y = loop2.iter
    body1 = loop1.body
    body2 = SubstArgs(loop2.body, {y: x}).result()

    ir, fwd = f_cursor.body()[-1].after()._insert(body2)

    ir, fwdDel = fwd(s_cursor)._delete()
    fwd = _compose(fwdDel, fwd)

    loop = fwd(f_cursor)._node

    Check_FissionLoop(ir, loop, body1, body2)
    return _fixup_effects(ir, fwd)


def DoFuseIf(f_cursor, s_cursor):
    proc = f_cursor.get_root()
    if f_cursor.next() != s_cursor:
        raise SchedulingError(
            "expected the two if statements to be fused to come one right after the other"
        )

    if1 = f_cursor._node
    if2 = s_cursor._node
    Check_ExprEqvInContext(proc, if1.cond, [if1], if2.cond, [if2])

    cond = if1.cond
    body1 = if1.body
    body2 = if2.body
    orelse1 = if1.orelse
    orelse2 = if2.orelse
    ifstmt = LoopIR.If(cond, body1 + body2, orelse1 + orelse2, None, if1.srcinfo)

    ir, fwd = f_cursor._delete()
    ir, fwd_repl = fwd(s_cursor)._replace([ifstmt])
    fwd = _compose(fwd_repl, fwd)
    return _fixup_effects(ir, fwd)


def DoAddLoop(stmt_cursor, var, hi, guard):
    proc = stmt_cursor.get_root()
    s = stmt_cursor._node

    Check_IsIdempotent(proc, [s])
    Check_IsPositiveExpr(proc, [s], hi)

    sym = Sym(var)

    def wrapper(body):
        if guard:
            rdsym = LoopIR.Read(sym, [], T.index, s.srcinfo)
            zero = LoopIR.Const(0, T.int, s.srcinfo)
            cond = LoopIR.BinOp("==", rdsym, zero, T.bool, s.srcinfo)
            body = [LoopIR.If(cond, body, [], None, s.srcinfo)]

        return LoopIR.Seq(sym, hi, body, None, s.srcinfo)

    ir, fwd = stmt_cursor.as_block()._wrap(wrapper, "body")
    return _fixup_effects(ir, fwd)


# --------------------------------------------------------------------------- #
# --------------------------------------------------------------------------- #
#   Factor out a sub-statement as a Procedure scheduling directive


def _make_closure(name, stmts, var_types):
    FVs = list(sorted(_FV(stmts)))
    info = stmts[0].srcinfo

    # work out the calling arguments (args) and sub-proc args (fnargs)
    args = []
    fnargs = []

    # first, scan over all the arguments and convert them.
    # accumulate all size symbols separately
    sizes = set()
    for v in FVs:
        typ = var_types[v]
        if typ is T.size:
            sizes.add(v)
        elif typ is T.index:
            args.append(LoopIR.Read(v, [], typ, info))
            fnargs.append(LoopIR.fnarg(v, typ, None, info))
        else:
            # add sizes (that this arg depends on) to the signature
            for sz in typ.shape():
                if isinstance(sz, Sym):
                    sizes.add(sz)
            args.append(LoopIR.Read(v, [], typ, info))
            fnargs.append(LoopIR.fnarg(v, typ, None, info))

    # now prepend all sizes to the argument list
    sizes = list(sorted(sizes))
    args = [LoopIR.Read(sz, [], T.size, info) for sz in sizes] + args
    fnargs = [LoopIR.fnarg(sz, T.size, None, info) for sz in sizes] + fnargs

    eff = None
    # TODO: raise NotImplementedError("need to figure out effect of new closure")
    closure = LoopIR.proc(name, fnargs, [], stmts, None, eff, info)

    return closure, args


def DoInsertPass(gap):
    srcinfo = gap.parent()._node.srcinfo
    ir, fwd = gap._insert([LoopIR.Pass(eff_null(srcinfo), srcinfo=srcinfo)])
    return ir, fwd


def DoDeleteConfig(proc_cursor, config_cursor):
    eq_mod_config = Check_DeleteConfigWrite(proc_cursor._node, [config_cursor._node])
    p, fwd = config_cursor._delete()
    return (p, eq_mod_config), fwd


class DoDeletePass(Cursor_Rewrite):
    def __init__(self, proc_cursor):
        super().__init__(proc_cursor)

    def map_s(self, sc):
        s = sc._node
        if isinstance(s, LoopIR.Pass):
            return []

        elif isinstance(s, LoopIR.Seq):
            body = self.map_stmts(sc.body())
            if body is None:
                return None
            elif not body:
                return []
            else:
                return [s.update(body=body)]

        return super().map_s(sc)


class DoExtractMethod(Cursor_Rewrite):
    def __init__(self, proc_cursor, name, stmt_cursor):
        self.match_stmt = stmt_cursor._node
        assert isinstance(self.match_stmt, LoopIR.stmt)
        self.sub_proc_name = name
        self.new_subproc = None
        self.orig_proc = proc_cursor._node

        self.var_types = ChainMap()

        for a in self.orig_proc.args:
            self.var_types[a.name] = a.type

        super().__init__(proc_cursor)
        Check_Aliasing(self.proc)

    def subproc(self):
        return api.Procedure(self.new_subproc)

    def push(self):
        self.var_types = self.var_types.new_child()

    def pop(self):
        self.var_types = self.var_types.parents

    def map_s(self, sc):
        s = sc._node
        if s is self.match_stmt:
            subproc, args = _make_closure(self.sub_proc_name, [s], self.var_types)
            self.new_subproc = subproc
            return [LoopIR.Call(subproc, args, None, s.srcinfo)]
        elif isinstance(s, LoopIR.Alloc):
            self.var_types[s.name] = s.type
            return None
        elif isinstance(s, LoopIR.Seq):
            self.push()
            self.var_types[s.iter] = T.index
            body = self.map_stmts(sc.body())
            self.pop()

            if body:
                return [s.update(body=body, eff=None)]

            return None
        elif isinstance(s, LoopIR.If):
            self.push()
            body = self.map_stmts(sc.body())
            self.pop()
            self.push()
            orelse = self.map_stmts(sc.orelse())
            self.pop()

            if body or orelse:
                return [
                    s.update(body=body or s.body, orelse=orelse or s.orlse, eff=None)
                ]

            return None

        return super().map_s(sc)

    def map_e(self, e):
        return None


class _DoNormalize(Cursor_Rewrite):
    # This class operates on an idea of creating a coefficient map for each
    # indexing expression (normalize_e), and writing the map back to LoopIR
    # (get_loopir in index_start).
    # For example, when you have Assign statement:
    # y[n*4 - n*4 + 1] = 0.0
    # index_start will be called with e : n*4 - n*4 + 1.
    # Then, normalize_e will create a map of symbols and its coefficients.
    # The map for the expression `n*4 + 1` is:
    # { temporary_constant_symbol : 1, n : 4 }
    # and the map for the expression `n*4 - n*4 + 1` is:
    # { temporary_constant_symbol : 1, n : 0 }
    # This map concatnation is handled by concat_map function.
    def __init__(self, proc_cursor):
        self.C = Sym("temporary_constant_symbol")
        self.env = ChainMap()
        # TODO: dispatch to Z3 to reason about preds ranges
        for arg in proc_cursor._node.args:
            self.env[arg.name] = None
        super().__init__(proc_cursor)

        self.proc = InferEffects(self.proc).result()

    def concat_map(self, op, lhs, rhs):
        if op == "+":
            # if has same key: add value
            common = {key: (lhs[key] + rhs[key]) for key in lhs if key in rhs}
            return lhs | rhs | common
        elif op == "-":
            # has same key: sub value
            common = {key: (lhs[key] - rhs[key]) for key in lhs if key in rhs}
            # else, negate the rhs and cat map
            neg_rhs = {key: -rhs[key] for key in rhs}
            return lhs | neg_rhs | common
        elif op == "*":
            # rhs or lhs NEEDS to be constant
            assert len(rhs) == 1 or len(lhs) == 1
            # multiply the other one's value by that constant
            if len(rhs) == 1 and self.C in rhs:
                return {key: lhs[key] * rhs[self.C] for key in lhs}
            else:
                assert len(lhs) == 1 and self.C in lhs
                return {key: rhs[key] * lhs[self.C] for key in rhs}
        else:
            assert False, "bad case"

    def normalize_e(self, e):
        assert e.type.is_indexable(), f"{e} is not indexable!"

        if isinstance(e, LoopIR.Read):
            assert len(e.idx) == 0, "Indexing inside indexing does not make any sense"
            return {e.name: 1}
        elif isinstance(e, LoopIR.Const):
            return {self.C: e.val}
        elif isinstance(e, LoopIR.USub):
            e_map = self.normalize_e(e.arg)
            return {key: -e_map[key] for key in e_map}
        elif isinstance(e, LoopIR.BinOp):
            lhs_map = self.normalize_e(e.lhs)
            rhs_map = self.normalize_e(e.rhs)
            return self.concat_map(e.op, lhs_map, rhs_map)
        else:
            assert False, (
                "index_start should only be called by"
                + f" an indexing expression. e was {e}"
            )

    @staticmethod
    def has_div_mod_config(e):
        if isinstance(e, LoopIR.Read):
            return False
        elif isinstance(e, LoopIR.Const):
            return False
        elif isinstance(e, LoopIR.USub):
            return _DoNormalize.has_div_mod_config(e.arg)
        elif isinstance(e, LoopIR.BinOp):
            if e.op == "/" or e.op == "%":
                return True
            else:
                lhs = _DoNormalize.has_div_mod_config(e.lhs)
                rhs = _DoNormalize.has_div_mod_config(e.rhs)
                return lhs or rhs
        elif isinstance(e, LoopIR.ReadConfig):
            return True
        else:
            assert False, "bad case"

    # Call this when e is one indexing expression
    # e should be an indexing expression
    def index_start(self, e):
        def get_normalized_expr(e):
            # Make a map of symbols and coefficients
            n_map = self.normalize_e(e)

            new_e = LoopIR.Const(n_map.get(self.C, 0), T.int, e.srcinfo)

            delete_zero = [
                (n_map[v], v) for v in n_map if v != self.C and n_map[v] != 0
            ]

            return (new_e, delete_zero)

        def division_simplification(e):
            constant, normalization_list = get_normalized_expr(e.lhs)

            d = e.rhs.val

            non_divisible_terms = [
                (coeff, v) for coeff, v in normalization_list if coeff % d != 0
            ]

            if len(non_divisible_terms) == 0:
                normalization_list = [
                    (coeff // d, v) for coeff, v in normalization_list
                ]
                return generate_loopIR(
                    e.lhs, constant.update(val=constant.val // d), normalization_list
                )
            elif constant.val % d == 0:
                non_divisible_expr = generate_loopIR(
                    e.lhs, constant.update(val=0), non_divisible_terms
                )
                non_divisible_expr_range = IndexRangeAnalysis(
                    non_divisible_expr, self.env
                ).result()

                if (
                    non_divisible_expr_range is not None
                    and 0 <= non_divisible_expr_range[0]
                    and non_divisible_expr_range[1] < d
                ):
                    divisible_terms = [
                        (coeff // d, v)
                        for coeff, v in normalization_list
                        if coeff % d == 0
                    ]
                    return generate_loopIR(
                        e.lhs, constant.update(val=constant.val // d), divisible_terms
                    )
            else:
                non_divisible_expr = generate_loopIR(
                    e.lhs, constant, non_divisible_terms
                )
                non_divisible_expr_range = IndexRangeAnalysis(
                    non_divisible_expr, self.env
                ).result()

                if (
                    non_divisible_expr_range is not None
                    and 0 <= non_divisible_expr_range[0]
                    and non_divisible_expr_range[1] < d
                ):
                    divisible_terms = [
                        (coeff // d, v)
                        for coeff, v in normalization_list
                        if coeff % d == 0
                    ]
                    return generate_loopIR(
                        e.lhs, constant.update(val=0), divisible_terms
                    )

            new_lhs = generate_loopIR(e.lhs, constant, normalization_list)
            return LoopIR.BinOp("/", new_lhs, e.rhs, e.type, e.srcinfo)

        def modulo_simplification(e):
            constant, normalization_list = get_normalized_expr(e.lhs)

            m = e.rhs.val

            normalization_list = [
                (coeff, v) for coeff, v in normalization_list if coeff % m != 0
            ]

            if len(normalization_list) == 0:
                return constant.update(val=constant.val % m)

            if constant.val % m == 0:
                constant = constant.update(val=0)

            new_lhs = generate_loopIR(e.lhs, constant, normalization_list)
            new_lhs_range = IndexRangeAnalysis(new_lhs, self.env).result()
            if new_lhs_range is not None and new_lhs_range[1] < m:
                assert new_lhs_range[0] >= 0
                return new_lhs

            return LoopIR.BinOp("%", new_lhs, e.rhs, e.type, e.srcinfo)

        def generate_loopIR(e_context, constant, normalization_list):
            def scale_read(coeff, key):
                return LoopIR.BinOp(
                    "*",
                    LoopIR.Const(coeff, T.int, e_context.srcinfo),
                    LoopIR.Read(key, [], e_context.type, e_context.srcinfo),
                    e_context.type,
                    e_context.srcinfo,
                )

            new_e = constant
            for coeff, v in sorted(normalization_list):
                if coeff > 0:
                    new_e = LoopIR.BinOp(
                        "+",
                        new_e,
                        scale_read(coeff, v),
                        e_context.type,
                        e_context.srcinfo,
                    )
                else:
                    new_e = LoopIR.BinOp(
                        "-",
                        new_e,
                        scale_read(-coeff, v),
                        e_context.type,
                        e_context.srcinfo,
                    )
            return new_e

        assert isinstance(e, LoopIR.expr)

        if isinstance(e, LoopIR.BinOp):
            new_lhs = self.index_start(e.lhs)
            new_rhs = self.index_start(e.rhs)
            e = e.update(lhs=new_lhs, rhs=new_rhs)

        if isinstance(e, LoopIR.BinOp) and e.op in ("/", "%"):
            assert isinstance(e.rhs, LoopIR.Const)
            if self.has_div_mod_config(e.lhs):
                return e

            if e.op == "/":
                return division_simplification(e)

            return modulo_simplification(e)

        # Div and mod special cases are handleded before, if that didn't succeed we cannot normalize
        # Skip ReadConfigs, they need careful handling because they're not Sym.
        if self.has_div_mod_config(e):
            return e

        constant, normalization_list = get_normalized_expr(e)
        return generate_loopIR(e, constant, normalization_list)

    def map_e(self, e):
        if e.type.is_indexable():
            return self.index_start(e)

        return super().map_e(e)

    def map_s(self, sc):
        s = sc._node
        if isinstance(s, LoopIR.Seq):
            self.env = self.env.new_child()

            hi_range = IndexRangeAnalysis(s.hi, self.env).result()
            if hi_range is not None:
                assert hi_range[0] >= 0
                if hi_range[1] == 0:
                    # We allow loop hi to be zero, however, that means that the loop
                    # variable doesn't have a defined range. We can set it to None
                    # since any simplification is not necessary since loop won't run
                    hi_range = None
                else:
                    hi_range = (0, hi_range[1] - 1)
                self.env[s.iter] = hi_range
            else:
                self.env[s.iter] = None

            new_s = super().map_s(sc)
            self.env = self.env.parents
            return new_s

        return super().map_s(sc)


class DoSimplify(Cursor_Rewrite):
    def __init__(self, proc_cursor):
        self.facts = ChainMap()
        new_procedure = _DoNormalize(proc_cursor).result()
        self.proc_cursor = ic.Cursor.create(new_procedure)

        super().__init__(self.proc_cursor)

        self.proc = InferEffects(self.proc).result()

    def cfold(self, op, lhs, rhs):
        if op == "+":
            return lhs.val + rhs.val
        if op == "-":
            return lhs.val - rhs.val
        if op == "*":
            return lhs.val * rhs.val
        if op == "/":
            if lhs.type == T.f64 or lhs.type == T.f32:
                return lhs.val / rhs.val
            else:
                return lhs.val // rhs.val
        if op == "%":
            return lhs.val % rhs.val
        if op == "and":
            return lhs.val and rhs.val
        if op == "or":
            return lhs.val or rhs.val
        if op == "<":
            return lhs.val < rhs.val
        if op == ">":
            return lhs.val > rhs.val
        if op == "<=":
            return lhs.val <= rhs.val
        if op == ">=":
            return lhs.val >= rhs.val
        if op == "==":
            return lhs.val == rhs.val
        raise ValueError(f"Unknown operator ({op})")

    @staticmethod
    def is_quotient_remainder(e):
        """
        Checks if e is of the form (up to commutativity):
            N % K + K * (N / K)
        and returns N if so. Otherwise, returns None.
        """
        assert isinstance(e, LoopIR.BinOp)
        if e.op != "+":
            return None

        if isinstance(e.lhs, LoopIR.BinOp) and e.lhs.op == "%":
            assert isinstance(e.lhs.rhs, LoopIR.Const)
            num = e.lhs.lhs
            mod: LoopIR.Const = e.lhs.rhs
            rem = e.lhs
            quot = e.rhs
        elif isinstance(e.rhs, LoopIR.BinOp) and e.rhs.op == "%":
            assert isinstance(e.rhs.rhs, LoopIR.Const)
            num = e.rhs.lhs
            mod: LoopIR.Const = e.rhs.rhs
            rem = e.rhs
            quot = e.lhs
        else:
            return None

        # Validate form of remainder
        if not (
            isinstance(rem, LoopIR.BinOp)
            and rem.op == "%"
            and str(rem.lhs) == str(num)
            and str(rem.rhs) == str(mod)
        ):
            return None

        # Validate form of quotient
        if not (isinstance(quot, LoopIR.BinOp) and quot.op == "*"):
            return None

        def check_quot(const, div):
            if (
                isinstance(const, LoopIR.Const)
                and (isinstance(div, LoopIR.BinOp) and div.op == "/")
                and (str(const) == str(mod))
                and (str(div.lhs) == str(num))
                and (str(div.rhs) == str(mod))
            ):
                return num
            return None

        return check_quot(quot.lhs, quot.rhs) or check_quot(quot.rhs, quot.lhs)

    def map_binop(self, e: LoopIR.BinOp):
        lhs = self.map_e(e.lhs) or e.lhs
        rhs = self.map_e(e.rhs) or e.rhs

        if isinstance(lhs, LoopIR.Const) and isinstance(rhs, LoopIR.Const):
            return LoopIR.Const(self.cfold(e.op, lhs, rhs), lhs.type, lhs.srcinfo)

        if e.op == "+":
            if isinstance(lhs, LoopIR.Const) and lhs.val == 0:
                return rhs
            if isinstance(rhs, LoopIR.Const) and rhs.val == 0:
                return lhs
            if val := self.is_quotient_remainder(
                LoopIR.BinOp(e.op, lhs, rhs, lhs.type, lhs.srcinfo)
            ):
                return val
        elif e.op == "-":
            if isinstance(rhs, LoopIR.Const) and rhs.val == 0:
                return lhs
            if isinstance(lhs, LoopIR.BinOp) and lhs.op == "+":
                if lhs.lhs == rhs:
                    return lhs.rhs
                if lhs.rhs == rhs:
                    return lhs.lhs
        elif e.op == "*":
            if isinstance(lhs, LoopIR.Const) and lhs.val == 0:
                return LoopIR.Const(0, lhs.type, lhs.srcinfo)
            if isinstance(rhs, LoopIR.Const) and rhs.val == 0:
                return LoopIR.Const(0, lhs.type, lhs.srcinfo)
            if isinstance(lhs, LoopIR.Const) and lhs.val == 1:
                return rhs
            if isinstance(rhs, LoopIR.Const) and rhs.val == 1:
                return lhs
        elif e.op == "/":
            if isinstance(rhs, LoopIR.Const) and rhs.val == 1:
                return lhs
        elif e.op == "%":
            if isinstance(rhs, LoopIR.Const) and rhs.val == 1:
                return LoopIR.Const(0, lhs.type, lhs.srcinfo)

        return LoopIR.BinOp(e.op, lhs, rhs, e.type, e.srcinfo)

    def map_e(self, e):
        # If we get a match, then replace it with the known constant right away.
        # No need to run further simplify steps on this node.
        if const := self.is_known_constant(e):
            return const

        if isinstance(e, LoopIR.BinOp):
            e = self.map_binop(e)
        else:
            e = super().map_e(e) or e

        # After simplifying, we might match a known constant, so check again.
        if const := self.is_known_constant(e):
            return const

        return e

    def add_fact(self, cond):
        if (
            isinstance(cond, LoopIR.BinOp)
            and cond.op == "=="
            and isinstance(cond.rhs, LoopIR.Const)
        ):
            expr = cond.lhs
            const = cond.rhs
        elif (
            isinstance(cond, LoopIR.BinOp)
            and cond.op == "=="
            and isinstance(cond.lhs, LoopIR.Const)
        ):
            expr = cond.rhs
            const = cond.lhs
        else:
            return

        self.facts[str(expr)] = const

        # if we know that X / M == 0 then we also know that X % M == X.
        if isinstance(expr, LoopIR.BinOp) and expr.op == "/" and const.val == 0:
            mod_expr = LoopIR.BinOp("%", expr.lhs, expr.rhs, expr.type, expr.srcinfo)
            self.facts[str(mod_expr)] = expr.lhs

    def is_known_constant(self, e):
        if self.facts:
            return self.facts.get(str(e))
        return None

    def map_s(self, sc):
        s = sc._node
        if isinstance(s, LoopIR.If):
            cond = self.map_e(s.cond)

            safe_cond = cond or s.cond

            # If constant true or false, then drop the branch
            if isinstance(safe_cond, LoopIR.Const):
                if safe_cond.val:
                    return super().map_stmts(sc.body())
                else:
                    return super().map_stmts(sc.orelse())

            # Try to use the condition while simplifying body
            self.facts = self.facts.new_child()
            self.add_fact(safe_cond)
            body = self.map_stmts(sc.body())
            self.facts = self.facts.parents

            # Try to use the negation while simplifying orelse
            self.facts = self.facts.new_child()
            # TODO: negate fact here
            orelse = self.map_stmts(sc.orelse())
            self.facts = self.facts.parents

            eff = self.map_eff(s.eff)
            if cond or body or orelse or eff:
                return [
                    s.update(
                        cond=safe_cond,
                        body=body or s.body,
                        orelse=orelse or s.orelse,
                        eff=eff or s.eff,
                    )
                ]
            return None
        elif isinstance(s, LoopIR.Seq):
            hi = self.map_e(s.hi)

            # Delete the loop if it would not run at all
            if isinstance(hi, LoopIR.Const) and hi.val == 0:
                return []

            # Delete the loop if it would have an empty body
            body = self.map_stmts(sc.body())
            if body == []:
                return []

            eff = self.map_eff(s.eff)
            if hi or body or eff:
                return [s.update(hi=hi or s.hi, body=body or s.body, eff=eff or s.eff)]

            return None
        else:
            return super().map_s(sc)


class DoAssertIf(Cursor_Rewrite):
    def __init__(self, proc_cursor, if_cursor, cond):
        self.if_stmt = if_cursor._node

        assert isinstance(self.if_stmt, LoopIR.If)
        assert isinstance(cond, bool)

        self.cond = cond

        super().__init__(proc_cursor)

        self.proc = InferEffects(self.proc).result()

    def map_s(self, sc):
        s = sc._node
        if s is self.if_stmt:
            # check if the condition matches the asserted constant
            cond_node = LoopIR.Const(self.cond, T.bool, s.srcinfo)
            Check_ExprEqvInContext(self.orig_proc._node, s.cond, [s], cond_node)
            # if so, then we can simplify away the guard
            if self.cond:
                body = self.map_stmts(sc.body())
                if body is None:
                    return [node._node for node in sc.body()]
                else:
                    return body
            else:
                orelse = self.map_stmts(sc.orelse())
                if orelse is None:
                    return [node._node for node in sc.orelse()]
                else:
                    return orelse
        elif isinstance(s, LoopIR.Seq):
            body = self.map_stmts(sc.body())
            if body is None:
                return None
            elif body == []:
                return []
            else:
                return [s.update(body=body)]

        return super().map_s(sc)


def DoDataReuse(buf_cursor, rep_cursor):
    assert isinstance(buf_cursor._node, LoopIR.Alloc)
    assert isinstance(rep_cursor._node, LoopIR.Alloc)
    assert buf_cursor._node.type == rep_cursor._node.type
<<<<<<< HEAD

    buf_name = buf_cursor._node.name
    buf_dims = len(buf_cursor._node.type.shape())
    rep_name = rep_cursor._node.name
    first_assn = True

    ir, fwd = rep_cursor._delete()

=======

    buf_name = buf_cursor._node.name
    buf_dims = len(buf_cursor._node.type.shape())
    rep_name = rep_cursor._node.name
    first_assn = True

    ir, fwd = rep_cursor._delete()

>>>>>>> 6f3274f7
    c = rep_cursor
    while True:
        try:
            c = c.next()
        except ic.InvalidCursorError:
            break

        def mk_read(c):
            return c._node.update(name=buf_name)

        def mk_write(c):
            nonlocal first_assn
            if first_assn:
                first_assn = False
                Check_IsDeadAfter(buf_cursor.get_root(), [c._node], buf_name, buf_dims)
            return c._node.update(name=buf_name)

        ir, fwd = _replace_pats(ir, fwd, c, f"{rep_name}[_]", mk_read)
        new_c = fwd(c)

        ir, fwd = _replace_pats_stmts(ir, fwd, new_c, f"{rep_name} = _", mk_write)
        ir, fwd = _replace_pats_stmts(ir, fwd, new_c, f"{rep_name} += _", mk_write)

    return _fixup_effects(ir, fwd)


# TODO: This can probably be re-factored into a generic
# "Live Variables" analysis w.r.t. a context/stmt separation?
class _DoStageMem_FindBufData(LoopIR_Do):
    def __init__(self, proc, buf_name, stmt_start):
        self.buf_str = buf_name
        self.buf_sym = None
        self.buf_typ = None
        self.buf_mem = None
        self.stmt_start = stmt_start
        self.buf_map = ChainMap()
        self.orig_proc = proc

        for fa in self.orig_proc.args:
            if fa.type.is_numeric():
                self.buf_map[str(fa.name)] = (fa.name, fa.type, fa.mem)

        super().__init__(proc)

    def result(self):
        return self.buf_sym, self.buf_typ, self.buf_mem

    def push(self):
        self.buf_map = self.buf_map.new_child()

    def pop(self):
        self.buf_map = self.buf_map.parents

    def do_s(self, s):
        if s is self.stmt_start:
            if self.buf_str not in self.buf_map:
                raise SchedulingError(
                    f"no buffer or window "
                    f"named {self.buf_str} was live "
                    f"in the indicated statement block"
                )
            nm, typ, mem = self.buf_map[self.buf_str]
            self.buf_sym = nm
            self.buf_typ = typ
            self.buf_mem = mem

        if isinstance(s, LoopIR.Alloc):
            self.buf_map[str(s.name)] = (s.name, s.type, s.mem)
        if isinstance(s, LoopIR.WindowStmt):
            nm, typ, mem = self.buf_map[s.rhs.name]
            self.buf_map[str(s.name)] = (s.name, s.rhs.type, mem)
        elif isinstance(s, LoopIR.If):
            self.push()
            self.do_stmts(s.body)
            self.pop()
            self.push()
            self.do_stmts(s.orelse)
            self.pop()
        elif isinstance(s, LoopIR.Seq):
            self.push()
            self.do_stmts(s.body)
            self.pop()
        else:
            super().do_s(s)

    # short-circuit
    def do_e(self, e):
        pass


class DoStageMem(Cursor_Rewrite):
    def __init__(
        self,
        proc_cursor,
        buf_name,
        new_name,
        w_exprs,
        stmt_start,
        stmt_end,
        use_accum_zero=False,
    ):

        self.stmt_start = stmt_start._node
        self.stmt_end = stmt_end._node
        self.use_accum_zero = use_accum_zero

        nm, typ, mem = _DoStageMem_FindBufData(
            proc_cursor._node, buf_name, self.stmt_start
        ).result()
        self.buf_name = nm  # this is a symbol
        self.buf_typ = typ if not isinstance(typ, T.Window) else typ.as_tensor
        self.buf_mem = mem

        self.w_exprs = w_exprs
        if len(w_exprs) != len(self.buf_typ.shape()):
            raise SchedulingError(
                f"expected windowing of '{buf_name}' "
                f"to have {len(self.buf_typ.shape())} indices, "
                f"but only got {len(w_exprs)}"
            )

        self.new_sizes = [
            LoopIR.BinOp("-", w[1], w[0], T.index, w[0].srcinfo)
            for w in w_exprs
            if isinstance(w, tuple)
        ]

        self.new_name = Sym(new_name)

        if all(isinstance(w, LoopIR.expr) for w in w_exprs):
            self.new_typ = typ.basetype()
        else:
            self.new_typ = T.Tensor(self.new_sizes, False, typ.basetype())

        self.found_stmt = False
        self.new_block = []
        self.in_block = False
        super().__init__(proc_cursor)
        assert self.found_stmt

        Check_Bounds(self.proc, self.new_block[0], self.new_block[1:])

        self.proc = InferEffects(self.proc).result()

    def rewrite_idx(self, idx):
        assert len(idx) == len(self.w_exprs)
        return [
            LoopIR.BinOp("-", i, w[0], T.index, i.srcinfo)
            for i, w in zip(idx, self.w_exprs)
            if isinstance(w, tuple)
        ]

    def rewrite_win(self, w_idx):
        assert len(w_idx) == len(self.w_exprs)

        def off_w(w, off):
            if isinstance(w, LoopIR.Interval):
                lo = LoopIR.BinOp("-", w.lo, off, T.index, w.srcinfo)
                hi = LoopIR.BinOp("-", w.hi, off, T.index, w.srcinfo)
                return LoopIR.Interval(lo, hi, w.srcinfo)
            else:
                assert isinstance(w, LoopIR.Point)
                pt = LoopIR.BinOp("-", w.pt, off, T.index, w.srcinfo)
                return LoopIR.Point(pt, w.srcinfo)

        return [off_w(w_i, w_e[0]) for w_i, w_e in zip(w_idx, self.w_exprs)]

    def map_stmts(self, stmts_c):
        """This method overload simply tries to find the indicated block"""
        if not self.in_block:
            for i, s1 in enumerate(stmts_c):
                if s1._node is self.stmt_start:
                    for j, s2 in enumerate(stmts_c):
                        if s2._node is self.stmt_end:
                            self.found_stmt = True
                            assert j >= i
                            pre = [s._node for s in stmts_c[:i]]
                            post = [s._node for s in stmts_c[j + 1 :]]
                            block = stmts_c[i : j + 1]

                            if self.use_accum_zero:
                                n_dims = len(self.buf_typ.shape())
                                Check_BufferReduceOnly(
                                    self.orig_proc._node,
                                    [s._node for s in block],
                                    self.buf_name,
                                    n_dims,
                                )

                            block = self.wrap_block(block)
                            self.new_block = block

                            return pre + block + post

        # fall through
        return super().map_stmts(stmts_c)

    def wrap_block(self, block_c):
        """This method rewrites the structure around the block.
        `map_s` and `map_e` below substitute the buffer
        name within the block."""
        block = [s._node for s in block_c]
        orig_typ = self.buf_typ
        new_typ = self.new_typ
        mem = self.buf_mem
        shape = self.new_sizes

        n_dims = len(orig_typ.shape())
        basetyp = new_typ.basetype() if isinstance(new_typ, T.Tensor) else new_typ

        isR, isW = Check_BufferRW(self.orig_proc._node, block, self.buf_name, n_dims)
        srcinfo = block[0].srcinfo

        new_alloc = [LoopIR.Alloc(self.new_name, new_typ, mem, None, srcinfo)]

        load_nest = []
        store_nest = []

        if isR:
            load_iter = [Sym(f"i{i}") for i, _ in enumerate(shape)]
            load_widx = [LoopIR.Read(s, [], T.index, srcinfo) for s in load_iter]

            cp_load_widx = load_widx.copy()
            load_ridx = []
            for w in self.w_exprs:
                if isinstance(w, tuple):
                    load_ridx.append(
                        LoopIR.BinOp("+", cp_load_widx.pop(0), w[0], T.index, srcinfo)
                    )
                else:
                    load_ridx.append(w)

            if self.use_accum_zero:
                load_rhs = LoopIR.Const(0.0, basetyp, srcinfo)
            else:
                load_rhs = LoopIR.Read(self.buf_name, load_ridx, basetyp, srcinfo)
            load_nest = [
                LoopIR.Assign(
                    self.new_name, basetyp, None, load_widx, load_rhs, None, srcinfo
                )
            ]

            for i, n in reversed(list(zip(load_iter, shape))):
                loop = LoopIR.Seq(i, n, load_nest, None, srcinfo)
                load_nest = [loop]

        if isW:
            store_iter = [Sym(f"i{i}") for i, _ in enumerate(shape)]
            store_ridx = [LoopIR.Read(s, [], T.index, srcinfo) for s in store_iter]
            cp_store_ridx = store_ridx.copy()
            store_widx = []
            for w in self.w_exprs:
                if isinstance(w, tuple):
                    store_widx.append(
                        LoopIR.BinOp("+", cp_store_ridx.pop(0), w[0], T.index, srcinfo)
                    )
                else:
                    store_widx.append(w)

            store_rhs = LoopIR.Read(self.new_name, store_ridx, basetyp, srcinfo)
            store_stmt = LoopIR.Reduce if self.use_accum_zero else LoopIR.Assign
            store_nest = [
                store_stmt(
                    self.buf_name, basetyp, None, store_widx, store_rhs, None, srcinfo
                )
            ]

            for i, n in reversed(list(zip(store_iter, shape))):
                loop = LoopIR.Seq(i, n, store_nest, None, srcinfo)
                store_nest = [loop]

        self.in_block = True
        block = self.map_stmts(block_c)
        self.in_block = False

        return new_alloc + load_nest + block + store_nest

    def map_s(self, sc):
        s = sc._node
        new_s = super().map_s(sc)

        if self.in_block:
            if isinstance(s, (LoopIR.Assign, LoopIR.Reduce)):
                if s.name is self.buf_name:
                    new_s = new_s[0] if new_s is not None else s
                    new_s = new_s.update(name=self.new_name)
                    idx = self.rewrite_idx(new_s.idx)
                    new_s = new_s.update(idx=idx)
                    return new_s

        return new_s

    def map_e(self, e):
        new_e = super().map_e(e)

        if self.in_block:
            if isinstance(e, LoopIR.Read):
                if e.name is self.buf_name:
                    new_e = new_e or e
                    new_e = new_e.update(name=self.new_name)

                    idx = self.rewrite_idx(new_e.idx)
                    return new_e.update(idx=idx)

            elif isinstance(e, LoopIR.WindowExpr):
                if e.name is self.buf_name:
                    new_e = new_e or e
                    w_idx = self.rewrite_win(new_e.idx)
                    return new_e.update(
                        name=self.new_name,
                        idx=w_idx,
                        type=T.Window(
                            self.new_typ, e.type.as_tensor, self.new_name, w_idx
                        ),
                    )

        return new_e


class DoStageWindow(Cursor_Rewrite):
    def __init__(self, proc_cursor, new_name, memory, expr):
        # Inputs
        self.new_name = Sym(new_name)
        self.memory = memory
        self.target_expr = expr._node

        # Visitor state
        self._found_expr = False
        self._complete = False
        self._copy_code = None

        super().__init__(proc_cursor)
        Check_Aliasing(self.proc)

        self.proc = InferEffects(self.proc).result()

    def _stmt_writes_to_window(self, s):
        for eff in s.eff.reduces + s.eff.writes:
            if self.target_expr.name == eff.buffer:
                return True
        return False

    def _make_staged_alloc(self):
        """
        proc(Win[0:10, N, lo:hi])
        =>
        Staged : ty[10, hi - lo]
        for i0 in par(0, 10):
          for i1 in par(0, hi - lo):
            Staged[i0, i1] = Buf[0 + i0, N, lo + i1]
        proc(Staged[0:10, 0:(hi - lo)])
        """

        staged_extents = []  # e.g. 10, hi - lo
        staged_vars = []  # e.g. i0, i1
        staged_var_reads = []  # reads of staged_vars

        buf_points = []  # e.g. 0 + i0, N, lo + i1

        for idx in self.target_expr.idx:
            assert isinstance(idx, (LoopIR.Interval, LoopIR.Point))

            if isinstance(idx, LoopIR.Interval):
                assert isinstance(idx.hi.type, (T.Index, T.Size)), f"{idx.hi.type}"

                sym_i = Sym(f"i{len(staged_vars)}")
                staged_vars.append(sym_i)
                staged_extents.append(
                    LoopIR.BinOp("-", idx.hi, idx.lo, T.index, idx.srcinfo)
                )
                offset = LoopIR.Read(sym_i, [], T.index, idx.lo.srcinfo)
                buf_points.append(
                    LoopIR.BinOp("+", idx.lo, offset, T.index, idx.srcinfo)
                )
                staged_var_reads.append(LoopIR.Read(sym_i, [], T.index, idx.lo.srcinfo))
            elif isinstance(idx, LoopIR.Point):
                # TODO: test me!
                buf_points.append(idx.pt)

        assert staged_vars, "Window expression had no intervals"
        assert len(staged_vars) == len(staged_extents)

        # Staged : ty[10, hi - lo]
        srcinfo = self.target_expr.srcinfo
        data_type = self.target_expr.type.src_type.type
        alloc_type = T.Tensor(staged_extents, False, data_type)
        alloc = LoopIR.Alloc(self.new_name, alloc_type, self.memory, None, srcinfo)

        # Staged[i0, i1] = Buf[0 + i0, N, lo + i1]
        copy_stmt = LoopIR.Assign(
            self.new_name,
            data_type,
            None,
            staged_var_reads,
            LoopIR.Read(self.target_expr.name, buf_points, data_type, srcinfo),
            None,
            srcinfo,
        )

        # for i0 in par(0, 10):
        #     for i1 in par(0, hi - lo):
        for sym_i, extent_i in reversed(list(zip(staged_vars, staged_extents))):
            copy_stmt = LoopIR.Seq(sym_i, extent_i, [copy_stmt], None, srcinfo)

        # Staged[0:10, 0:(hi - lo)]
        w_extents = [
            LoopIR.Interval(LoopIR.Const(0, T.index, srcinfo), hi, srcinfo)
            for hi in staged_extents
        ]
        new_window = LoopIR.WindowExpr(
            self.new_name,
            w_extents,
            T.Window(data_type, alloc_type, self.new_name, w_extents),
            srcinfo,
        )

        return [alloc, copy_stmt], new_window

    def map_stmts(self, stmts):
        result = []

        for s in stmts:
            # TODO: be smarter about None here
            s = self.apply_s(s)

            if self._found_expr and not self._complete:
                assert len(s) == 1
                assert self._copy_code
                s = s[0]

                if self._stmt_writes_to_window(s):
                    raise NotImplementedError(
                        "StageWindow does not handle " "writes yet."
                    )
                s = self._copy_code + [s]
                self._complete = True

            result.extend(s)

        return result

    def map_e(self, e):
        if self._found_expr:
            return None

        if e is self.target_expr:
            self._found_expr = True
            self._copy_code, new_window = self._make_staged_alloc()
            return new_window

        return super().map_e(e)


class DoBoundAlloc(Cursor_Rewrite):
    def __init__(self, proc_cursor, alloc_cursor, bounds):
        self.alloc_site = alloc_cursor._node
        self.bounds = bounds
        super().__init__(proc_cursor)

    def map_stmts(self, stmts_c):
        new_stmts = []
        for i, sc in enumerate(stmts_c):
            s = sc._node
            if s is self.alloc_site:
                assert isinstance(s.type, T.Tensor)
                if len(self.bounds) != len(s.type.hi):
                    raise SchedulingError(
                        f"bound_alloc: dimensions do not match: "
                        f"{len(self.bounds)} != {len(s.type.hi)} (expected)"
                    )

                new_bounds = [
                    new if new else old for old, new in zip(s.type.hi, self.bounds)
                ]
                newtyp = T.Tensor(new_bounds, s.type.is_window, s.type.type)

                # TODO: CHECK THE BOUNDS OF ACCESSES IN stmts[i+1:] here

                s = LoopIR.Alloc(s.name, newtyp, s.mem, s.eff, s.srcinfo)
                return new_stmts + [s] + [s._node for s in stmts_c[i + 1 :]]
            else:
                new_stmts += self.map_s(sc) or [s]

        return new_stmts


# --------------------------------------------------------------------------- #
# --------------------------------------------------------------------------- #
# The Passes to export

__all__ = [
    "DoSplit",
    "DoUnroll",  # done
    "DoInline",  # done
    "DoPartialEval",
    "DoSetTypAndMem",
    "DoCallSwap",
    "DoBindExpr",
    "DoBindConfig",
    "DoLiftAlloc",
    "DoFissionLoops",
    "DoExtractMethod",
    "DoReorderStmt",  # done
    "DoConfigWrite",  # done
    "DoInlineWindow",
    "DoInsertPass",  # done
    "DoDeletePass",
    "DoSimplify",
    "DoBoundAndGuard",
    "DoFuseLoop",  # done
    "DoAddLoop",  # done
    "DoDataReuse",  # done
    "DoLiftScope",  # done
    "DoLiftConstant",
    "DoPartitionLoop",  # done
    "DoAssertIf",
    "DoSpecialize",  # done
    "DoAddUnsafeGuard",
    "DoDeleteConfig",  # done
    "DoFuseIf",  # done
    "DoStageMem",
    "DoStageWindow",
    "DoBoundAlloc",
    "DoExpandDim",  # done
    "DoRearrangeDim",
    "DoDivideDim",
    "DoMultiplyDim",  # done
    "DoRemoveLoop",  # done
    "DoLiftAllocSimple",  # done
    "DoFissionAfterSimple",
    "DoProductLoop",  # done
    "DoCommuteExpr",  # done
    "DoMergeWrites",  # done
]<|MERGE_RESOLUTION|>--- conflicted
+++ resolved
@@ -3430,7 +3430,6 @@
     assert isinstance(buf_cursor._node, LoopIR.Alloc)
     assert isinstance(rep_cursor._node, LoopIR.Alloc)
     assert buf_cursor._node.type == rep_cursor._node.type
-<<<<<<< HEAD
 
     buf_name = buf_cursor._node.name
     buf_dims = len(buf_cursor._node.type.shape())
@@ -3439,16 +3438,6 @@
 
     ir, fwd = rep_cursor._delete()
 
-=======
-
-    buf_name = buf_cursor._node.name
-    buf_dims = len(buf_cursor._node.type.shape())
-    rep_name = rep_cursor._node.name
-    first_assn = True
-
-    ir, fwd = rep_cursor._delete()
-
->>>>>>> 6f3274f7
     c = rep_cursor
     while True:
         try:
