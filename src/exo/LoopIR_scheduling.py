--- conflicted
+++ resolved
@@ -383,7 +383,7 @@
     try:
         assert len(idx1) == len(idx2)
         for i, j in zip(idx1, idx2):
-            Check_ExprEqvInContext(proc_cursor._node(), i, [s1], j, [s2])
+            Check_ExprEqvInContext(proc_cursor, i, [s1], j, [s2])
         return True
     except SchedulingError as e:
         return False
@@ -393,39 +393,15 @@
     return same_index_exprs(proc_cursor, s1.idx, s1, s2.idx, s2)
 
 
-<<<<<<< HEAD
-class DoMergeWrites(Cursor_Rewrite):
-    def __init__(self, proc_cursor, f_cursor, s_cursor):
-        self.s1 = f_cursor._node()
-        self.s2 = s_cursor._node()
-
-        if not same_write_dest(proc_cursor, self.s1, self.s2):
-            raise SchedulingError(
-                "expected the left hand side's indices to be the same."
-            )
-
-        if any(
-            self.s1.name == name and self.s1.type == typ
-            for name, typ in get_reads_of_expr(self.s2.rhs)
-        ):
-            raise SchedulingError(
-                "expected the right hand side of the second statement to not "
-                "depend on the left hand side of the first statement."
-            )
-=======
 def DoMergeWrites(c1, c2):
     s1, s2 = c1._node, c2._node
 
-    try:
-        for i, j in zip(s1.idx, s2.idx):
-            Check_ExprEqvInContext(c1.get_root(), i, [s1], j, [s2])
-    except SchedulingError as e:
-        raise SchedulingError(
-            "expected the left hand side's indices to be the same."
-        ) from e
->>>>>>> 812f237e
-
-    if any(s1.name == name and s1.type == typ for name, typ in get_reads(s2.rhs)):
+    if not same_write_dest(c1.get_root(), s1, s2):
+        raise SchedulingError("expected the left hand side's indices to be the same.")
+
+    if any(
+        s1.name == name and s1.type == typ for name, typ in get_reads_of_expr(s2.rhs)
+    ):
         raise SchedulingError(
             "expected the right hand side of the second statement to not "
             "depend on the left hand side of the first statement."
@@ -1576,11 +1552,107 @@
     return writes
 
 
+"""
+def DoLiftConstant(assign_cursor, loop_cursor):
+    orig_proc = assign_cursor.get_root()
+    assign_s = assign_cursor._node
+    loop = loop_cursor._node
+    constant = None
+    constant_src_stmt = None
+
+    for (name, type) in get_reads_of_stmts(loop.body):
+        if assign_s.name == name and assign_s.type == type:
+            raise SchedulingError(
+                "cannot lift constant because the buffer is read in the loop body"
+                )
+
+    def check_only_scaled_reduces(stmts):
+        check = True
+        for s in stmts:
+            if isinstance(s, LoopIR.Assign):
+                if s.name == assign_s.name:
+                    return False
+            elif isinstance(s, LoopIR.Reduce):
+                if s.name == assign_s.name:
+                    if (
+                        same_write_dest(orig_proc, assign_s, s)
+                        and isinstance(s.rhs, LoopIR.BinOp)
+                        and s.rhs.op == "*"
+                    ):
+                        if constant:
+                            if isinstance(constant, LoopIR.Const):
+                                if (
+                                    not isinstance(s.rhs.lhs, LoopIR.Const)
+                                    or constant.val != s.rhs.lhs.val
+                                ):
+                                    return False
+                            elif isinstance(constant, LoopIR.Read):
+                                if (
+                                    not isinstance(s.rhs.lhs, LoopIR.Read)
+                                    or constant.name != s.rhs.lhs.name
+                                    or not same_index_exprs(
+                                        orig_proc,
+                                        constant.idx,
+                                        constant_src_stmt,
+                                        s.rhs.lhs.idx,
+                                        s,
+                                    )
+                                ):
+                                    return False
+                            else:
+                                raise TypeError("unknown type for self.constant")
+                        else:
+                            if isinstance(s.rhs.lhs, (LoopIR.Const, LoopIR.Read)):
+                                constant = s.rhs.lhs
+                                constant_src_stmt = s
+                            else:
+                                return False
+                    else:
+                        return False
+            elif isinstance(s, LoopIR.If):
+                check &= check_only_scaled_reduces(s.body)
+                if s.orelse:
+                    check &= check_only_scaled_reduces(s.orelse)
+            elif isinstance(s, LoopIR.Seq):
+                check &= check_only_scaled_reduces(s.body)
+            elif isinstance(s, LoopIR.Call):
+                # TODO: WRONG, if the call arguments use the read-only buffer,
+                # then we can't perform this scheduling operation
+                check &= check_only_scaled_reduces(s.proc.body)
+            elif isinstance(s, [LoopIR.WindowStmt, LoopIR.WriteConfig]):
+                raise NotImplementedError(
+                    "WindowStmt and WriteConfig not supported yet"
+                )
+            elif isinstance(s, [LoopIR.Pass, LoopIR.Alloc, LoopIR.Free]):
+                pass
+            else:
+                raise NotImplementedError(f"unknown stmt type {type(s)}")
+        return check
+
+    if not check_only_scaled_reduces(loop.body):
+            raise SchedulingError(
+                f"cannot lift constant because the reduces to buffer {assign_s.name} in the loop body are not all of the same form"
+            )
+    if constant is None:
+        raise SchedulingError(
+            "cannot lift constant because did not find a reduce in the loop body of the form `buffer += c * expr`"
+        )
+    if isinstance(constant, LoopIR.Read):
+        for (name, type) in get_writes_of_stmts(loop.body):
+            if constant.name == name and constant.type == type:
+                raise SchedulingError(
+                    "cannot lift constant because it is a buffer that is written in the loop body"
+                )
+
+    ir, fwd = assign_cursor.get_root(), lambda x: x
+"""
+
+
 class DoLiftConstant(Cursor_Rewrite):
     def __init__(self, proc_cursor, assign_cursor, loop_cursor):
-        self.orig_proc = proc_cursor
-        self.assign_s = assign_cursor._node()
-        self.loop = loop_cursor._node()
+        self.orig_proc = assign_cursor.get_root()
+        self.assign_s = assign_cursor._node
+        self.loop = loop_cursor._node
         self.constant = None
         self.constant_src_stmt = None
         self.modify_reduces = False
@@ -1600,9 +1672,6 @@
             )
 
         if isinstance(self.constant, LoopIR.Read):
-            print()
-            print(get_writes_of_stmts(self.loop.body))
-            print(self.constant)
             for (name, type) in get_writes_of_stmts(self.loop.body):
                 print(self.constant.name, name, self.constant.type, type)
                 if self.constant.name == name and self.constant.type == type:
@@ -1678,7 +1747,7 @@
         return check
 
     def map_s(self, sc):
-        s = sc._node()
+        s = sc._node
         if s == self.loop:
             assert isinstance(s, LoopIR.Seq)
             self.modify_reduces = True
@@ -4158,12 +4227,8 @@
     "DoAddLoop",
     "DoDataReuse",
     "DoLiftScope",
-<<<<<<< HEAD
     "DoLiftConstant",
-    "DoPartitionLoop",
-=======
     "DoPartitionLoop",  # done
->>>>>>> 812f237e
     "DoAssertIf",
     "DoSpecialize",
     "DoAddUnsafeGuard",
