--- conflicted
+++ resolved
@@ -2524,23 +2524,16 @@
             Check_IsIdempotent(self.orig_proc, [s])
             Check_IsPositiveExpr(self.orig_proc, [s], self.hi)
 
-<<<<<<< HEAD
-            sym = self.var
-            hi  = self.hi
-            ir  = LoopIR.ForAll(sym, hi, [s], None, s.srcinfo)
-=======
-            sym = Sym(self.var)
-
-            new_s = s
+            sym     = self.var
+            hi      = self.hi
+            body    = [s]
             if self.guard:
-                cond = LoopIR.BinOp('==', LoopIR.Read(sym, [], T.index, s.srcinfo),
-                                          LoopIR.Const(0, T.int, s.srcinfo), T.bool, s.srcinfo)
-                new_s = LoopIR.If(cond, [s], [], None, s.srcinfo)
-
-            hi  = LoopIR.Const(self.hi, T.int, new_s.srcinfo)
-            ir  = LoopIR.ForAll(sym, hi, [new_s], None, new_s.srcinfo)
->>>>>>> c707cae1
-            return [ir]
+                rdsym   = LoopIR.Read(sym,[],T.index,s.srcinfo)
+                zero    = LoopIR.Const(0,T.int,s.srcinfo)
+                cond    = LoopIR.BinOp('==', rdsym, zero, T.bool, s.srcinfo)
+                body    = [LoopIR.If(cond, body, [], None, s.srcinfo)]
+            ir      = [LoopIR.ForAll(sym, hi, body, None, s.srcinfo)]
+            return ir
 
         return super().map_s(s)
 
