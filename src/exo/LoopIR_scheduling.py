--- conflicted
+++ resolved
@@ -270,7 +270,6 @@
 
     assert isinstance(s, LoopIR.Seq)
 
-<<<<<<< HEAD
     part_by = LoopIR.Const(partition_by, T.int, s.srcinfo)
     new_hi = LoopIR.BinOp("-", s.hi, part_by, T.int, s.srcinfo)
     try:
@@ -285,28 +284,20 @@
         raise SchedulingError(
             f"expected the new loop bound {new_hi} to be always non-negative"
         )
-=======
-            loop1 = Alpha_Rename([s.update(hi=part_by, eff=None)]).result()[0]
->>>>>>> 2bd465b5
-
-    loop1 = s.update(hi=part_by, eff=None)
-
-<<<<<<< HEAD
+
+    loop1 = Alpha_Rename([s.update(hi=part_by, eff=None)]).result()[0]
+
     # all uses of the loop iteration in the second body need
     # to be offset by the partition value
     iter2 = s.iter.copy()
     iter2_node = LoopIR.Read(iter2, [], T.index, s.srcinfo)
     iter_off = LoopIR.BinOp("+", iter2_node, part_by, T.index, s.srcinfo)
     env = {s.iter: iter_off}
-=======
-            body2 = SubstArgs(s.body, env).result()
-            loop2 = Alpha_Rename(
-                [s.update(iter=iter2, hi=new_hi, body=body2, eff=None)]
-            ).result()[0]
->>>>>>> 2bd465b5
 
     body2 = SubstArgs(s.body, env).result()
-    loop2 = s.update(iter=iter2, hi=new_hi, body=body2, eff=None)
+    loop2 = Alpha_Rename(
+        [s.update(iter=iter2, hi=new_hi, body=body2, eff=None)]
+    ).result()[0]
 
     ir, fwd = stmt._replace([loop1, loop2])
     return _fixup_effects(ir, fwd)
