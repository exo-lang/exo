--- conflicted
+++ resolved
@@ -1942,7 +1942,6 @@
         zero = LoopIR.Const(0, T.int, s.srcinfo)
         cond = LoopIR.BinOp(">", s.hi, zero, T.bool, s.srcinfo)
 
-<<<<<<< HEAD
         def wrapper(body):
             return LoopIR.If(cond, body, [], None, s.srcinfo)
 
@@ -1953,12 +1952,7 @@
     ir, fwd_del = fwd(loop)._delete()
     fwd = _compose(fwd_del, fwd)
 
-    return _fixup_effects(ir, fwd)
-=======
-    # TODO: use move and/or wrap
-    ir, fwd = loop._replace(body)
     return ir, fwd
->>>>>>> 0e0d71a1
 
 
 # This is same as original FissionAfter, except that
@@ -2289,12 +2283,9 @@
         body2 = SubstArgs(loop2.body, {y: x}).result()
         loop = fwd(f_cursor)._node
         Check_FissionLoop(ir, loop, body1, body2)
-<<<<<<< HEAD
-
-    return _fixup_effects(ir, fwd)
-=======
+
     return ir, fwd
->>>>>>> 0e0d71a1
+
 
 
 def DoFuseIf(f_cursor, s_cursor):
