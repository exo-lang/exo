--- conflicted
+++ resolved
@@ -3774,13 +3774,8 @@
     "DoFissionLoops",
     "DoExtractMethod",
     "DoReorderStmt",  # done
-<<<<<<< HEAD
-    "DoConfigWrite",
     "DoInlineWindow",  # done
-=======
     "DoConfigWrite",  # done
-    "DoInlineWindow",
->>>>>>> 1ee906fe
     "DoInsertPass",  # done
     "DoDeletePass",
     "DoSimplify",
