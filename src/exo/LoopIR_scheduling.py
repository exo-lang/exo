import re
from collections import ChainMap

from .LoopIR import (
    LoopIR,
    LoopIR_Rewrite,
    Alpha_Rename,
    LoopIR_Do,
    SubstArgs,
    T,
    lift_to_eff_expr,
)
from .LoopIR_dataflow import LoopIR_Dependencies
from .LoopIR_effects import (
    Effects as E,
    eff_filter,
    eff_bind,
    eff_null,
    get_effect_of_stmts,
)
from .effectcheck import InferEffects
from .new_eff import (
    SchedulingError,
    Check_ReorderStmts,
    Check_ReorderLoops,
    Check_FissionLoop,
    Check_DeleteConfigWrite,
    Check_ExtendEqv,
    Check_ExprEqvInContext,
    Check_BufferRW,
    Check_BufferReduceOnly,
    Check_Bounds,
)
from .prelude import *
from .proc_eqv import get_strictest_eqv_proc


# --------------------------------------------------------------------------- #
# --------------------------------------------------------------------------- #
# Finding Names


def name_plus_count(namestr):
    results = re.search(r"^([a-zA-Z_]\w*)\s*(\#\s*([0-9]+))?$", namestr)
    if not results:
        raise TypeError(
            "expected name pattern of the form\n"
            "  ident (# integer)?\n"
            "where ident is the name of a variable "
            "and (e.g.) '#2' may optionally be attached to mean "
            "'the second occurence of that identifier"
        )

    name = results[1]
    count = int(results[3]) if results[3] else None
    return name, count


def iter_name_to_pattern(namestr):
    name, count = name_plus_count(namestr)
    if count is not None:
        count = f" #{count}"
    else:
        count = ""

    pattern = f"for {name} in _: _{count}"
    return pattern


def nested_iter_names_to_pattern(namestr, inner):
    name, count = name_plus_count(namestr)
    if count is not None:
        count = f" #{count}"
    else:
        count = ""
    assert is_valid_name(inner)

    pattern = f"for {name} in _:\n" f"  for {inner} in _: _{count}"
    return pattern


# --------------------------------------------------------------------------- #
# --------------------------------------------------------------------------- #
# Reorder scheduling directive


# Take a conservative approach and allow stmt reordering only when they are
# writing to different buffers
# TODO: Do effectcheck's check_commutes-ish thing using SMT here
class _DoReorderStmt(LoopIR_Rewrite):
    def __init__(self, proc, f_stmt, s_stmt):
        self.f_stmt = f_stmt
        self.s_stmt = s_stmt
        # self.found_first = False

        # raise NotImplementedError("HIT REORDER STMTS")

        super().__init__(proc)

        self.proc = InferEffects(self.proc).result()

    def map_stmts(self, stmts):
        for i, (s1, s2) in enumerate(zip(stmts, stmts[1:])):
            if s1 is self.f_stmt:
                if s2 is self.s_stmt:
                    Check_ReorderStmts(self.orig_proc, s1, s2)
                    return stmts[:i] + [s2, s1] + stmts[i + 2 :]

                raise SchedulingError(
                    "expected the second statement to be directly after the first"
                )

        return super().map_stmts(stmts)


class _PartitionLoop(LoopIR_Rewrite):
    def __init__(self, proc, loop_stmt, num):
        self.stmt = loop_stmt
        self.partition_by = num
        self.second = False
        self.second_iter = None

        super().__init__(proc)

        self.proc = InferEffects(self.proc).result()

    def map_s(self, s):
        if s is self.stmt:
            assert isinstance(s, LoopIR.Seq)

            if not isinstance(s.hi, LoopIR.Const):
                raise SchedulingError("expected loop bound to be constant")

            if s.hi.val <= self.partition_by:
                raise SchedulingError(
                    "expected loop bound to be larger than partitioning value"
                )

            body = self.apply_stmts(s.body)
            first_loop = s.update(
                hi=LoopIR.Const(self.partition_by, T.int, s.srcinfo),
                body=body,
                eff=None,
            )

            # Should add partition_by to everything in body
            self.second = True

            new_iter = s.iter.copy()

            self.second_iter = new_iter

            second_body = SubstArgs(
                body, {s.iter: LoopIR.Read(new_iter, [], T.index, s.srcinfo)}
            ).result()

            second_loop = s.update(
                iter=new_iter,
                hi=LoopIR.Const(s.hi.val - self.partition_by, T.int, s.srcinfo),
                body=self.apply_stmts(second_body),
                eff=None,
            )

            return [first_loop] + [second_loop]

        return super().map_s(s)

    def map_e(self, e):
        if self.second:
            if isinstance(e, LoopIR.Read) and e.name == self.second_iter:
                assert e.type.is_indexable()
                return LoopIR.BinOp(
                    "+",
                    e,
                    LoopIR.Const(self.partition_by, T.int, e.srcinfo),
                    T.index,
                    e.srcinfo,
                )

        return super().map_e(e)


class _DoProductLoop(LoopIR_Rewrite):
    def __init__(self, proc, loop_stmt, new_name):
        self.stmt = loop_stmt
        self.out_loop = loop_stmt
        self.in_loop = self.out_loop.body[0]

        if len(self.out_loop.body) != 1 or not isinstance(self.in_loop, LoopIR.Seq):
            raise SchedulingError(
                f"expected loop directly inside of " f"{self.out_loop.iter} loop"
            )

        if not isinstance(self.in_loop.hi, LoopIR.Const):
            raise SchedulingError(
                f"expected the inner loop to have a constant bound, "
                f"got {self.in_loop.hi}."
            )
        self.inside = False
        self.new_var = Sym(new_name)

        super().__init__(proc)

    def map_s(self, s):
        styp = type(s)
        if s is self.stmt:
            self.inside = True
            body = self.map_stmts(s.body[0].body)
            self.inside = False
            new_hi = LoopIR.BinOp(
                "*", self.out_loop.hi, self.in_loop.hi, T.index, s.srcinfo
            )

            return [s.update(iter=self.new_var, hi=new_hi, body=body)]

        return super().map_s(s)

    def map_e(self, e):
        if self.inside and isinstance(e, LoopIR.Read):
            var = LoopIR.Read(self.new_var, [], T.index, e.srcinfo)
            if e.name == self.out_loop.iter:
                return LoopIR.BinOp("/", var, self.in_loop.hi, T.index, e.srcinfo)
            if e.name == self.in_loop.iter:
                return LoopIR.BinOp("%", var, self.in_loop.hi, T.index, e.srcinfo)

        return super().map_e(e)


class _Reorder(LoopIR_Rewrite):
    def __init__(self, proc, loop_stmt):
        self.stmt = loop_stmt
        self.out_var = loop_stmt.iter
        if len(loop_stmt.body) != 1 or not isinstance(loop_stmt.body[0], LoopIR.Seq):
            raise SchedulingError(
                f"expected loop directly inside of " f"{self.out_var} loop"
            )
        self.in_var = loop_stmt.body[0].iter

        super().__init__(proc)

    def map_s(self, s):
        styp = type(s)
        if s is self.stmt:
            Check_ReorderLoops(self.orig_proc, self.stmt)

            # short-hands for sanity
            def boolop(op, lhs, rhs):
                return LoopIR.BinOp(op, lhs, rhs, T.bool, s.srcinfo)

            def cnst(intval):
                return LoopIR.Const(intval, T.int, s.srcinfo)

            def rd(i):
                return LoopIR.Read(i, [], T.index, s.srcinfo)

            def rng(x, hi):
                lhs = boolop("<=", cnst(0), x)
                rhs = boolop("<", x, hi)
                return boolop("and", lhs, rhs)

            def do_bind(x, hi, eff):
                cond = lift_to_eff_expr(rng(rd(x), hi))
                cond_nz = boolop("<", cnst(0), hi)
                return eff_bind(x, eff, pred=cond)  # TODO: , config_pred=cond_nz)

            # this is the actual body inside both for-loops
            body = s.body[0].body
            body_eff = get_effect_of_stmts(body)
            # blah
            inner_eff = do_bind(s.iter, s.hi, body_eff)
            outer_eff = do_bind(s.body[0].iter, s.body[0].hi, inner_eff)
            return [
                styp(
                    s.body[0].iter,
                    s.body[0].hi,
                    [styp(s.iter, s.hi, body, inner_eff, s.srcinfo)],
                    outer_eff,
                    s.body[0].srcinfo,
                )
            ]

        # fall-through
        return super().map_s(s)

    # make this more efficient by not rewriting
    # most of the sub-trees
    def map_e(self, e):
        return e

    def map_t(self, t):
        return t

    def map_eff(self, eff):
        return eff


# --------------------------------------------------------------------------- #
# --------------------------------------------------------------------------- #
# Split scheduling directive


class _Split(LoopIR_Rewrite):
    def __init__(self, proc, split_loop, quot, hi, lo, tail="guard", perfect=False):
        self.split_loop = split_loop
        self.split_var = split_loop.iter
        self.quot = quot
        self.hi_i = Sym(hi)
        self.lo_i = Sym(lo)
        self.cut_i = Sym(lo)

        assert quot > 1

        # Tail strategies are 'cut', 'guard', and 'cut_and_guard'
        self._tail_strategy = tail
        if perfect:
            self._tail_strategy = "perfect"
        self._in_cut_tail = False

        super().__init__(proc)

    def substitute(self, srcinfo):
        cnst = lambda x: LoopIR.Const(x, T.int, srcinfo)
        rd = lambda x: LoopIR.Read(x, [], T.index, srcinfo)
        op = lambda op, lhs, rhs: LoopIR.BinOp(op, lhs, rhs, T.index, srcinfo)

        return op("+", op("*", cnst(self.quot), rd(self.hi_i)), rd(self.lo_i))

    def cut_tail_sub(self, srcinfo):
        return self._cut_tail_sub

    def map_s(self, s):
        styp = type(s)
        if s is self.split_loop:
            # short-hands for sanity
            def boolop(op, lhs, rhs):
                return LoopIR.BinOp(op, lhs, rhs, T.bool, s.srcinfo)

            def szop(op, lhs, rhs):
                return LoopIR.BinOp(op, lhs, rhs, lhs.type, s.srcinfo)

            def cnst(intval):
                return LoopIR.Const(intval, T.int, s.srcinfo)

            def rd(i):
                return LoopIR.Read(i, [], T.index, s.srcinfo)

            def ceildiv(lhs, rhs):
                assert isinstance(rhs, LoopIR.Const) and rhs.val > 1
                rhs_1 = cnst(rhs.val - 1)
                return szop("/", szop("+", lhs, rhs_1), rhs)

            def rng(x, hi):
                lhs = boolop("<=", cnst(0), x)
                rhs = boolop("<", x, hi)
                return boolop("and", lhs, rhs)

            def do_bind(x, hi, eff):
                cond = lift_to_eff_expr(rng(rd(x), hi))
                cond_nz = lift_to_eff_expr(boolop("<", cnst(0), hi))
                return eff_bind(x, eff, pred=cond, config_pred=cond_nz)

            # in the simple case, wrap body in a guard
            if self._tail_strategy == "guard":
                body = self.map_stmts(s.body)
                body_eff = get_effect_of_stmts(body)
                idx_sub = self.substitute(s.srcinfo)
                cond = boolop("<", idx_sub, s.hi)
                # condition for guarded loop is applied to effects
                body_eff = eff_filter(lift_to_eff_expr(cond), body_eff)
                body = [LoopIR.If(cond, body, [], body_eff, s.srcinfo)]

                lo_rng = cnst(self.quot)
                hi_rng = ceildiv(s.hi, lo_rng)

                # pred for inner loop is: 0 <= lo <= lo_rng
                inner_eff = do_bind(self.lo_i, lo_rng, body_eff)

                return [
                    styp(
                        self.hi_i,
                        hi_rng,
                        [styp(self.lo_i, lo_rng, body, inner_eff, s.srcinfo)],
                        s.eff,
                        s.srcinfo,
                    )
                ]

            # an alternate scheme is to split the loop in two
            # by cutting off the tail into a second loop
            elif self._tail_strategy == "cut" or self._tail_strategy == "cut_and_guard":
                # if N == s.hi and Q == self.quot, then
                #   we want Ncut == (N-Q+1)/Q
                Q = cnst(self.quot)
                N = s.hi
                Ncut = szop("/", N, Q)  # floor div

                # and then for the tail loop, we want to
                # iterate from 0 to Ntail
                # where Ntail == N % Q
                Ntail = szop("%", N, Q)
                # in that loop we want the iteration variable to
                # be mapped instead to (Ncut*Q + cut_i)
                self._cut_tail_sub = szop("+", rd(self.cut_i), szop("*", Ncut, Q))

                main_body = self.map_stmts(s.body)
                self._in_cut_tail = True
                tail_body = Alpha_Rename(self.map_stmts(s.body)).result()
                self._in_cut_tail = False

                main_eff = get_effect_of_stmts(main_body)
                tail_eff = get_effect_of_stmts(tail_body)
                lo_eff = do_bind(self.lo_i, Q, main_eff)
                hi_eff = do_bind(self.hi_i, Ncut, lo_eff)
                tail_eff = do_bind(self.cut_i, Ntail, tail_eff)

                if self._tail_strategy == "cut_and_guard":
                    body = [styp(self.cut_i, Ntail, tail_body, tail_eff, s.srcinfo)]
                    body_eff = get_effect_of_stmts(body)
                    cond = boolop(">", Ntail, LoopIR.Const(0, T.int, s.srcinfo))
                    body_eff = eff_filter(lift_to_eff_expr(cond), body_eff)

                    loops = [
                        styp(
                            self.hi_i,
                            Ncut,
                            [styp(self.lo_i, Q, main_body, lo_eff, s.srcinfo)],
                            hi_eff,
                            s.srcinfo,
                        ),
                        LoopIR.If(cond, body, [], body_eff, s.srcinfo),
                    ]

                else:
                    loops = [
                        styp(
                            self.hi_i,
                            Ncut,
                            [styp(self.lo_i, Q, main_body, lo_eff, s.srcinfo)],
                            hi_eff,
                            s.srcinfo,
                        ),
                        styp(self.cut_i, Ntail, tail_body, tail_eff, s.srcinfo),
                    ]

                return loops

            elif self._tail_strategy == "perfect":
                if not isinstance(s.hi, LoopIR.Const):
                    raise SchedulingError(
                        f"cannot perfectly split the '{s.iter}' loop "
                        f"unless it has a constant bound"
                    )
                elif s.hi.val % self.quot != 0:
                    raise SchedulingError(
                        f"cannot perfectly split the '{s.iter}' loop "
                        f"because {self.quot} does not evenly divide "
                        f"{s.hi.val}"
                    )

                # otherwise, we're good to go
                body = self.map_stmts(s.body)
                body_eff = get_effect_of_stmts(body)

                lo_rng = cnst(self.quot)
                hi_rng = cnst(s.hi.val // self.quot)

                # pred for inner loop is: 0 <= lo <= lo_rng
                inner_eff = do_bind(self.lo_i, lo_rng, body_eff)

                return [
                    styp(
                        self.hi_i,
                        hi_rng,
                        [styp(self.lo_i, lo_rng, body, inner_eff, s.srcinfo)],
                        s.eff,
                        s.srcinfo,
                    )
                ]

            else:
                assert False, f"bad tail strategy: {self._tail_strategy}"

        # fall-through
        return super().map_s(s)

    def map_e(self, e):
        if isinstance(e, LoopIR.Read):
            if e.type is T.index:
                # This is a split variable, substitute it!
                if e.name is self.split_var:
                    if self._in_cut_tail:
                        return self.cut_tail_sub(e.srcinfo)
                    else:
                        return self.substitute(e.srcinfo)

        # fall-through
        return super().map_e(e)

    def map_eff_e(self, e):
        if isinstance(e, E.Var):
            if e.type is T.index:
                # This is a split variable, substitute it!
                if e.name is self.split_var:
                    if self._in_cut_tail:
                        sub = self.cut_tail_sub(e.srcinfo)
                    else:
                        sub = self.substitute(e.srcinfo)
                    return lift_to_eff_expr(sub)

        # fall-through
        return super().map_eff_e(e)


# --------------------------------------------------------------------------- #
# --------------------------------------------------------------------------- #
# Unroll scheduling directive


class _Unroll(LoopIR_Rewrite):
    def __init__(self, proc, unroll_loop):
        self.orig_proc = proc
        self.unroll_loop = unroll_loop
        self.unroll_var = unroll_loop.iter
        self.unroll_itr = 0
        self.env = {}

        super().__init__(proc)

    def map_s(self, s):
        if s is self.unroll_loop:
            if not isinstance(s.hi, LoopIR.Const):
                raise SchedulingError(
                    f"expected loop '{s.iter}' to have constant bounds"
                )

            hi = s.hi.val
            if hi == 0:
                return []

            orig_body = s.body

            self.unroll_itr = 0

            body = Alpha_Rename(self.apply_stmts(orig_body)).result()
            for i in range(1, hi):
                self.unroll_itr = i
                body += Alpha_Rename(self.apply_stmts(orig_body)).result()

            return body

        # fall-through
        return super().map_s(s)

    def map_e(self, e):
        if isinstance(e, LoopIR.Read):
            if e.type is T.index:
                # This is an unrolled variable, substitute it!
                if e.name is self.unroll_var:
                    return LoopIR.Const(self.unroll_itr, T.index, e.srcinfo)

        # fall-through
        return super().map_e(e)

    def map_eff_e(self, e):
        if isinstance(e, E.Var):
            if e.type is T.index:
                # This is an unrolled variable, substitute it!
                if e.name is self.unroll_var:
                    return E.Const(self.unroll_itr, T.index, e.srcinfo)

        # fall-through
        return super().map_eff_e(e)


# --------------------------------------------------------------------------- #
# --------------------------------------------------------------------------- #
# Inline scheduling directive


class _Inline(LoopIR_Rewrite):
    def __init__(self, proc, call_stmt):
        assert isinstance(call_stmt, LoopIR.Call)
        self.orig_proc = proc
        self.call_stmt = call_stmt
        self.env = {}

        super().__init__(proc)

        self.proc = InferEffects(self.proc).result()

    def map_s(self, s):
        if s is self.call_stmt:
            # handle potential window expressions in call positions
            win_binds = []

            def map_bind(nm, a):
                if isinstance(a, LoopIR.WindowExpr):
                    stmt = LoopIR.WindowStmt(nm, a, eff_null(a.srcinfo), a.srcinfo)
                    win_binds.append(stmt)
                    return LoopIR.Read(nm, [], a.type, a.srcinfo)
                else:
                    return a

            # first, set-up a binding from sub-proc arguments
            # to supplied expressions at the call-site
            call_bind = {
                xd.name: map_bind(xd.name, a) for xd, a in zip(s.f.args, s.args)
            }

            # we will substitute the bindings for the call
            body = SubstArgs(s.f.body, call_bind).result()

            # note that all sub-procedure assertions must be true
            # even if not asserted, or else this call being inlined
            # wouldn't have been valid to make in the first place

            # whenever we copy code we need to alpha-rename for safety
            # the code to splice in at this point
            return Alpha_Rename(win_binds + body).result()

        # fall-through
        return super().map_s(s)

    # make this more efficient by not rewriting
    # most of the sub-trees
    def map_e(self, e):
        return e

    def map_t(self, t):
        return t

    def map_eff(self, eff):
        return eff


# --------------------------------------------------------------------------- #
# --------------------------------------------------------------------------- #
# Partial Evaluation scheduling directive


class _PartialEval(LoopIR_Rewrite):
    def __init__(self, proc, arg_vals):
        assert arg_vals, "Don't call _PartialEval without any substitutions"
        self.env = arg_vals

        arg_types = {p.name: p.type for p in proc.args}

        # Validate env:
        for k, v in self.env.items():
            if not arg_types[k].is_indexable() and not arg_types[k].is_bool():
                raise SchedulingError(
                    "cannot partially evaluate numeric (non-index, non-bool) arguments"
                )
            if not isinstance(v, int):
                raise SchedulingError(
                    "cannot partially evaluate to a non-int, non-bool value"
                )

        super().__init__(proc)
        self.proc = self.proc.update(
            args=[a for a in self.proc.args if a.name not in arg_vals]
        )

    def map_e(self, e):
        if isinstance(e, LoopIR.Read):
            if e.type.is_indexable():
                assert len(e.idx) == 0
                if e.name in self.env:
                    return LoopIR.Const(self.env[e.name], T.int, e.srcinfo)
            elif e.type.is_bool():
                if e.name in self.env:
                    return LoopIR.Const(self.env[e.name], T.bool, e.srcinfo)

        return super().map_e(e)

    def map_eff_e(self, e):
        if isinstance(e, E.Var):
            if e.type.is_indexable() and e.name in self.env:
                return E.Const(self.env[e.name], T.int, e.srcinfo)
            elif e.type.is_bool() and e.name in self.env:
                return E.Const(self.env[e.name], T.bool, e.srcinfo)

        return super().map_eff_e(e)


# --------------------------------------------------------------------------- #
# --------------------------------------------------------------------------- #
# Set Type and/or Memory Annotations scheduling directive


# This pass uses a raw name string instead of a pattern
class _SetTypAndMem(LoopIR_Rewrite):
    def __init__(self, proc, name, inst_no, basetyp=None, win=None, mem=None):
        ind = lambda x: 1 if x else 0
        assert ind(basetyp) + ind(win) + ind(mem) == 1
        self.orig_proc = proc
        self.name = name
        self.n_match = inst_no
        self.basetyp = basetyp
        self.win = win
        self.mem = mem

        super().__init__(proc)

    def check_inst(self):
        # otherwise, handle instance counting...
        if self.n_match is None:
            return True
        else:
            self.n_match = self.n_match - 1
            return self.n_match == 0

    def early_exit(self):
        return self.n_match is not None and self.n_match <= 0

    def change_precision(self, t):
        assert self.basetyp.is_real_scalar()
        if t.is_real_scalar():
            return self.basetyp
        elif isinstance(t, T.Tensor):
            assert t.type.is_real_scalar()
            return T.Tensor(t.hi, t.is_window, self.basetyp)
        else:
            assert False, "bad case"

    def change_window(self, t):
        assert isinstance(t, T.Tensor)
        assert isinstance(self.win, bool)
        return T.Tensor(t.hi, self.win, t.type)

    def map_fnarg(self, a):
        if str(a.name) != self.name:
            return a

        # otherwise, handle instance counting...
        if not self.check_inst():
            return a

        # if that passed, we definitely found the symbol being pointed at
        # So attempt the substitution
        typ = a.type
        mem = a.mem
        if self.basetyp is not None:
            if not a.type.is_numeric():
                raise SchedulingError(
                    "cannot change the precision of a " "non-numeric argument"
                )
            typ = self.change_precision(typ)
        elif self.win is not None:
            if not a.type.is_tensor_or_window():
                raise SchedulingError(
                    "cannot change windowing of a " "non-tensor/window argument"
                )
            typ = self.change_window(typ)
        else:
            assert self.mem is not None
            if not a.type.is_numeric():
                raise SchedulingError(
                    "cannot change the memory of a " "non-numeric argument"
                )
            mem = self.mem

        return LoopIR.fnarg(a.name, typ, mem, a.srcinfo)

    def map_s(self, s):
        if self.early_exit():
            return [s]

        if isinstance(s, LoopIR.Alloc) and str(s.name) == self.name:
            if self.check_inst():

                # if that passed, we definitely found the symbol being pointed at
                # So attempt the substitution
                typ = s.type
                assert typ.is_numeric()
                mem = s.mem
                if self.basetyp is not None:
                    typ = self.change_precision(typ)
                elif self.win is not None:
                    raise SchedulingError(
                        "cannot change an allocation to " "be or not be a window"
                    )
                else:
                    assert self.mem is not None
                    mem = self.mem

                return [LoopIR.Alloc(s.name, typ, mem, s.eff, s.srcinfo)]

        # fall-through
        return super().map_s(s)

    # make this more efficient by not rewriting
    # most of the sub-trees
    def map_e(self, e):
        return e

    def map_t(self, t):
        return t

    def map_eff(self, eff):
        return eff


# --------------------------------------------------------------------------- #
# --------------------------------------------------------------------------- #
# Call Swap scheduling directive


class _CallSwap(LoopIR_Rewrite):
    def __init__(self, proc, call_stmt, new_subproc):
        assert isinstance(call_stmt, LoopIR.Call)
        self.orig_proc = proc
        self.call_stmt = call_stmt
        self.new_subproc = new_subproc

        super().__init__(proc)

    def mod_eq(self):
        return self.eq_mod_config

    def map_s(self, s):
        if s is self.call_stmt:
            old_f = s.f
            new_f = self.new_subproc
            s_new = LoopIR.Call(new_f, s.args, None, s.srcinfo)
            is_eqv, configkeys = get_strictest_eqv_proc(old_f, new_f)
            if not is_eqv:
                raise SchedulingError(
                    f"{s.srcinfo}: Cannot swap call because the two "
                    f"procedures are not equivalent"
                )
            mod_cfg = Check_ExtendEqv(self.orig_proc, [s], [s_new], configkeys)
            self.eq_mod_config = mod_cfg

            return [s_new]

        # fall-through
        return super().map_s(s)

    # make this more efficient by not rewriting
    # most of the sub-trees
    def map_e(self, e):
        return e

    def map_t(self, t):
        return t

    def map_eff(self, eff):
        return eff


class _InlineWindow(LoopIR_Rewrite):
    def __init__(self, proc, stmt):
        assert isinstance(stmt, LoopIR.WindowStmt)

        self.orig_proc = proc
        self.win_stmt = stmt

        super().__init__(proc)

        # repair effects...
        self.proc = InferEffects(self.proc).result()

    def calc_idx(self, idxs):
        assert len(
            [w for w in self.win_stmt.rhs.idx if isinstance(w, LoopIR.Interval)]
        ) == len(idxs)

        new_idxs = []
        for w in self.win_stmt.rhs.idx:
            if isinstance(w, LoopIR.Interval):
                new_idxs.append(LoopIR.BinOp("+", w.lo, idxs[0], T.index, w.srcinfo))
                idxs.pop()
            else:
                new_idxs.append(w.pt)

        return new_idxs

    def map_s(self, s):
        if s is self.win_stmt:
            return []

        if isinstance(s, LoopIR.Assign) or isinstance(s, LoopIR.Reduce):
            if self.win_stmt.lhs == s.name:
                new_idxs = self.calc_idx(s.idx)

                return [
                    type(s)(
                        self.win_stmt.rhs.name,
                        s.type,
                        s.cast,
                        new_idxs,
                        s.rhs,
                        None,
                        s.srcinfo,
                    )
                ]

        return super().map_s(s)

    def map_e(self, e):
        etyp = type(e)
        assert isinstance(self.win_stmt.rhs, LoopIR.WindowExpr)

        # TODO: Add more safety check?
        if etyp is LoopIR.WindowExpr:
            if self.win_stmt.lhs == e.name:
                assert len(
                    [w for w in self.win_stmt.rhs.idx if isinstance(w, LoopIR.Interval)]
                ) == len(e.idx)
                idxs = e.idx
                new_idxs = []
                for w in self.win_stmt.rhs.idx:
                    if isinstance(w, LoopIR.Interval):
                        if isinstance(idxs[0], LoopIR.Interval):
                            # window again, so
                            # w.lo + idxs[0].lo : w.lo + idxs[0].hi
                            lo = LoopIR.BinOp("+", w.lo, idxs[0].lo, T.index, w.srcinfo)
                            hi = LoopIR.BinOp("+", w.lo, idxs[0].hi, T.index, w.srcinfo)
                            ivl = LoopIR.Interval(lo, hi, w.srcinfo)
                            new_idxs.append(ivl)
                        else:  # Point
                            p = LoopIR.Point(
                                LoopIR.BinOp("+", w.lo, idxs[0].pt, T.index, w.srcinfo),
                                w.srcinfo,
                            )
                            new_idxs.append(p)
                        idxs = idxs[1:]
                    else:
                        new_idxs.append(w)

                # repair window type..
                old_typ = self.win_stmt.rhs.type
                new_type = LoopIR.WindowType(
                    old_typ.src_type,
                    old_typ.as_tensor,
                    self.win_stmt.rhs.name,
                    new_idxs,
                )

                return LoopIR.WindowExpr(
                    self.win_stmt.rhs.name, new_idxs, new_type, e.srcinfo
                )

        elif etyp is LoopIR.Read:
            if self.win_stmt.lhs == e.name:
                new_idxs = self.calc_idx(e.idx)

                return LoopIR.Read(self.win_stmt.rhs.name, new_idxs, e.type, e.srcinfo)

        elif etyp is LoopIR.StrideExpr:
            if self.win_stmt.lhs == e.name:
                return LoopIR.StrideExpr(
                    self.win_stmt.rhs.name, e.dim, e.type, e.srcinfo
                )

        return super().map_e(e)


class _ConfigWrite(LoopIR_Rewrite):
    def __init__(self, proc, stmt, config, field, expr, before=False):
        assert (
            isinstance(expr, LoopIR.Read)
            or isinstance(expr, LoopIR.StrideExpr)
            or isinstance(expr, LoopIR.Const)
        )

        self.orig_proc = proc
        self.stmt = stmt
        self.config = config
        self.field = field
        self.expr = expr
        self.before = before

        self._new_cfgwrite_stmt = None

        super().__init__(proc)

        # check safety...
        mod_cfg = Check_DeleteConfigWrite(self.proc, [self._new_cfgwrite_stmt])
        self.eq_mod_config = mod_cfg

        # repair effects...
        self.proc = InferEffects(self.proc).result()

    def mod_eq(self):
        return self.eq_mod_config

    def map_stmts(self, stmts):
        body = []
        for i, s in enumerate(stmts):
            if s is self.stmt:
                cw_s = LoopIR.WriteConfig(
                    self.config, self.field, self.expr, None, s.srcinfo
                )
                self._new_cfgwrite_stmt = cw_s

                if self.before:
                    body += [cw_s, s]
                else:
                    body += [s, cw_s]

                # finish and exit
                body += stmts[i + 1 :]
                return body

            else:
                # TODO: be smarter about None handling
                body += self.apply_s(s)

        return body


class _ConfigWriteRoot(_ConfigWrite):
    def __init__(self, proc, config, field, expr):
        stmt = proc.body[0]
        super().__init__(proc, stmt, config, field, expr, before=True)


class _ConfigWriteAfter(_ConfigWrite):
    def __init__(self, proc, stmt, config, field, expr):
        super().__init__(proc, stmt, config, field, expr)


# --------------------------------------------------------------------------- #
# --------------------------------------------------------------------------- #
# Bind Expression scheduling directive


class _BindConfig_AnalysisSubst(LoopIR_Rewrite):
    def __init__(self, proc, keep_s, old_e, new_e):
        self.orig_proc = proc
        self.keep_s = keep_s
        self.old_e = old_e
        self.new_e = new_e
        super().__init__(proc)

    def map_s(self, s):
        if s is self.keep_s:
            return [s]
        else:
            return super().map_s(s)

    def map_e(self, e):
        if e is self.old_e:
            return self.new_e
        else:
            return super().map_e(e)


class _BindConfig(LoopIR_Rewrite):
    def __init__(self, proc, config, field, expr):
        assert isinstance(expr, LoopIR.Read)

        self.orig_proc = proc
        self.config = config
        self.field = field
        self.expr = expr
        self.found_expr = False
        self.placed_writeconfig = False
        self.sub_done = False

        self.cfg_write_s = None
        self.cfg_read_e = None

        super().__init__(proc)

        proc_analysis = _BindConfig_AnalysisSubst(
            self.proc, self.cfg_write_s, self.cfg_read_e, self.expr
        ).result()
        mod_cfg = Check_DeleteConfigWrite(proc_analysis, [self.cfg_write_s])
        self.eq_mod_config = mod_cfg

        # repair effects...
        self.proc = InferEffects(self.proc).result()

    def mod_eq(self):
        return self.eq_mod_config

    def process_block(self, block):
        if self.sub_done:
            return None

        new_block = []
        is_writeconfig_block = False

        modified = False

        for stmt in block:
            new_stmt = self.map_s(stmt)

            if self.found_expr and not self.placed_writeconfig:
                self.placed_writeconfig = True
                is_writeconfig_block = True
                wc = LoopIR.WriteConfig(
                    self.config, self.field, self.expr, None, self.expr.srcinfo
                )
                self.cfg_write_s = wc
                new_block.extend([wc])

            if new_stmt is None:
                new_block.append(stmt)
            else:
                new_block.extend(new_stmt)
                modified = True

        if is_writeconfig_block:
            self.sub_done = True

        if not modified:
            return None

        return new_block

    def map_s(self, s):
        if self.sub_done:
            return None  # TODO: is this right?

        # TODO: missing cases for multiple config writes. Subsequent writes are
        #   ignored.

        if isinstance(s, LoopIR.Seq):
            body = self.process_block(s.body)
            if body:
                return [s.update(body=body)]
            return None

        if isinstance(s, LoopIR.If):
            if_then = self.process_block(s.body)
            if_else = self.process_block(s.orelse)
            cond = self.map_e(s.cond)
            if any((if_then, if_else, cond)):
                return [
                    s.update(
                        cond=cond or s.cond,
                        body=if_then or s.body,
                        orelse=if_else or s.orelse,
                    )
                ]

            return None

        return super().map_s(s)

    def map_e(self, e):
        if e is self.expr and not self.sub_done:
            assert not self.found_expr
            self.found_expr = True

            self.cfg_read_e = LoopIR.ReadConfig(
                self.config, self.field, e.type, e.srcinfo
            )
            return self.cfg_read_e
        else:
            return super().map_e(e)


class _DoCommuteExpr(LoopIR_Rewrite):
    def __init__(self, proc, exprs):
        self.exprs = exprs
        super().__init__(proc)
        self.proc = InferEffects(self.proc).result()

    def map_e(self, e):
        if e in self.exprs:
            assert isinstance(e, LoopIR.BinOp)
            return e.update(lhs=e.rhs, rhs=e.lhs)
        else:
            return super().map_e(e)

def get_reads(e):
    if isinstance(e, LoopIR.Read):
        return sum([get_reads(e) for e in e.idx], [(e.name, e.type)])
    elif isinstance(e, LoopIR.USub):
        return get_reads(e.arg)
    elif isinstance(e, LoopIR.BinOp):
        return get_reads(e.lhs) + get_reads(e.rhs)
    elif isinstance(e, LoopIR.BuiltIn):
        return sum([get_reads(a) for a in e.args], [])
    elif isinstance(e, LoopIR.Const):
        return []
    else:
        assert False, "bad case"

# TODO: add more tests to ensure correctness
class _BindExpr(LoopIR_Rewrite):
    def __init__(self, proc, new_name, exprs, cse=False):
        assert all(isinstance(expr, LoopIR.expr) for expr in exprs)
        assert all(expr.type.is_numeric() for expr in exprs)
        assert exprs

<<<<<<< HEAD
        self.orig_proc      = proc
        self.new_name       = Sym(new_name)
        self.exprs          = exprs if cse else [exprs[0]]
        self.expr_reads     = set(sum([get_reads(e) for e in self.exprs], []))
        self.use_cse        = cse
        self.found_expr     = None
        self.placed_alloc   = False
        self.sub_done       = False
        self.found_write    = False
=======
        self.orig_proc = proc
        self.new_name = Sym(new_name)
        self.exprs = exprs if cse else [exprs[0]]
        self.use_cse = cse
        self.found_expr = None
        self.placed_alloc = False
        self.sub_done = False
>>>>>>> 7cbb3508

        super().__init__(proc)

        # repair effects...
        self.proc = InferEffects(self.proc).result()

    def process_block(self, block):
        if self.sub_done:
            return block

        new_block = []
        is_alloc_block = False

<<<<<<< HEAD
        for stmt in block:
            if not self.found_write:
                stmt = self.map_s(stmt)
            else:
                stmt = [stmt]
=======
        is_updated = False

        for _stmt in block:
            stmt = self.map_s(_stmt)
            if stmt is not None:
                is_updated = True
            else:
                stmt = [_stmt]
>>>>>>> 7cbb3508

            if self.found_expr and not self.placed_alloc:
                self.placed_alloc = True
                is_alloc_block = True
                alloc = LoopIR.Alloc(
                    self.new_name, T.R, None, None, self.found_expr.srcinfo
                )
                # TODO Fix Assign, probably wrong
                assign = LoopIR.Assign(
                    self.new_name,
                    T.R,
                    None,
                    [],
                    self.found_expr,
                    None,
                    self.found_expr.srcinfo,
                )
                new_block.extend([alloc, assign])

            new_block.extend(stmt)

        # If this is the block containing the new alloc, stop substituting
        if is_alloc_block:
            self.sub_done = True

        if is_updated or is_alloc_block:
            return new_block

        return None

    def map_s(self, s):
        if self.sub_done:
            return super().map_s(s)

        if isinstance(s, LoopIR.Seq):
            body = self.process_block(s.body)
            if body is None:
                return None
            else:
                return [s.update(body=body)]

        if isinstance(s, LoopIR.If):
            # TODO: our CSE here is very conservative. It won't look for
            #  matches between the then and else branches; in other words,
            #  it is restricted to a single basic block.
            if_then = self.process_block(s.body)
            if_else = self.process_block(s.orelse)
            if (if_then is not None) or (if_else is not None):
                return [s.update(body=if_then or s.body, orelse=if_else or s.orelse)]
            else:
                return None

        if isinstance(s, (LoopIR.Assign, LoopIR.Reduce)):
            e = self.exprs[0]
<<<<<<< HEAD
            rhs = self.map_e(s.rhs)
            # terminate CSE if the expression is written to
            if (self.found_expr and self.use_cse):
                for (name, type) in self.expr_reads:
                    if s.name == name and s.type == type:
                        self.found_write = True
            return [s.update(rhs=rhs)]
=======
            # bind LHS when self.use_cse == True
            if (
                self.use_cse
                and isinstance(e, LoopIR.Read)
                and e.name == s.name
                and e.type == s.type
            ):
                try:
                    for i, j in zip(e.idx, s.idx):
                        Check_ExprEqvInContext(self.orig_proc, [s], i, j)

                    return [
                        s.update(
                            name=self.new_name,
                            cast=None,
                            idx=[],
                            rhs=self.apply_e(s.rhs),
                            eff=None,
                        )
                    ]
                except SchedulingError:
                    pass
>>>>>>> 7cbb3508

        return super().map_s(s)

    def map_e(self, e):
        if e in self.exprs and not self.sub_done:
            if not self.found_expr:
                # TODO: dirty hack. need real CSE-equality (i.e. modulo srcinfo)
                self.exprs = [x for x in self.exprs if str(e) == str(x)]
            self.found_expr = e
            return LoopIR.Read(self.new_name, [], e.type, e.srcinfo)
        else:
            return super().map_e(e)


class _DoStageAssn(LoopIR_Rewrite):
    def __init__(self, proc, new_name, assn):
        assert isinstance(assn, (LoopIR.Assign, LoopIR.Reduce))
        self.assn = assn
        self.new_name = Sym(new_name)

        super().__init__(proc)

        # repair effects...
        self.proc = InferEffects(self.proc).result()

    def map_s(self, s):
        tmp = self.new_name
        if s is self.assn and isinstance(s, LoopIR.Assign):
            rdtmp = LoopIR.Read(tmp, [], s.type, s.srcinfo)
            return [
                # tmp : R
                LoopIR.Alloc(tmp, T.R, None, None, s.srcinfo),
                # tmp = rhs
                LoopIR.Assign(tmp, s.type, None, [], s.rhs, None, s.srcinfo),
                # lhs = tmp
                LoopIR.Assign(s.name, s.type, None, s.idx, rdtmp, None, s.srcinfo),
            ]
        elif s is self.assn and isinstance(s, LoopIR.Reduce):
            rdbuf = LoopIR.Read(s.name, s.idx, s.type, s.srcinfo)
            rdtmp = LoopIR.Read(tmp, [], s.type, s.srcinfo)
            return [
                # tmp : R
                LoopIR.Alloc(tmp, T.R, None, None, s.srcinfo),
                # tmp = lhs
                LoopIR.Assign(tmp, s.type, None, [], rdbuf, None, s.srcinfo),
                # tmp += rhs
                LoopIR.Reduce(tmp, s.type, None, [], s.rhs, None, s.srcinfo),
                # lhs = tmp
                LoopIR.Assign(s.name, s.type, None, s.idx, rdtmp, None, s.srcinfo),
            ]

        return super().map_s(s)


# Lift if no variable dependency
class _DoLiftIf(LoopIR_Rewrite):
    def __init__(self, proc, if_stmt, n_lifts):
        assert isinstance(if_stmt, LoopIR.If)
        assert is_pos_int(n_lifts)

        self.target = if_stmt
        self.loop_deps = vars_in_expr(if_stmt.cond)

        self.n_lifts = n_lifts
        self.bubbling = False

        super().__init__(proc)

        if self.n_lifts:
            raise SchedulingError(
                f"Could not fully lift if statement! {self.n_lifts} lift(s) remain!",
                orig=self.orig_proc,
                proc=self.proc,
            )

        # repair effects...
        self.proc = InferEffects(self.proc).result()

    def resolve_lift(self, new_if):
        self.target = new_if
        self.n_lifts -= 1
        return [new_if]

    def map_s(self, s):
        if s is self.target:
            self.bubbling = True
            # Matching happens above this, no changes possible
            return None

        if not isinstance(s, (LoopIR.If, LoopIR.Seq)):
            # Only ifs and loops can be interchanged
            return None

        s2 = super().map_s(s)

        if self.n_lifts <= 0:
            # No lifts left, bubble up
            return s2

        outer = s2[0] if s2 else s

        if isinstance(outer, LoopIR.If):
            if len(outer.body) == 1 and outer.body[0] is self.target:
                #                    if INNER:
                # if OUTER:            if OUTER: A
                #   if INNER: A        else:     C
                #   else:     B  ~>  else:
                # else: C              if OUTER: B
                #                      else:     C
                stmt_a = self.target.body
                stmt_b = self.target.orelse
                stmt_c = outer.orelse

                if_ac = [s.update(body=stmt_a, orelse=stmt_c)]
                if stmt_b or stmt_c:
                    stmt_b = stmt_b or [LoopIR.Pass(None, self.target.srcinfo)]
                    if_bc = [s.update(body=stmt_b, orelse=stmt_c)]
                else:
                    if_bc = []

                new_if = self.target.update(body=if_ac, orelse=if_bc)
                return self.resolve_lift(new_if)

            if len(outer.orelse) == 1 and outer.orelse[0] is self.target:
                #                    if INNER:
                # if OUTER: A          if OUTER: A
                # else:                else:     B
                #   if INNER: B  ~>  else:
                #   else: C            if OUTER: A
                #                      else:     C
                stmt_a = outer.body
                stmt_b = self.target.body
                stmt_c = self.target.orelse

                if_ab = [s.update(body=stmt_a, orelse=stmt_b)]
                if_ac = [s.update(body=stmt_a, orelse=stmt_c)]

                new_if = self.target.update(body=if_ab, orelse=if_ac)
                return self.resolve_lift(new_if)

        if isinstance(s, LoopIR.Seq):
            if len(outer.body) == 1 and outer.body[0] is self.target:
                if s.iter in self.loop_deps:
                    raise SchedulingError("if statement depends on iteration variable")

                # for OUTER in _:      if INNER:
                #   if INNER: A    ~>    for OUTER in _: A
                #   else:     B        else:
                #                        for OUTER in _: B
                stmt_a = self.target.body
                stmt_b = self.target.orelse

                for_a = [s.update(body=stmt_a)]
                for_b = [s.update(body=stmt_b)] if stmt_b else []

                new_if = self.target.update(body=for_a, orelse=for_b)
                return self.resolve_lift(new_if)

        if self.bubbling:
            raise SchedulingError(
                "expected if statement to be directly nested in parents"
            )

        return s2

    def map_e(self, e):
        return None


class _DoExpandDim(LoopIR_Rewrite):
    def __init__(self, proc, alloc_stmt, alloc_dim, indexing):
        assert isinstance(alloc_stmt, LoopIR.Alloc)
        assert isinstance(alloc_dim, LoopIR.expr)
        assert isinstance(indexing, LoopIR.expr)

        self.orig_proc = proc
        self.alloc_stmt = alloc_stmt
        self.alloc_sym = alloc_stmt.name
        self.alloc_dim = alloc_dim
        self.indexing = indexing
        self.alloc_type = None

        super().__init__(proc)

        # repair effects...
        self.proc = InferEffects(self.proc).result()

    def map_s(self, s):
        if s is self.alloc_stmt:
            old_typ = s.type
            new_rngs = [self.alloc_dim]

            if isinstance(old_typ, T.Tensor):
                new_rngs += old_typ.shape()

            basetyp = old_typ.basetype()
            new_typ = T.Tensor(new_rngs, False, basetyp)
            self.alloc_type = new_typ

            return [LoopIR.Alloc(s.name, new_typ, s.mem, None, s.srcinfo)]

        if isinstance(s, (LoopIR.Assign, LoopIR.Reduce)) and s.name == self.alloc_sym:
            idx = [self.indexing] + self.apply_exprs(s.idx)
            rhs = self.apply_e(s.rhs)
            return [s.update(idx=idx, rhs=rhs, eff=None)]

        return super().map_s(s)

    def map_e(self, e):
        if isinstance(e, LoopIR.Read) and e.name == self.alloc_sym:
            return e.update(idx=[self.indexing] + self.apply_exprs(e.idx))

        if isinstance(e, LoopIR.WindowExpr) and e.name == self.alloc_sym:
            w_idx = self._map_list(self.map_w_access, e.idx) or e.idx
            idx = [LoopIR.Point(self.indexing, e.srcinfo)] + w_idx
            return e.update(
                idx=idx, type=T.Window(self.alloc_type, e.type.as_tensor, e.name, idx)
            )

        # fall-through
        return super().map_e(e)


class _DoRearrangeDim(LoopIR_Rewrite):
    def __init__(self, proc, alloc_stmt, dimensions):
        assert isinstance(alloc_stmt, LoopIR.Alloc)

        self.alloc_stmt = alloc_stmt
        self.dimensions = dimensions

        super().__init__(proc)

        self.proc = InferEffects(self.proc).result()

    def map_s(self, s):
        # simply change the dimension
        if s is self.alloc_stmt:
            # construct new_hi
            new_hi = [s.type.hi[i] for i in self.dimensions]
            # construct new_type
            new_type = LoopIR.Tensor(new_hi, s.type.is_window, s.type.type)

            return [LoopIR.Alloc(s.name, new_type, s.mem, None, s.srcinfo)]

        # Adjust the use-site
        if isinstance(s, LoopIR.Assign) or isinstance(s, LoopIR.Reduce):
            if s.name is self.alloc_stmt.name:
                # shuffle
                new_idx = [s.idx[i] for i in self.dimensions]
                return [
                    type(s)(s.name, s.type, s.cast, new_idx, s.rhs, None, s.srcinfo)
                ]

        return super().map_s(s)

    def map_e(self, e):
        # TODO: I am not sure what rearrange_dim should do in terms of StrideExpr
        if isinstance(e, LoopIR.Read) or isinstance(e, LoopIR.WindowExpr):
            if e.name is self.alloc_stmt.name:
                new_idx = [e.idx[i] for i in self.dimensions]
                return type(e)(e.name, new_idx, e.type, e.srcinfo)

        return super().map_e(e)


class _DoDivideDim(LoopIR_Rewrite):
    def __init__(self, proc, alloc_stmt, dim_idx, quotient):
        assert isinstance(alloc_stmt, LoopIR.Alloc)
        assert isinstance(dim_idx, int)
        assert isinstance(quotient, int)

        self.orig_proc = proc
        self.alloc_stmt = alloc_stmt
        self.alloc_sym = alloc_stmt.name
        self.dim_idx = dim_idx
        self.quotient = quotient

        super().__init__(proc)

        # repair effects...
        self.proc = InferEffects(self.proc).result()

    def remap_idx(self, idx):
        orig_i = idx[self.dim_idx]
        srcinfo = orig_i.srcinfo
        quot = LoopIR.Const(self.quotient, T.int, srcinfo)
        hi = LoopIR.BinOp("/", orig_i, quot, orig_i.type, srcinfo)
        lo = LoopIR.BinOp("%", orig_i, quot, orig_i.type, srcinfo)
        return idx[: self.dim_idx] + [hi, lo] + idx[self.dim_idx + 1 :]

    def map_s(self, s):
        if s is self.alloc_stmt:
            old_typ = s.type
            old_shp = old_typ.shape()
            dim = old_shp[self.dim_idx]

            if not isinstance(dim, LoopIR.Const):
                raise SchedulingError(
                    f"Cannot divide non-literal dimension: " f"{str(dim)}"
                )
            if not dim.val % self.quotient == 0:
                raise SchedulingError(
                    f"Cannot divide {dim.val} evenly by " f"{self.quotient}"
                )
            denom = self.quotient
            numer = dim.val // denom
            new_shp = (
                old_shp[: self.dim_idx]
                + [
                    LoopIR.Const(numer, T.int, dim.srcinfo),
                    LoopIR.Const(denom, T.int, dim.srcinfo),
                ]
                + old_shp[self.dim_idx + 1 :]
            )
            new_typ = T.Tensor(new_shp, False, old_typ.basetype())

            return [LoopIR.Alloc(s.name, new_typ, s.mem, None, s.srcinfo)]

        elif isinstance(s, (LoopIR.Assign, LoopIR.Reduce)) and s.name == self.alloc_sym:
            idx = self.remap_idx(self.apply_exprs(s.idx))
            rhs = self.apply_e(s.rhs)
            return [s.update(idx=idx, rhs=rhs, eff=None)]

        return super().map_s(s)

    def map_e(self, e):
        if isinstance(e, LoopIR.Read) and e.name == self.alloc_sym:
            if not e.idx:
                raise SchedulingError(
                    f"Cannot divide {self.alloc_sym} because "
                    f"buffer is passed as an argument"
                )
            return e.update(idx=self.remap_idx(self.apply_exprs(e.idx)))
        elif isinstance(e, LoopIR.WindowExpr) and e.name == self.alloc_sym:
            raise SchedulingError(
                f"Cannot divide {self.alloc_sym} because "
                f"the buffer is windowed later on"
            )

        # fall-through
        return super().map_e(e)


class _DoMultiplyDim(LoopIR_Rewrite):
    def __init__(self, proc, alloc_stmt, hi_idx, lo_idx):
        assert isinstance(alloc_stmt, LoopIR.Alloc)
        assert isinstance(hi_idx, int)
        assert isinstance(lo_idx, int)

        self.orig_proc = proc
        self.alloc_stmt = alloc_stmt
        self.alloc_sym = alloc_stmt.name
        self.hi_idx = hi_idx
        self.lo_idx = lo_idx
        lo_dim = alloc_stmt.type.shape()[lo_idx]
        if not isinstance(lo_dim, LoopIR.Const):
            raise SchedulingError(
                f"Cannot multiply with non-literal second " f"dimension: {str(lo_dim)}"
            )
        self.lo_val = lo_dim.val

        super().__init__(proc)

        # repair effects...
        self.proc = InferEffects(self.proc).result()

    def remap_idx(self, idx):
        hi = idx[self.hi_idx]
        lo = idx[self.lo_idx]
        mulval = LoopIR.Const(self.lo_val, T.int, hi.srcinfo)
        mul_hi = LoopIR.BinOp("*", mulval, hi, hi.type, hi.srcinfo)
        prod = LoopIR.BinOp("+", mul_hi, lo, T.index, hi.srcinfo)
        idx[self.hi_idx] = prod
        del idx[self.lo_idx]
        return idx

    def map_s(self, s):
        if s is self.alloc_stmt:
            old_typ = s.type
            shp = old_typ.shape().copy()

            hi_dim = shp[self.hi_idx]
            lo_dim = shp[self.lo_idx]
            prod = LoopIR.BinOp("*", lo_dim, hi_dim, hi_dim.type, hi_dim.srcinfo)
            shp[self.hi_idx] = prod
            del shp[self.lo_idx]

            new_typ = T.Tensor(shp, False, old_typ.basetype())

            return [LoopIR.Alloc(s.name, new_typ, s.mem, None, s.srcinfo)]

        elif isinstance(s, (LoopIR.Assign, LoopIR.Reduce)) and s.name == self.alloc_sym:
            return [
                s.update(
                    idx=self.remap_idx(self.apply_exprs(s.idx)),
                    rhs=self.apply_e(s.rhs),
                    eff=None,
                )
            ]

        return super().map_s(s)

    def map_e(self, e):
        if isinstance(e, LoopIR.Read) and e.name == self.alloc_sym:
            if not e.idx:
                raise SchedulingError(
                    f"Cannot multiply {self.alloc_sym} because "
                    f"buffer is passed as an argument"
                )
            return e.update(idx=self.remap_idx(self.apply_exprs(e.idx)))

        elif isinstance(e, LoopIR.WindowExpr) and e.name == self.alloc_sym:
            raise SchedulingError(
                f"Cannot multiply {self.alloc_sym} because "
                f"the buffer is windowed later on"
            )

        # fall-through
        return super().map_e(e)


# --------------------------------------------------------------------------- #
# --------------------------------------------------------------------------- #
# *Only* lifting an allocation


class _DoLiftAllocSimple(LoopIR_Rewrite):
    def __init__(self, proc, alloc_stmt, n_lifts):
        assert isinstance(alloc_stmt, LoopIR.Alloc)
        assert is_pos_int(n_lifts)

        self.alloc_stmt = alloc_stmt
        self.n_lifts = n_lifts
        self.ctrl_ctxt = []
        self.lift_site = None

        super().__init__(proc)

        self.proc = InferEffects(self.proc).result()

    def map_s(self, s):
        if s is self.alloc_stmt:
            if self.n_lifts > len(self.ctrl_ctxt):
                raise SchedulingError(
                    "specified lift level {self.n_lifts} "
                    + "is higher than the number of loop "
                    + "{len(self.ctrl_ctxt)}"
                )
            self.lift_site = self.ctrl_ctxt[-self.n_lifts]

            return []

        elif isinstance(s, (LoopIR.If, LoopIR.Seq)):
            self.ctrl_ctxt.append(s)
            stmts = super().map_s(s)
            self.ctrl_ctxt.pop()

            if s is self.lift_site:
                new_alloc = LoopIR.Alloc(
                    self.alloc_stmt.name,
                    self.alloc_stmt.type,
                    self.alloc_stmt.mem,
                    None,
                    s.srcinfo,
                )
                stmts = [new_alloc] + stmts

            return stmts

        return super().map_s(s)


# --------------------------------------------------------------------------- #
# --------------------------------------------------------------------------- #
# Lift Allocation scheduling directive


class _LiftAlloc(LoopIR_Rewrite):
    def __init__(self, proc, alloc_stmt, n_lifts, mode, size, keep_dims):
        assert isinstance(alloc_stmt, LoopIR.Alloc)
        assert is_pos_int(n_lifts)

        if mode not in ("row", "col"):
            raise SchedulingError(f"Unknown lift mode {mode}, should be 'row' or 'col'")

        self.orig_proc = proc
        self.alloc_stmt = alloc_stmt
        self.alloc_sym = alloc_stmt.name
        self.alloc_deps = LoopIR_Dependencies(self.alloc_sym, proc.body).result()
        self.lift_mode = mode
        self.lift_size = size
        self.keep_dims = keep_dims

        self.n_lifts = n_lifts

        self.ctrl_ctxt = []
        self.lift_site = None

        self.lifted_stmt = None
        self.access_idxs = None
        self.alloc_type = None
        self._in_call_arg = False

        super().__init__(proc)

        # repair effects...
        self.proc = InferEffects(self.proc).result()

    def idx_mode(self, access, orig):
        if self.lift_mode == "row":
            return access + orig
        elif self.lift_mode == "col":
            return orig + access
        assert False

    def map_s(self, s):
        if s is self.alloc_stmt:
            # mark the point we want to lift this alloc-stmt to
            n_up = min(self.n_lifts, len(self.ctrl_ctxt))
            self.lift_site = self.ctrl_ctxt[-n_up]

            # extract the ranges and variables of enclosing loops
            idxs, rngs = self.get_ctxt_itrs_and_rngs(n_up)

            # compute the lifted allocation buffer type, and
            # the new allocation statement
            new_typ = s.type
            new_rngs = []
            for r in rngs:
                if isinstance(r, LoopIR.Const):
                    assert r.val > 0, "Loop bound must be positive"
                    new_rngs.append(r)
                else:
                    new_rngs.append(
                        LoopIR.BinOp(
                            "+",
                            r,
                            LoopIR.Const(1, T.int, r.srcinfo),
                            T.index,
                            r.srcinfo,
                        )
                    )

            if isinstance(new_typ, T.Tensor):
                if self.lift_mode == "row":
                    new_rngs += new_typ.shape()
                elif self.lift_mode == "col":
                    new_rngs = new_typ.shape() + new_rngs
                else:
                    assert False

                new_typ = new_typ.basetype()

            if len(new_rngs) > 0:
                new_typ = T.Tensor(new_rngs, False, new_typ)

            # effect remains null
            self.lifted_stmt = LoopIR.Alloc(s.name, new_typ, s.mem, None, s.srcinfo)
            self.access_idxs = idxs
            self.alloc_type = new_typ

            # erase the statement from this location
            return []

        elif isinstance(s, (LoopIR.If, LoopIR.Seq)):
            # handle recursive part of pass at this statement
            self.ctrl_ctxt.append(s)
            stmts = super().map_s(s)
            self.ctrl_ctxt.pop()

            # splice in lifted statement at the point to lift-to
            if s is self.lift_site:
                stmts = [self.lifted_stmt] + (stmts or s)

            return stmts

        elif isinstance(s, (LoopIR.Assign, LoopIR.Reduce)):
            # in this case, we may need to substitute the
            # buffer name on the lhs of the assignment/reduction
            if s.name is self.alloc_sym:
                assert self.access_idxs is not None
                idx = self.idx_mode(
                    [LoopIR.Read(i, [], T.index, s.srcinfo) for i in self.access_idxs],
                    s.idx,
                )
                rhs = self.apply_e(s.rhs)
                # return allocation or reduction...
                return s.update(idx=idx, rhs=rhs, eff=None)

        elif isinstance(s, LoopIR.Call):
            # substitution in call arguments currently unsupported;
            # so setting flag here
            self._in_call_arg = True
            stmts = super().map_s(s)
            self._in_call_arg = False
            return stmts

        # fall-through
        return super().map_s(s)

    def map_e(self, e):
        if isinstance(e, LoopIR.Read) and e.name == self.alloc_sym:
            assert self.access_idxs is not None
            if not self.access_idxs:
                return None

            # if self._in_call_arg:
            if e.type.is_real_scalar():
                idx = self.idx_mode(
                    [LoopIR.Read(i, [], T.index, e.srcinfo) for i in self.access_idxs],
                    e.idx,
                )
                return LoopIR.Read(e.name, idx, e.type, e.srcinfo)
            else:
                assert self._in_call_arg
                assert len(e.idx) == 0
                # then we need to replace this read with a
                # windowing expression
                access = [
                    LoopIR.Point(LoopIR.Read(i, [], T.index, e.srcinfo), e.srcinfo)
                    for i in self.access_idxs
                ]
                orig = [
                    LoopIR.Interval(LoopIR.Const(0, T.int, e.srcinfo), hi, e.srcinfo)
                    for hi in e.type.shape()
                ]
                idx = self.idx_mode(access, orig)
                tensor_type = (
                    e.type.as_tensor if isinstance(e.type, T.Window) else e.type
                )
                win_typ = T.Window(self.alloc_type, tensor_type, e.name, idx)
                return LoopIR.WindowExpr(e.name, idx, win_typ, e.srcinfo)

        if isinstance(e, LoopIR.WindowExpr) and e.name == self.alloc_sym:
            assert self.access_idxs is not None
            if not self.access_idxs:
                return None
            # otherwise, extend windowing with accesses...

            idx = self.idx_mode(
                [
                    LoopIR.Point(LoopIR.Read(i, [], T.index, e.srcinfo), e.srcinfo)
                    for i in self.access_idxs
                ],
                e.idx,
            )
            win_typ = T.Window(self.alloc_type, e.type.as_tensor, e.name, idx)
            return LoopIR.WindowExpr(e.name, idx, win_typ, e.srcinfo)

        # fall-through
        return super().map_e(e)

    def get_ctxt_itrs_and_rngs(self, n_up):
        rngs = []
        idxs = []
        for s in self.ctrl_ctxt[-n_up:]:
            if isinstance(s, LoopIR.If):
                # if-statements do not affect allocations
                # note that this may miss opportunities to
                # shrink the allocation by being aware of
                # guards; oh well.
                continue
            elif isinstance(s, LoopIR.Seq):
                if s.iter in self.alloc_deps and self.keep_dims:
                    idxs.append(s.iter)
                    if isinstance(s.hi, LoopIR.Read):
                        assert s.hi.type.is_indexable()
                        assert len(s.hi.idx) == 0
                    elif isinstance(s.hi, LoopIR.Const):
                        assert s.hi.type == T.int
                    elif isinstance(s.hi, LoopIR.BinOp):
                        assert s.hi.type.is_indexable()
                    else:
                        assert False, "bad case"

                    if self.lift_size is not None:
                        assert isinstance(self.lift_size, int)
                        # TODO: More robust checking of self.lift_size >= s.hi
                        if isinstance(s.hi, LoopIR.Const):
                            if s.hi.val > self.lift_size:
                                raise SchedulingError(
                                    f"Lift size cannot "
                                    f"be less than for-loop bound {s.hi.val}"
                                )
                        elif isinstance(s.hi, LoopIR.BinOp) and s.hi.op == "%":
                            assert isinstance(s.hi.rhs, LoopIR.Const)
                            if s.hi.rhs.val > self.lift_size:
                                raise SchedulingError(
                                    f"Lift size cannot "
                                    f"be less than for-loop bound {s.hi}"
                                )
                        else:
                            raise NotImplementedError

                        rngs.append(LoopIR.Const(self.lift_size, T.int, s.srcinfo))
                    else:
                        rngs.append(s.hi)
            else:
                assert False, "bad case"

        return idxs, rngs


# --------------------------------------------------------------------------- #
# --------------------------------------------------------------------------- #
# Fissioning at a Statement scheduling directive


def check_used(variables, eff):
    for e in eff:
        if e.buffer in variables:
            return True
    return False


class _Is_Alloc_Free(LoopIR_Do):
    def __init__(self, pre, post):
        self._is_alloc_free = True
        self._alloc_var = []

        self.do_stmts(pre)

        # make sure all of _alloc_vars are not used in any of the
        # post statement
        for s in post:
            if isinstance(s, LoopIR.Reduce):  # Allow reduce
                continue
            if s.eff is None:
                continue
            if check_used(self._alloc_var, s.eff.reads):
                self._is_alloc_free = False
                break
            if check_used(self._alloc_var, s.eff.writes):
                self._is_alloc_free = False
                break
            if check_used(self._alloc_var, s.eff.reduces):
                self._is_alloc_free = False
                break

    def result(self):
        return self._is_alloc_free

    def do_s(self, s):
        if isinstance(s, LoopIR.Alloc):
            self._alloc_var.append(s.name)

        super().do_s(s)


def _is_alloc_free(pre, post):
    return _Is_Alloc_Free(pre, post).result()


# which variable symbols are free
class _FreeVars(LoopIR_Do):
    def __init__(self, stmts):
        self._fvs = set()
        self._bound = set()

        self.do_stmts(stmts)

    def result(self):
        return self._fvs

    def do_s(self, s):
        if isinstance(s, (LoopIR.Assign, LoopIR.Reduce)):
            if s.name not in self._bound:
                self._fvs.add(s.name)
        elif isinstance(s, LoopIR.Seq):
            self._bound.add(s.iter)
        elif isinstance(s, LoopIR.Alloc):
            self._bound.add(s.name)

        super().do_s(s)

    def do_e(self, e):
        if isinstance(e, LoopIR.Read):
            if e.name not in self._bound:
                self._fvs.add(e.name)

        super().do_e(e)


def _FV(stmts):
    return _FreeVars(stmts).result()


class _VarsInExpr(LoopIR_Do):
    def __init__(self, expr):
        assert isinstance(expr, LoopIR.expr)

        self.vars = set()
        self.do_e(expr)

    def result(self):
        return self.vars

    def do_e(self, e):
        if isinstance(e, LoopIR.Read):
            self.vars.add(e.name)

        super().do_e(e)


def vars_in_expr(expr):
    return _VarsInExpr(expr).result()


def _is_idempotent(stmts):
    def _stmt(s):
        styp = type(s)
        if styp is LoopIR.Reduce:
            return False
        elif styp is LoopIR.Call:
            return _is_idempotent(s.f.body)
        elif styp is LoopIR.If:
            return _is_idempotent(s.body) and _is_idempotent(s.orelse)
        elif styp is LoopIR.Seq:
            return _is_idempotent(s.body)
        else:
            return True

    return all(_stmt(s) for s in stmts)


class _DoDoubleFission:
    def __init__(self, proc, stmt1, stmt2, n_lifts):
        assert isinstance(stmt1, LoopIR.stmt)
        assert isinstance(stmt2, LoopIR.stmt)
        assert is_pos_int(n_lifts)
        self.orig_proc = proc
        self.tgt_stmt1 = stmt1
        self.tgt_stmt2 = stmt2
        self.n_lifts = n_lifts

        self.hit_fission1 = False
        self.hit_fission2 = False

        pre_body, mid_body, post_body = self.map_stmts(proc.body)
        self.proc = LoopIR.proc(
            name=self.orig_proc.name,
            args=self.orig_proc.args,
            preds=self.orig_proc.preds,
            body=pre_body + mid_body + post_body,
            instr=None,
            eff=self.orig_proc.eff,
            srcinfo=self.orig_proc.srcinfo,
        )

        self.proc = InferEffects(self.proc).result()

    def result(self):
        return self.proc

    def alloc_check(self, pre, post):
        if not _is_alloc_free(pre, post):
            raise SchedulingError(
                "Will not fission here, because "
                "an allocation might be buried "
                "in a different scope than some use-site"
            )

    def map_stmts(self, stmts):
        pre_stmts = []
        mid_stmts = []
        post_stmts = []
        for orig_s in stmts:
            pre, mid, post = self.map_s(orig_s)
            pre_stmts += pre
            mid_stmts += mid
            post_stmts += post

        return pre_stmts, mid_stmts, post_stmts

    def map_s(self, s):
        if s is self.tgt_stmt1:
            self.hit_fission1 = True
            return [s], [], []
        elif s is self.tgt_stmt2:
            self.hit_fission2 = True
            return [], [s], []

        elif isinstance(s, LoopIR.If):

            # first, check if we need to split the body
            pre, mid, post = self.map_stmts(s.body)
            fission_body = (
                len(pre) > 0 and len(mid) > 0 and len(post) > 0 and self.n_lifts > 0
            )
            if fission_body:
                self.n_lifts -= 1
                self.alloc_check(pre, mid)
                self.alloc_check(mid, post)
                pre = LoopIR.If(s.cond, pre, [], None, s.srcinfo)
                mid = LoopIR.If(s.cond, mid, s.orelse, None, s.srcinfo)
                post = LoopIR.If(s.cond, post, [], None, s.srcinfo)
                return [pre], [mid], [post]

            body = pre + mid + post

            # if we don't, then check if we need to split the or-else
            pre, mid, post = self.map_stmts(s.orelse)
            fission_orelse = (
                len(pre) > 0 and len(post) > 0 and len(mid) > 0 and self.n_lifts > 0
            )
            if fission_orelse:
                self.n_lifts -= 1
                self.alloc_check(pre, mid)
                self.alloc_check(mid, post)
                pre = LoopIR.If(s.cond, [], pre, None, s.srcinfo)
                mid = LoopIR.If(s.cond, body, mid, None, s.srcinfo)
                post = LoopIR.If(s.cond, [], post, None, s.srcinfo)
                return [pre], [mid], [post]

            orelse = pre + mid + post

            # if we neither split the body nor the or-else,
            # then we need to gather together the pre and post.
            single_stmt = LoopIR.If(s.cond, body, orelse, None, s.srcinfo)

        elif isinstance(s, LoopIR.Seq):

            # check if we need to split the loop
            pre, mid, post = self.map_stmts(s.body)
            do_fission = (
                len(pre) > 0 and len(post) > 0 and len(mid) > 0 and self.n_lifts > 0
            )
            if do_fission:
                self.n_lifts -= 1
                self.alloc_check(pre, mid)
                self.alloc_check(mid, post)

                # we can skip the loop iteration if the
                # body doesn't depend on the loop
                # and the body is idempotent
                if s.iter in _FV(pre) or not _is_idempotent(pre):
                    pre = [s.update(body=pre, eff=None)]
                    # since we are copying the binding of s.iter,
                    # we should perform an Alpha_Rename for safety
                    pre = Alpha_Rename(pre).result()
                if s.iter in _FV(mid) or not _is_idempotent(mid):
                    mid = [s.update(body=mid, eff=None)]
                if s.iter in _FV(post) or not _is_idempotent(post):
                    post = [s.update(body=post, eff=None)]
                    post = Alpha_Rename(post).result()

                return pre, mid, post

            single_stmt = s.update(body=pre + mid + post, eff=None)

        else:
            # all other statements cannot recursively
            # contain statements, so...
            single_stmt = s

        if self.hit_fission1 and not self.hit_fission2:
            return [], [single_stmt], []
        elif self.hit_fission2:
            return [], [], [single_stmt]
        else:
            return [single_stmt], [], []


class _DoRemoveLoop(LoopIR_Rewrite):
    def __init__(self, proc, stmt):
        assert isinstance(stmt, LoopIR.stmt)
        self.stmt = stmt
        super().__init__(proc)

        self.proc = InferEffects(self.proc).result()

    def map_s(self, s):
        if s is self.stmt:
            # Check if we can remove the loop
            # Conditions are:
            # 1. Body does not depend on the loop iteration variable
            # 2. Body is idempotent
            # 3. The loop runs at least once
            # TODO: (3) could be checked statically using something similar to the legacy is_pos_int.

            if s.iter not in _FV(s.body):
                if _is_idempotent(s.body):
                    zero = LoopIR.Const(0, T.int, s.srcinfo)
                    cond = LoopIR.BinOp(">", s.hi, zero, T.bool, s.srcinfo)
                    body = self.apply_stmts(s.body)
                    guard = LoopIR.If(cond, body, [], None, s.srcinfo)
                    # remove loop and alpha rename
                    return Alpha_Rename([guard]).result()
                else:
                    raise SchedulingError(
                        "Cannot remove loop, loop body is " "not idempotent"
                    )
            else:
                raise SchedulingError(
                    f"Cannot remove loop, {s.iter} is not " "free in the loop body."
                )

        return super().map_s(s)


# This is same as original FissionAfter, except that
# this does not remove loop. We have separate remove_loop
# operator for that purpose.
class _DoFissionAfterSimple:
    def __init__(self, proc, stmt, n_lifts):
        assert isinstance(stmt, LoopIR.stmt)
        assert is_pos_int(n_lifts)
        self.orig_proc = proc
        self.tgt_stmt = stmt
        self.n_lifts = n_lifts

        self.hit_fission = False  # signal to map_stmts

        pre_body, post_body = self.map_stmts(proc.body)
        self.proc = LoopIR.proc(
            name=self.orig_proc.name,
            args=self.orig_proc.args,
            preds=self.orig_proc.preds,
            body=pre_body + post_body,
            instr=None,
            eff=self.orig_proc.eff,
            srcinfo=self.orig_proc.srcinfo,
        )
        self.proc = InferEffects(self.proc).result()

    def result(self):
        return self.proc

    def alloc_check(self, pre, post):
        if not _is_alloc_free(pre, post):
            raise SchedulingError(
                "Will not fission here, because "
                "an allocation might be buried "
                "in a different scope than some use-site"
            )

    # returns a pair of stmt-lists
    # for those statements occurring before and
    # after the fission point
    def map_stmts(self, stmts):
        pre_stmts = []
        post_stmts = []
        for orig_s in stmts:
            pre, post = self.map_s(orig_s)
            pre_stmts += pre
            post_stmts += post

        return pre_stmts, post_stmts

    # see map_stmts comment
    def map_s(self, s):
        if s is self.tgt_stmt:
            assert self.hit_fission == False
            self.hit_fission = True
            # none-the-less make sure we return this statement in
            # the pre-fission position
            return [s], []

        elif isinstance(s, LoopIR.If):

            # first, check if we need to split the body
            pre, post = self.map_stmts(s.body)
            if pre and post and self.n_lifts > 0:
                self.n_lifts -= 1
                self.alloc_check(pre, post)
                pre = LoopIR.If(s.cond, pre, [], None, s.srcinfo)
                post = LoopIR.If(s.cond, post, s.orelse, None, s.srcinfo)
                return [pre], [post]

            body = pre + post

            # if we don't, then check if we need to split the or-else
            pre, post = self.map_stmts(s.orelse)
            if pre and post and self.n_lifts > 0:
                self.n_lifts -= 1
                self.alloc_check(pre, post)
                pre = LoopIR.If(s.cond, body, pre, None, s.srcinfo)
                post = LoopIR.If(
                    s.cond, [LoopIR.Pass(None, s.srcinfo)], post, None, s.srcinfo
                )
                return [pre], [post]

            orelse = pre + post

            # if we neither split the body nor the or-else,
            # then we need to gather together the pre and post.
            single_stmt = LoopIR.If(s.cond, body, orelse, None, s.srcinfo)

        elif isinstance(s, LoopIR.Seq):
            styp = type(s)
            # check if we need to split the loop
            pre, post = self.map_stmts(s.body)
            if pre and post and self.n_lifts > 0:
                self.n_lifts -= 1
                self.alloc_check(pre, post)

                # we can skip the loop iteration if the
                # body doesn't depend on the loop
                # and the body is idempotent
                pre = [styp(s.iter, s.hi, pre, None, s.srcinfo)]
                pre = Alpha_Rename(pre).result()
                post = [styp(s.iter, s.hi, post, None, s.srcinfo)]
                post = Alpha_Rename(post).result()

                return pre, post

            # if we didn't split, then compose pre and post of the body
            single_stmt = styp(s.iter, s.hi, pre + post, None, s.srcinfo)

        else:
            # all other statements cannot recursively
            # contain statements, so...
            single_stmt = s

        if self.hit_fission:
            return [], [single_stmt]
        else:
            return [single_stmt], []


# structure is weird enough to skip using the Rewrite-pass super-class
class _FissionLoops:
    def __init__(self, proc, stmt, n_lifts):
        assert isinstance(stmt, LoopIR.stmt)
        assert is_pos_int(n_lifts)
        self.orig_proc = proc
        self.tgt_stmt = stmt
        self.n_lifts = n_lifts

        self.hit_fission = False  # signal to map_stmts

        pre_body, post_body = self.map_stmts(proc.body)
        self.proc = LoopIR.proc(
            name=self.orig_proc.name,
            args=self.orig_proc.args,
            preds=self.orig_proc.preds,
            body=pre_body + post_body,
            instr=None,
            eff=self.orig_proc.eff,
            srcinfo=self.orig_proc.srcinfo,
        )
        self.proc = InferEffects(self.proc).result()

    def result(self):
        return self.proc

    def alloc_check(self, pre, post):
        if not _is_alloc_free(pre, post):
            raise SchedulingError(
                "Will not fission here, because "
                "an allocation might be buried "
                "in a different scope than some use-site"
            )

    # returns a pair of stmt-lists
    # for those statements occurring before and
    # after the fission point
    def map_stmts(self, stmts):
        pre_stmts = []
        post_stmts = []
        for orig_s in stmts:
            pre, post = self.map_s(orig_s)
            pre_stmts += pre
            post_stmts += post

        return pre_stmts, post_stmts

    # see map_stmts comment
    def map_s(self, s):
        if s is self.tgt_stmt:
            # assert self.hit_fission == False
            self.hit_fission = True
            # none-the-less make sure we return this statement in
            # the pre-fission position
            return [s], []

        elif isinstance(s, LoopIR.If):

            # first, check if we need to split the body
            pre, post = self.map_stmts(s.body)
            fission_body = len(pre) > 0 and len(post) > 0 and self.n_lifts > 0
            if fission_body:
                self.n_lifts -= 1
                self.alloc_check(pre, post)
                pre = LoopIR.If(s.cond, pre, [], None, s.srcinfo)
                post = LoopIR.If(s.cond, post, s.orelse, None, s.srcinfo)
                return [pre], [post]

            body = pre + post

            # if we don't, then check if we need to split the or-else
            pre, post = self.map_stmts(s.orelse)
            fission_orelse = len(pre) > 0 and len(post) > 0 and self.n_lifts > 0
            if fission_orelse:
                self.n_lifts -= 1
                self.alloc_check(pre, post)
                pre = LoopIR.If(s.cond, body, pre, None, s.srcinfo)
                post = LoopIR.If(
                    s.cond, [LoopIR.Pass(None, s.srcinfo)], post, None, s.srcinfo
                )
                return [pre], [post]

            orelse = pre + post

            # if we neither split the body nor the or-else,
            # then we need to gather together the pre and post.
            single_stmt = LoopIR.If(s.cond, body, orelse, None, s.srcinfo)

        elif isinstance(s, LoopIR.Seq):

            # check if we need to split the loop
            pre, post = self.map_stmts(s.body)
            do_fission = len(pre) > 0 and len(post) > 0 and self.n_lifts > 0
            if do_fission:
                self.n_lifts -= 1
                self.alloc_check(pre, post)

                # we can skip the loop iteration if the
                # body doesn't depend on the loop
                # and the body is idempotent
                if s.iter in _FV(pre) or not _is_idempotent(pre):
                    pre = [s.update(body=pre, eff=None)]
                    # since we are copying the binding of s.iter,
                    # we should perform an Alpha_Rename for safety
                    pre = Alpha_Rename(pre).result()
                if s.iter in _FV(post) or not _is_idempotent(post):
                    post = [s.update(body=post, eff=None)]

                return pre, post

            # if we didn't split, then compose pre and post of the body
            single_stmt = s.update(body=pre + post, eff=None)

        else:
            # all other statements cannot recursively
            # contain statements, so...
            single_stmt = s

        if self.hit_fission:
            return [], [single_stmt]
        else:
            return [single_stmt], []


class _DoAddUnsafeGuard(LoopIR_Rewrite):
    def __init__(self, proc, stmt, cond):
        self.stmt = stmt
        self.cond = cond
        self.in_loop = False

        super().__init__(proc)

        self.proc = InferEffects(self.proc).result()

    def map_s(self, s):
        if s is self.stmt:
            # Check_ExprEqvInContext(self.orig_proc, [s],
            #                       self.cond,
            #                       LoopIR.Const(True, T.bool, s.srcinfo))
            s1 = Alpha_Rename([s]).result()
            return [LoopIR.If(self.cond, s1, [], None, s.srcinfo)]

        return super().map_s(s)


class _DoSpecialize(LoopIR_Rewrite):
    def __init__(self, proc, stmt, conds):
        assert conds, "Must add at least one condition"
        self.stmt = stmt
        self.conds = conds

        super().__init__(proc)

        self.proc = InferEffects(self.proc).result()

    def map_s(self, s):
        if s is self.stmt:
            else_br = Alpha_Rename([s]).result()
            for cond in reversed(self.conds):
                then_br = Alpha_Rename([s]).result()
                else_br = [LoopIR.If(cond, then_br, else_br, None, s.srcinfo)]
            return else_br

        return super().map_s(s)


class _DoAddGuard(LoopIR_Rewrite):
    def __init__(self, proc, stmt, itr_stmt, val):
        assert val == 0

        self.stmt = stmt
        self.loop = itr_stmt
        self.itr = itr_stmt.iter
        self.val = val
        self.in_loop = False

        super().__init__(proc)

        self.proc = InferEffects(self.proc).result()

    def map_s(self, s):
        if s is self.loop:
            self.in_loop = True
            hi = self.map_e(s.hi)
            body = self.map_stmts(s.body)
            eff = self.map_eff(s.eff)
            self.in_loop = False
            return [type(s)(s.iter, hi, body, eff, s.srcinfo)]
        if s is self.stmt:
            if not self.in_loop:
                raise SchedulingError(f"statement is not inside the loop {self.itr}")
            if self.itr in _FV([s]):
                raise SchedulingError(
                    f"expected {self.itr} not to be used" + " in statement {s}"
                )
            if not _is_idempotent([s]):
                raise SchedulingError(f"statement {s} is not idempotent")

            cond = LoopIR.BinOp(
                "==",
                LoopIR.Read(self.itr, [], T.index, s.srcinfo),
                LoopIR.Const(self.val, T.int, s.srcinfo),
                T.bool,
                s.srcinfo,
            )
            return [LoopIR.If(cond, [s], [], None, s.srcinfo)]

        return super().map_s(s)


def _get_constant_bound(e):
    if isinstance(e, LoopIR.BinOp) and e.op == "%":
        return e.rhs
    raise SchedulingError(f"Could not derive constant bound on {e}")


class _DoBoundAndGuard(LoopIR_Rewrite):
    def __init__(self, proc, loop):
        self.loop = loop
        super().__init__(proc)

    def map_s(self, s):
        if s == self.loop:
            assert isinstance(s, LoopIR.Seq)
            bound = _get_constant_bound(s.hi)
            guard = LoopIR.If(
                LoopIR.BinOp(
                    "<",
                    LoopIR.Read(s.iter, [], T.index, s.srcinfo),
                    s.hi,
                    T.bool,
                    s.srcinfo,
                ),
                s.body,
                [],
                None,
                s.srcinfo,
            )
            return [s.update(hi=bound, body=[guard], eff=None)]

        return super().map_s(s)


class _DoMergeGuard(LoopIR_Rewrite):
    def __init__(self, proc, stmt1, stmt2):
        assert isinstance(stmt1, LoopIR.If)
        assert isinstance(stmt2, LoopIR.If)

        self.stmt1 = stmt1
        self.stmt2 = stmt2
        self.found_first = False

        super().__init__(proc)

        self.proc = InferEffects(self.proc).result()

    def map_stmts(self, stmts):
        new_stmts = []

        for b in stmts:
            if self.found_first:
                if b != self.stmt2:
                    raise SchedulingError(
                        "expected the second stmt to be "
                        "directly after the first stmt"
                    )
                self.found_first = False

                body = self.stmt1.body + self.stmt2.body
                orelse = self.stmt1.orelse + self.stmt2.orelse
                b = LoopIR.If(b.cond, body, orelse, None, b.srcinfo)

            if b is self.stmt1:
                self.found_first = True
                continue

            for s in self.map_s(b):
                new_stmts.append(s)

        return new_stmts


class _DoFuseLoop(LoopIR_Rewrite):
    def __init__(self, proc, loop1, loop2):
        self.loop1 = loop1
        self.loop2 = loop2
        self.modified_stmts = None

        super().__init__(proc)

        loop, body1, body2 = self.modified_stmts
        Check_FissionLoop(self.proc, loop, body1, body2)

        self.proc = InferEffects(self.proc).result()

    def map_stmts(self, stmts):
        new_stmts = []

        for i, b in enumerate(stmts):
            if b is self.loop1:
                if i + 1 >= len(stmts) or stmts[i + 1] is not self.loop2:
                    raise SchedulingError(
                        "expected the two loops to be "
                        "fused to come one right after the other"
                    )

                loop1, loop2 = self.loop1, self.loop2

                # check if the loop bounds are equivalent
                Check_ExprEqvInContext(
                    self.orig_proc, [loop1, loop2], loop1.hi, loop2.hi
                )

                x = loop1.iter
                y = loop2.iter
                hi = loop1.hi
                body1 = loop1.body
                body2 = SubstArgs(
                    loop2.body, {y: LoopIR.Read(x, [], T.index, loop1.srcinfo)}
                ).result()
                loop = type(loop1)(x, hi, body1 + body2, None, loop1.srcinfo)
                self.modified_stmts = (loop, body1, body2)

                return stmts[:i] + [loop] + stmts[i + 2 :]

        # if we reached this point, we didn't find the loop
        return super().map_stmts(stmts)


class _DoFuseIf(LoopIR_Rewrite):
    def __init__(self, proc, if1, if2):
        self.if1 = if1
        self.if2 = if2

        super().__init__(proc)

        self.proc = InferEffects(self.proc).result()

    def map_stmts(self, stmts):
        new_stmts = []

        found_first = False
        for stmt in stmts:
            if stmt is self.if1:
                found_first = True
                continue

            if found_first:
                found_first = False  # Must have been set on previous iteration

                if stmt is not self.if2:
                    raise SchedulingError(
                        "expected the second stmt to be "
                        "directly after the first stmt"
                    )

                # Check that conditions are identical
                if self.if1.cond != self.if2.cond:
                    raise SchedulingError("expected conditions to match")

                stmt = LoopIR.If(
                    self.if1.cond,
                    self.if1.body + self.if2.body,
                    self.if1.orelse + self.if2.orelse,
                    None,
                    self.if1.srcinfo,
                )

            new_stmts.extend(self.map_s(stmt))

        return new_stmts


class _DoAddLoop(LoopIR_Rewrite):
    def __init__(self, proc, stmt, var, hi, guard):
        self.stmt = stmt
        self.var = var
        self.hi = hi
        self.guard = guard

        super().__init__(proc)

        self.proc = InferEffects(self.proc).result()

    def map_s(self, s):
        if s is self.stmt:
            if not _is_idempotent([s]):
                raise SchedulingError("expected stmt to be idempotent!")

            sym = Sym(self.var)

            new_s = s
            if self.guard:
                cond = LoopIR.BinOp(
                    "==",
                    LoopIR.Read(sym, [], T.index, s.srcinfo),
                    LoopIR.Const(0, T.int, s.srcinfo),
                    T.bool,
                    s.srcinfo,
                )
                new_s = LoopIR.If(cond, [s], [], None, s.srcinfo)

            ir = LoopIR.Seq(sym, self.hi, [new_s], None, new_s.srcinfo)
            return [ir]

        return super().map_s(s)


# --------------------------------------------------------------------------- #
# --------------------------------------------------------------------------- #
#   Factor out a sub-statement as a Procedure scheduling directive


def _make_closure(name, stmts, var_types):
    FVs = list(sorted(_FV(stmts)))
    info = stmts[0].srcinfo

    # work out the calling arguments (args) and sub-proc args (fnargs)
    args = []
    fnargs = []

    # first, scan over all the arguments and convert them.
    # accumulate all size symbols separately
    sizes = set()
    for v in FVs:
        typ = var_types[v]
        if typ is T.size:
            sizes.add(v)
        elif typ is T.index:
            args.append(LoopIR.Read(v, [], typ, info))
            fnargs.append(LoopIR.fnarg(v, typ, None, info))
        else:
            # add sizes (that this arg depends on) to the signature
            for sz in typ.shape():
                if isinstance(sz, Sym):
                    sizes.add(sz)
            args.append(LoopIR.Read(v, [], typ, info))
            fnargs.append(LoopIR.fnarg(v, typ, None, info))

    # now prepend all sizes to the argument list
    sizes = list(sorted(sizes))
    args = [LoopIR.Read(sz, [], T.size, info) for sz in sizes] + args
    fnargs = [LoopIR.fnarg(sz, T.size, None, info) for sz in sizes] + fnargs

    eff = None
    # TODO: raise NotImplementedError("need to figure out effect of new closure")
    closure = LoopIR.proc(name, fnargs, [], stmts, None, eff, info)

    return closure, args


class _DoInsertPass(LoopIR_Rewrite):
    def __init__(self, proc, stmt, before=True):
        self.stmt = stmt
        self.before = before
        super().__init__(proc)

    def map_s(self, s):
        if s is self.stmt:
            pass_s = LoopIR.Pass(eff_null(s.srcinfo), srcinfo=s.srcinfo)
            if self.before:
                return [pass_s, s]
            else:
                return [s, pass_s]
        return super().map_s(s)


class _DoDeleteConfig(LoopIR_Rewrite):
    def __init__(self, proc, stmt):
        self.stmt = stmt
        self.eq_mod_config = set()
        super().__init__(proc)

    def mod_eq(self):
        return self.eq_mod_config

    def map_s(self, s):
        if s is self.stmt:
            mod_cfg = Check_DeleteConfigWrite(self.orig_proc, [self.stmt])
            self.eq_mod_config = mod_cfg
            return []
        else:
            return super().map_s(s)


class _DoDeletePass(LoopIR_Rewrite):
    def map_s(self, s):
        if isinstance(s, LoopIR.Pass):
            return []

        elif isinstance(s, LoopIR.Seq):
            body = self.map_stmts(s.body)
            if body is None:
                return None
            elif body == []:
                return []
            else:
                return [s.update(body=body)]

        return super().map_s(s)


class _DoExtractMethod(LoopIR_Rewrite):
    def __init__(self, proc, name, stmt):
        assert isinstance(stmt, LoopIR.stmt)
        self.orig_proc = proc
        self.sub_proc_name = name
        self.match_stmt = stmt
        self.new_subproc = None

        self.var_types = ChainMap()

        for a in proc.args:
            self.var_types[a.name] = a.type

        super().__init__(proc)

    def subproc(self):
        return self.new_subproc

    def push(self):
        self.var_types = self.var_types.new_child()

    def pop(self):
        self.var_types = self.var_types.parents

    def map_s(self, s):
        if s is self.match_stmt:
            subproc, args = _make_closure(self.sub_proc_name, [s], self.var_types)
            self.new_subproc = subproc
            return [LoopIR.Call(subproc, args, None, s.srcinfo)]
        elif isinstance(s, LoopIR.Alloc):
            self.var_types[s.name] = s.type
            return None
        elif isinstance(s, LoopIR.Seq):
            self.push()
            self.var_types[s.iter] = T.index
            body = self.map_stmts(s.body)
            self.pop()

            if body:
                return [s.update(body=body, eff=None)]

            return None
        elif isinstance(s, LoopIR.If):
            self.push()
            body = self.map_stmts(s.body)
            self.pop()
            self.push()
            orelse = self.map_stmts(s.orelse)
            self.pop()

            if body or orelse:
                return [
                    s.update(body=body or s.body, orelse=orelse or s.orlse, eff=None)
                ]

            return None

        return super().map_s(s)

    def map_e(self, e):
        return None


class _DoNormalize(LoopIR_Rewrite):
    # This class operates on an idea of creating a coefficient map for each
    # indexing expression (normalize_e), and writing the map back to LoopIR
    # (get_loopir in index_start).
    # For example, when you have Assign statement:
    # y[n*4 - n*4 + 1] = 0.0
    # index_start will be called with e : n*4 - n*4 + 1.
    # Then, normalize_e will create a map of symbols and its coefficients.
    # The map for the expression `n*4 + 1` is:
    # { temporary_constant_symbol : 1, n : 4 }
    # and the map for the expression `n*4 - n*4 + 1` is:
    # { temporary_constant_symbol : 1, n : 0 }
    # This map concatnation is handled by concat_map function.
    def __init__(self, proc):
        self.C = Sym("temporary_constant_symbol")
        super().__init__(proc)

        self.proc = InferEffects(self.proc).result()

    def concat_map(self, op, lhs, rhs):
        if op == "+":
            # if has same key: add value
            common = {key: (lhs[key] + rhs[key]) for key in lhs if key in rhs}
            return lhs | rhs | common
        elif op == "-":
            # has same key: sub value
            common = {key: (lhs[key] - rhs[key]) for key in lhs if key in rhs}
            # else, negate the rhs and cat map
            neg_rhs = {key: -rhs[key] for key in rhs}
            return lhs | neg_rhs | common
        elif op == "*":
            # rhs or lhs NEEDS to be constant
            assert len(rhs) == 1 or len(lhs) == 1
            # multiply the other one's value by that constant
            if len(rhs) == 1 and self.C in rhs:
                return {key: lhs[key] * rhs[self.C] for key in lhs}
            else:
                assert len(lhs) == 1 and self.C in lhs
                return {key: rhs[key] * lhs[self.C] for key in rhs}
        else:
            assert False, "bad case"

    def normalize_e(self, e):
        assert e.type.is_indexable(), f"{e} is not indexable!"

        if isinstance(e, LoopIR.Read):
            assert len(e.idx) == 0, "Indexing inside indexing does not make any sense"
            return {e.name: 1}
        elif isinstance(e, LoopIR.Const):
            return {self.C: e.val}
        elif isinstance(e, LoopIR.USub):
            e_map = self.normalize_e(e.arg)
            return {key: -e_map[key] for key in e_map}
        elif isinstance(e, LoopIR.BinOp):
            lhs_map = self.normalize_e(e.lhs)
            rhs_map = self.normalize_e(e.rhs)
            return self.concat_map(e.op, lhs_map, rhs_map)
        else:
            assert False, (
                "index_start should only be called by"
                + f" an indexing expression. e was {e}"
            )

    def has_div_mod_config(self, e):
        if isinstance(e, LoopIR.Read):
            return False
        elif isinstance(e, LoopIR.Const):
            return False
        elif isinstance(e, LoopIR.USub):
            return self.has_div_mod_config(e.arg)
        elif isinstance(e, LoopIR.BinOp):
            if e.op == "/" or e.op == "%":
                return True
            else:
                lhs = self.has_div_mod_config(e.lhs)
                rhs = self.has_div_mod_config(e.rhs)
                return lhs or rhs
        elif isinstance(e, LoopIR.ReadConfig):
            return True
        else:
            assert False, "bad case"

    # Call this when e is one indexing expression
    # e should be an indexing expression
    def index_start(self, e):
        assert isinstance(e, LoopIR.expr)
        # Div and mod need more subtle handling. Don't normalize for now.
        # Skip ReadConfigs, they need careful handling because they're not Sym.
        if self.has_div_mod_config(e):
            return e

        # Make a map of symbols and coefficients
        n_map = self.normalize_e(e)

        # Write back to LoopIR.expr
        def scale_read(coeff, key):
            return LoopIR.BinOp(
                "*",
                LoopIR.Const(coeff, T.int, e.srcinfo),
                LoopIR.Read(key, [], e.type, e.srcinfo),
                e.type,
                e.srcinfo,
            )

        new_e = LoopIR.Const(n_map.get(self.C, 0), T.int, e.srcinfo)

        delete_zero = [(n_map[v], v) for v in n_map if v != self.C and n_map[v] != 0]

        for coeff, v in sorted(delete_zero):
            if coeff > 0:
                new_e = LoopIR.BinOp(
                    "+", new_e, scale_read(coeff, v), e.type, e.srcinfo
                )
            else:
                new_e = LoopIR.BinOp(
                    "-", new_e, scale_read(-coeff, v), e.type, e.srcinfo
                )

        return new_e

    def map_e(self, e):
        if e.type.is_indexable():
            return self.index_start(e)

        return super().map_e(e)


class _DoSimplify(LoopIR_Rewrite):
    def __init__(self, proc):
        self.facts = ChainMap()
        proc = _DoNormalize(proc).result()

        super().__init__(proc)
        self.proc = InferEffects(self.proc).result()

    def cfold(self, op, lhs, rhs):
        if op == "+":
            return lhs.val + rhs.val
        if op == "-":
            return lhs.val - rhs.val
        if op == "*":
            return lhs.val * rhs.val
        if op == "/":
            if lhs.type == T.f64 or lhs.type == T.f32:
                return lhs.val / rhs.val
            else:
                return lhs.val // rhs.val
        if op == "%":
            return lhs.val % rhs.val
        if op == "and":
            return lhs.val and rhs.val
        if op == "or":
            return lhs.val or rhs.val
        if op == "<":
            return lhs.val < rhs.val
        if op == ">":
            return lhs.val > rhs.val
        if op == "<=":
            return lhs.val <= rhs.val
        if op == ">=":
            return lhs.val >= rhs.val
        if op == "==":
            return lhs.val == rhs.val
        raise ValueError(f"Unknown operator ({op})")

    @staticmethod
    def is_quotient_remainder(e):
        """
        Checks if e is of the form (up to commutativity):
            N % K + K * (N / K)
        and returns N if so. Otherwise, returns None.
        """
        assert isinstance(e, LoopIR.BinOp)
        if e.op != "+":
            return None

        if isinstance(e.lhs, LoopIR.BinOp) and e.lhs.op == "%":
            assert isinstance(e.lhs.rhs, LoopIR.Const)
            num = e.lhs.lhs
            mod: LoopIR.Const = e.lhs.rhs
            rem = e.lhs
            quot = e.rhs
        elif isinstance(e.rhs, LoopIR.BinOp) and e.rhs.op == "%":
            assert isinstance(e.rhs.rhs, LoopIR.Const)
            num = e.rhs.lhs
            mod: LoopIR.Const = e.rhs.rhs
            rem = e.rhs
            quot = e.lhs
        else:
            return None

        # Validate form of remainder
        if not (
            isinstance(rem, LoopIR.BinOp)
            and rem.op == "%"
            and str(rem.lhs) == str(num)
            and str(rem.rhs) == str(mod)
        ):
            return None

        # Validate form of quotient
        if not (isinstance(quot, LoopIR.BinOp) and quot.op == "*"):
            return None

        def check_quot(const, div):
            if (
                isinstance(const, LoopIR.Const)
                and (isinstance(div, LoopIR.BinOp) and div.op == "/")
                and (str(const) == str(mod))
                and (str(div.lhs) == str(num))
                and (str(div.rhs) == str(mod))
            ):
                return num
            return None

        return check_quot(quot.lhs, quot.rhs) or check_quot(quot.rhs, quot.lhs)

    def map_binop(self, e: LoopIR.BinOp):
        lhs = self.map_e(e.lhs) or e.lhs
        rhs = self.map_e(e.rhs) or e.rhs

        if isinstance(lhs, LoopIR.Const) and isinstance(rhs, LoopIR.Const):
            return LoopIR.Const(self.cfold(e.op, lhs, rhs), lhs.type, lhs.srcinfo)

        if e.op == "+":
            if isinstance(lhs, LoopIR.Const) and lhs.val == 0:
                return rhs
            if isinstance(rhs, LoopIR.Const) and rhs.val == 0:
                return lhs
            if val := self.is_quotient_remainder(
                LoopIR.BinOp(e.op, lhs, rhs, lhs.type, lhs.srcinfo)
            ):
                return val
        elif e.op == "-":
            if isinstance(rhs, LoopIR.Const) and rhs.val == 0:
                return lhs
            if isinstance(lhs, LoopIR.BinOp) and lhs.op == "+":
                if lhs.lhs == rhs:
                    return lhs.rhs
                if lhs.rhs == rhs:
                    return lhs.lhs
        elif e.op == "*":
            if isinstance(lhs, LoopIR.Const) and lhs.val == 0:
                return LoopIR.Const(0, lhs.type, lhs.srcinfo)
            if isinstance(rhs, LoopIR.Const) and rhs.val == 0:
                return LoopIR.Const(0, lhs.type, lhs.srcinfo)
            if isinstance(lhs, LoopIR.Const) and lhs.val == 1:
                return rhs
            if isinstance(rhs, LoopIR.Const) and rhs.val == 1:
                return lhs
        elif e.op == "/":
            if isinstance(rhs, LoopIR.Const) and rhs.val == 1:
                return lhs
        elif e.op == "%":
            if isinstance(rhs, LoopIR.Const) and rhs.val == 1:
                return LoopIR.Const(0, lhs.type, lhs.srcinfo)

        return LoopIR.BinOp(e.op, lhs, rhs, e.type, e.srcinfo)

    def map_e(self, e):
        # If we get a match, then replace it with the known constant right away.
        # No need to run further simplify steps on this node.
        if const := self.is_known_constant(e):
            return const

        if isinstance(e, LoopIR.BinOp):
            e = self.map_binop(e)
        else:
            e = super().map_e(e) or e

        # After simplifying, we might match a known constant, so check again.
        if const := self.is_known_constant(e):
            return const

        return e

    def add_fact(self, cond):
        if (
            isinstance(cond, LoopIR.BinOp)
            and cond.op == "=="
            and isinstance(cond.rhs, LoopIR.Const)
        ):
            expr = cond.lhs
            const = cond.rhs
        elif (
            isinstance(cond, LoopIR.BinOp)
            and cond.op == "=="
            and isinstance(cond.lhs, LoopIR.Const)
        ):
            expr = cond.rhs
            const = cond.lhs
        else:
            return

        self.facts[str(expr)] = const

        # if we know that X / M == 0 then we also know that X % M == X.
        if isinstance(expr, LoopIR.BinOp) and expr.op == "/" and const.val == 0:
            mod_expr = LoopIR.BinOp("%", expr.lhs, expr.rhs, expr.type, expr.srcinfo)
            self.facts[str(mod_expr)] = expr.lhs

    def is_known_constant(self, e):
        if self.facts:
            return self.facts.get(str(e))
        return None

    def map_s(self, s):
        if isinstance(s, LoopIR.If):
            cond = self.map_e(s.cond)

            safe_cond = cond or s.cond

            # If constant true or false, then drop the branch
            if isinstance(safe_cond, LoopIR.Const):
                if safe_cond.val:
                    return super().map_stmts(s.body)
                else:
                    return super().map_stmts(s.orelse)

            # Try to use the condition while simplifying body
            self.facts = self.facts.new_child()
            self.add_fact(safe_cond)
            body = self.map_stmts(s.body)
            self.facts = self.facts.parents

            # Try to use the negation while simplifying orelse
            self.facts = self.facts.new_child()
            # TODO: negate fact here
            orelse = self.map_stmts(s.orelse)
            self.facts = self.facts.parents

            eff = self.map_eff(s.eff)
            if cond or body or orelse or eff:
                return [
                    s.update(
                        cond=safe_cond,
                        body=body or s.body,
                        orelse=orelse or s.orelse,
                        eff=eff or s.eff,
                    )
                ]
            return None
        elif isinstance(s, LoopIR.Seq):
            hi = self.map_e(s.hi)

            # Delete the loop if it would not run at all
            if isinstance(hi, LoopIR.Const) and hi.val == 0:
                return []

            # Delete the loop if it would have an empty body
            body = self.map_stmts(s.body)
            if body == []:
                return []

            eff = self.map_eff(s.eff)
            if hi or body or eff:
                return [s.update(hi=hi or s.hi, body=body or s.body, eff=eff or s.eff)]

            return None
        else:
            return super().map_s(s)


class _AssertIf(LoopIR_Rewrite):
    def __init__(self, proc, if_stmt, cond):
        assert isinstance(if_stmt, LoopIR.If)
        assert isinstance(cond, bool)

        self.if_stmt = if_stmt
        self.cond = cond

        super().__init__(proc)

        self.proc = InferEffects(self.proc).result()

    def map_s(self, s):
        if s is self.if_stmt:
            # TODO: Gilbert's SMT thing should do this safely
            if self.cond:
                return self.map_stmts(s.body)
            else:
                return self.map_stmts(s.orelse)
        elif isinstance(s, LoopIR.Seq):
            body = self.map_stmts(s.body)
            if not body:
                return []
            else:
                return [s.update(body=body)]

        return super().map_s(s)


# TODO: This analysis is overly conservative.
# However, it might be a bit involved to come up with
# a more precise analysis.
class _DoDataReuse(LoopIR_Rewrite):
    def __init__(self, proc, buf_pat, rep_pat):
        assert isinstance(buf_pat, LoopIR.Alloc)
        assert isinstance(rep_pat, LoopIR.Alloc)
        assert buf_pat.type == rep_pat.type

        self.buf_name = buf_pat.name
        self.rep_name = rep_pat.name
        self.rep_pat = rep_pat

        self.found_rep = False
        self.first_assn = False

        super().__init__(proc)

        self.proc = InferEffects(self.proc).result()

    def map_s(self, s):
        # Check that buf_name is only used
        # before the first assignment of rep_pat
        if self.first_assn:
            if self.buf_name in _FV([s]):
                raise SchedulingError(
                    "buf_name should not be used after the "
                    "first assignment of rep_pat"
                )

        if s is self.rep_pat:
            self.found_rep = True
            return []

        if self.found_rep:
            if isinstance(s, (LoopIR.Assign, LoopIR.Reduce)):
                rhs = self.apply_e(s.rhs)
                name = s.name
                if s.name == self.rep_name:
                    name = self.buf_name
                    if not self.first_assn:
                        self.first_assn = True

                return s.update(name=name, cast=None, rhs=rhs, eff=None)

        return super().map_s(s)

    def map_e(self, e):
        if isinstance(e, LoopIR.Read) and e.name == self.rep_name:
            return e.update(name=self.buf_name)

        return super().map_e(e)


# TODO: This can probably be re-factored into a generic
# "Live Variables" analysis w.r.t. a context/stmt separation?
class _DoStageMem_FindBufData(LoopIR_Do):
    def __init__(self, proc, buf_name, stmt_start):
        self.buf_str = buf_name
        self.buf_sym = None
        self.buf_typ = None
        self.buf_mem = None

        self.stmt_start = stmt_start

        self.buf_map = ChainMap()

        for fa in proc.args:
            if fa.type.is_numeric():
                self.buf_map[str(fa.name)] = (fa.name, fa.type, fa.mem)

        super().__init__(proc)

    def result(self):
        return self.buf_sym, self.buf_typ, self.buf_mem

    def push(self):
        self.buf_map = self.buf_map.new_child()

    def pop(self):
        self.buf_map = self.buf_map.parents

    def do_s(self, s):
        if s is self.stmt_start:
            if self.buf_str not in self.buf_map:
                raise SchedulingError(
                    f"no buffer or window "
                    f"named {self.buf_str} was live "
                    f"in the indicated statement block"
                )
            nm, typ, mem = self.buf_map[self.buf_str]
            self.buf_sym = nm
            self.buf_typ = typ
            self.buf_mem = mem

        if isinstance(s, LoopIR.Alloc):
            self.buf_map[str(s.name)] = (s.name, s.type, s.mem)
        if isinstance(s, LoopIR.WindowStmt):
            nm, typ, mem = self.buf_map[s.rhs.name]
            self.buf_map[str(s.name)] = (s.name, s.rhs.type, mem)
        elif isinstance(s, LoopIR.If):
            self.push()
            self.do_stmts(s.body)
            self.pop()
            self.push()
            self.do_stmts(s.orelse)
            self.pop()
        elif isinstance(s, LoopIR.Seq):
            self.push()
            self.do_stmts(s.body)
            self.pop()
        else:
            super().do_s(s)

    # short-circuit
    def do_e(self, e):
        pass


class _DoStageMem(LoopIR_Rewrite):
    def __init__(
        self,
        proc,
        buf_name,
        new_name,
        w_exprs,
        stmt_start,
        stmt_end,
        use_accum_zero=False,
    ):

        self.stmt_start = stmt_start
        self.stmt_end = stmt_end
        self.use_accum_zero = use_accum_zero

        nm, typ, mem = _DoStageMem_FindBufData(proc, buf_name, stmt_start).result()
        self.buf_name = nm  # this is a symbol
        self.buf_typ = typ if not isinstance(typ, T.Window) else typ.as_tensor
        self.buf_mem = mem

        self.w_exprs = w_exprs
        if len(w_exprs) != len(self.buf_typ.shape()):
            raise SchedulingError(
                f"expected windowing of '{buf_name}' "
                f"to have {len(self.buf_typ.shape())} indices, "
                f"but only got {len(w_exprs)}"
            )

        self.new_sizes = [
            LoopIR.BinOp("-", w[1], w[0], T.index, w[0].srcinfo)
            for w in w_exprs
            if isinstance(w, tuple)
        ]

        self.new_name = Sym(new_name)

        if all(isinstance(w, LoopIR.expr) for w in w_exprs):
            self.new_typ = typ.basetype()
        else:
            self.new_typ = T.Tensor(self.new_sizes, False, typ.basetype())

        self.found_stmt = False
        self.new_block = []
        self.in_block = False
        super().__init__(proc)
        assert self.found_stmt

        Check_Bounds(self.proc, self.new_block[0], self.new_block[1:])

        self.proc = InferEffects(self.proc).result()

    def rewrite_idx(self, idx):
        assert len(idx) == len(self.w_exprs)
        return [
            LoopIR.BinOp("-", i, w[0], T.index, i.srcinfo)
            for i, w in zip(idx, self.w_exprs)
            if isinstance(w, tuple)
        ]

    def rewrite_win(self, w_idx):
        assert len(w_idx) == len(self.w_exprs)

        def off_w(w, off):
            if isinstance(w, LoopIR.Interval):
                lo = LoopIR.BinOp("-", w.lo, off, T.index, w.srcinfo)
                hi = LoopIR.BinOp("-", w.hi, off, T.index, w.srcinfo)
                return LoopIR.Interval(lo, hi, w.srcinfo)
            else:
                assert isinstance(w, LoopIR.Point)
                pt = LoopIR.BinOp("-", w.pt, off, T.index, w.srcinfo)
                return LoopIR.Point(pt, w.srcinfo)

        return [off_w(w_i, w_e[0]) for w_i, w_e in zip(w_idx, self.w_exprs)]

    def map_stmts(self, stmts):
        """This method overload simply tries to find the indicated block"""
        if not self.in_block:
            for i, s1 in enumerate(stmts):
                if s1 is self.stmt_start:
                    for j, s2 in enumerate(stmts):
                        if s2 is self.stmt_end:
                            self.found_stmt = True
                            assert j >= i
                            pre = stmts[:i]
                            block = stmts[i : j + 1]
                            post = stmts[j + 1 :]

                            if self.use_accum_zero:
                                n_dims = len(self.buf_typ.shape())
                                Check_BufferReduceOnly(
                                    self.orig_proc, block, self.buf_name, n_dims
                                )

                            block = self.wrap_block(block)
                            self.new_block = block

                            return pre + block + post

        # fall through
        return super().map_stmts(stmts)

    def wrap_block(self, block):
        """This method rewrites the structure around the block.
        `map_s` and `map_e` below substitute the buffer
        name within the block."""
        orig_typ = self.buf_typ
        new_typ = self.new_typ
        mem = self.buf_mem
        shape = self.new_sizes

        n_dims = len(orig_typ.shape())
        basetyp = new_typ.basetype() if isinstance(new_typ, T.Tensor) else new_typ

        isR, isW = Check_BufferRW(self.orig_proc, block, self.buf_name, n_dims)
        srcinfo = block[0].srcinfo

        new_alloc = [LoopIR.Alloc(self.new_name, new_typ, mem, None, srcinfo)]

        load_nest = []
        store_nest = []

        if isR:
            load_iter = [Sym(f"i{i}") for i, _ in enumerate(shape)]
            load_widx = [LoopIR.Read(s, [], T.index, srcinfo) for s in load_iter]

            cp_load_widx = load_widx.copy()
            load_ridx = []
            for w in self.w_exprs:
                if isinstance(w, tuple):
                    load_ridx.append(
                        LoopIR.BinOp("+", cp_load_widx.pop(0), w[0], T.index, srcinfo)
                    )
                else:
                    load_ridx.append(w)

            if self.use_accum_zero:
                load_rhs = LoopIR.Const(0.0, basetyp, srcinfo)
            else:
                load_rhs = LoopIR.Read(self.buf_name, load_ridx, basetyp, srcinfo)
            load_nest = [
                LoopIR.Assign(
                    self.new_name, basetyp, None, load_widx, load_rhs, None, srcinfo
                )
            ]

            for i, n in reversed(list(zip(load_iter, shape))):
                loop = LoopIR.Seq(i, n, load_nest, None, srcinfo)
                load_nest = [loop]

        if isW:
            store_iter = [Sym(f"i{i}") for i, _ in enumerate(shape)]
            store_ridx = [LoopIR.Read(s, [], T.index, srcinfo) for s in store_iter]
            cp_store_ridx = store_ridx.copy()
            store_widx = []
            for w in self.w_exprs:
                if isinstance(w, tuple):
                    store_widx.append(
                        LoopIR.BinOp("+", cp_store_ridx.pop(0), w[0], T.index, srcinfo)
                    )
                else:
                    store_widx.append(w)

            store_rhs = LoopIR.Read(self.new_name, store_ridx, basetyp, srcinfo)
            store_stmt = LoopIR.Reduce if self.use_accum_zero else LoopIR.Assign
            store_nest = [
                store_stmt(
                    self.buf_name, basetyp, None, store_widx, store_rhs, None, srcinfo
                )
            ]

            for i, n in reversed(list(zip(store_iter, shape))):
                loop = LoopIR.Seq(i, n, store_nest, None, srcinfo)
                store_nest = [loop]

        self.in_block = True
        block = self.map_stmts(block)
        self.in_block = False

        return new_alloc + load_nest + block + store_nest

    def map_s(self, s):
        new_s = super().map_s(s)

        if self.in_block:
            if isinstance(s, (LoopIR.Assign, LoopIR.Reduce)):
                if s.name is self.buf_name:
                    new_s = new_s[0] if new_s is not None else s
                    new_s = new_s.update(name=self.new_name)
                    idx = self.rewrite_idx(new_s.idx)
                    new_s = new_s.update(idx=idx)
                    return new_s

        return new_s

    def map_e(self, e):
        new_e = super().map_e(e)

        if self.in_block:
            if isinstance(e, LoopIR.Read):
                if e.name is self.buf_name:
                    new_e = new_e or e
                    new_e = new_e.update(name=self.new_name)

                    idx = self.rewrite_idx(new_e.idx)
                    return new_e.update(idx=idx)

            elif isinstance(e, LoopIR.WindowExpr):
                if e.name is self.buf_name:
                    new_e = new_e or e
                    w_idx = self.rewrite_win(new_e.idx)
                    return new_e.update(
                        name=self.new_name,
                        idx=w_idx,
                        type=T.Window(
                            self.new_typ, e.type.as_tensor, self.new_name, w_idx
                        ),
                    )

        return new_e


class _DoStageWindow(LoopIR_Rewrite):
    def __init__(self, proc, new_name, memory, expr):
        # Inputs
        self.new_name = Sym(new_name)
        self.memory = memory
        self.target_expr = expr

        # Visitor state
        self._found_expr = False
        self._complete = False
        self._copy_code = None

        proc = InferEffects(proc).result()

        super().__init__(proc)

    def _stmt_writes_to_window(self, s):
        for eff in s.eff.reduces + s.eff.writes:
            if self.target_expr.name == eff.buffer:
                return True
        return False

    def _make_staged_alloc(self):
        """
        proc(Win[0:10, N, lo:hi])
        =>
        Staged : ty[10, hi - lo]
        for i0 in par(0, 10):
          for i1 in par(0, hi - lo):
            Staged[i0, i1] = Buf[0 + i0, N, lo + i1]
        proc(Staged[0:10, 0:(hi - lo)])
        """

        staged_extents = []  # e.g. 10, hi - lo
        staged_vars = []  # e.g. i0, i1
        staged_var_reads = []  # reads of staged_vars

        buf_points = []  # e.g. 0 + i0, N, lo + i1

        for idx in self.target_expr.idx:
            assert isinstance(idx, (LoopIR.Interval, LoopIR.Point))

            if isinstance(idx, LoopIR.Interval):
                assert isinstance(idx.hi.type, (T.Index, T.Size)), f"{idx.hi.type}"

                sym_i = Sym(f"i{len(staged_vars)}")
                staged_vars.append(sym_i)
                staged_extents.append(
                    LoopIR.BinOp("-", idx.hi, idx.lo, T.index, idx.srcinfo)
                )
                offset = LoopIR.Read(sym_i, [], T.index, idx.lo.srcinfo)
                buf_points.append(
                    LoopIR.BinOp("+", idx.lo, offset, T.index, idx.srcinfo)
                )
                staged_var_reads.append(LoopIR.Read(sym_i, [], T.index, idx.lo.srcinfo))
            elif isinstance(idx, LoopIR.Point):
                # TODO: test me!
                buf_points.append(idx.pt)

        assert staged_vars, "Window expression had no intervals"
        assert len(staged_vars) == len(staged_extents)

        # Staged : ty[10, hi - lo]
        srcinfo = self.target_expr.srcinfo
        data_type = self.target_expr.type.src_type.type
        alloc_type = T.Tensor(staged_extents, False, data_type)
        alloc = LoopIR.Alloc(self.new_name, alloc_type, self.memory, None, srcinfo)

        # Staged[i0, i1] = Buf[0 + i0, N, lo + i1]
        copy_stmt = LoopIR.Assign(
            self.new_name,
            data_type,
            None,
            staged_var_reads,
            LoopIR.Read(self.target_expr.name, buf_points, data_type, srcinfo),
            None,
            srcinfo,
        )

        # for i0 in par(0, 10):
        #     for i1 in par(0, hi - lo):
        for sym_i, extent_i in reversed(list(zip(staged_vars, staged_extents))):
            copy_stmt = LoopIR.Seq(sym_i, extent_i, [copy_stmt], None, srcinfo)

        # Staged[0:10, 0:(hi - lo)]
        w_extents = [
            LoopIR.Interval(LoopIR.Const(0, T.index, srcinfo), hi, srcinfo)
            for hi in staged_extents
        ]
        new_window = LoopIR.WindowExpr(
            self.new_name,
            w_extents,
            T.Window(data_type, alloc_type, self.new_name, w_extents),
            srcinfo,
        )

        return [alloc, copy_stmt], new_window

    def map_stmts(self, stmts):
        result = []

        for s in stmts:
            # TODO: be smarter about None here
            s = self.apply_s(s)

            if self._found_expr and not self._complete:
                assert len(s) == 1
                assert self._copy_code
                s = s[0]

                if self._stmt_writes_to_window(s):
                    raise NotImplementedError(
                        "StageWindow does not handle " "writes yet."
                    )
                s = self._copy_code + [s]
                self._complete = True

            result.extend(s)

        return result

    def map_e(self, e):
        if self._found_expr:
            return None

        if e is self.target_expr:
            self._found_expr = True
            self._copy_code, new_window = self._make_staged_alloc()
            return new_window

        return super().map_e(e)


class _DoBoundAlloc(LoopIR_Rewrite):
    def __init__(self, proc, alloc_site, bounds):
        self.alloc_site = alloc_site
        self.bounds = bounds
        super().__init__(proc)

    def map_s(self, s):
        if s is self.alloc_site:
            assert isinstance(s.type, T.Tensor)
            if len(self.bounds) != len(s.type.hi):
                raise SchedulingError(
                    f"bound_alloc: dimensions do not match: {len(self.bounds)} "
                    f"!= {len(s.type.hi)} (expected)"
                )

            new_type = T.Tensor(
                [(new if new else old) for old, new in zip(s.type.hi, self.bounds)],
                s.type.is_window,
                s.type.type,
            )

            return [LoopIR.Alloc(s.name, new_type, s.mem, s.eff, s.srcinfo)]

        return super().map_s(s)


# --------------------------------------------------------------------------- #
# --------------------------------------------------------------------------- #
# The Passes to export


class Schedules:
    DoReorder = _Reorder
    DoSplit = _Split
    DoUnroll = _Unroll
    DoInline = _Inline
    DoPartialEval = _PartialEval
    SetTypAndMem = _SetTypAndMem
    DoCallSwap = _CallSwap
    DoBindExpr = _BindExpr
    DoBindConfig = _BindConfig
    DoStageAssn = _DoStageAssn
    DoLiftAlloc = _LiftAlloc
    DoFissionLoops = _FissionLoops
    DoExtractMethod = _DoExtractMethod
    DoReorderStmt = _DoReorderStmt
    DoConfigWrite = _ConfigWrite
    DoConfigWriteAfter = _ConfigWriteAfter
    DoConfigWriteRoot = _ConfigWriteRoot
    DoInlineWindow = _InlineWindow
    DoInsertPass = _DoInsertPass
    DoDeletePass = _DoDeletePass
    DoSimplify = _DoSimplify
    DoAddGuard = _DoAddGuard
    DoBoundAndGuard = _DoBoundAndGuard
    DoMergeGuard = _DoMergeGuard
    DoFuseLoop = _DoFuseLoop
    DoAddLoop = _DoAddLoop
    DoDataReuse = _DoDataReuse
    DoLiftIf = _DoLiftIf
    DoDoubleFission = _DoDoubleFission
    DoPartitionLoop = _PartitionLoop
    DoAssertIf = _AssertIf
    DoSpecialize = _DoSpecialize
    DoAddUnsafeGuard = _DoAddUnsafeGuard
    DoDeleteConfig = _DoDeleteConfig
    DoFuseIf = _DoFuseIf
    DoStageMem = _DoStageMem
    DoStageWindow = _DoStageWindow
    DoBoundAlloc = _DoBoundAlloc
    DoExpandDim = _DoExpandDim
    DoRearrangeDim = _DoRearrangeDim
    DoDivideDim = _DoDivideDim
    DoMultiplyDim = _DoMultiplyDim
    DoRemoveLoop = _DoRemoveLoop
    DoLiftAllocSimple = _DoLiftAllocSimple
    DoFissionAfterSimple = _DoFissionAfterSimple
    DoProductLoop = _DoProductLoop
    DoCommuteExpr = _DoCommuteExpr<|MERGE_RESOLUTION|>--- conflicted
+++ resolved
@@ -1189,25 +1189,15 @@
         assert all(expr.type.is_numeric() for expr in exprs)
         assert exprs
 
-<<<<<<< HEAD
-        self.orig_proc      = proc
-        self.new_name       = Sym(new_name)
-        self.exprs          = exprs if cse else [exprs[0]]
-        self.expr_reads     = set(sum([get_reads(e) for e in self.exprs], []))
-        self.use_cse        = cse
-        self.found_expr     = None
-        self.placed_alloc   = False
-        self.sub_done       = False
-        self.found_write    = False
-=======
         self.orig_proc = proc
         self.new_name = Sym(new_name)
         self.exprs = exprs if cse else [exprs[0]]
+        self.expr_reads = set(sum([get_reads(e) for e in self.exprs], []))
         self.use_cse = cse
         self.found_expr = None
         self.placed_alloc = False
         self.sub_done = False
->>>>>>> 7cbb3508
+        self.found_write = False
 
         super().__init__(proc)
 
@@ -1221,22 +1211,18 @@
         new_block = []
         is_alloc_block = False
 
-<<<<<<< HEAD
-        for stmt in block:
+        is_updated = False
+
+        for _stmt in block:
             if not self.found_write:
-                stmt = self.map_s(stmt)
-            else:
-                stmt = [stmt]
-=======
-        is_updated = False
-
-        for _stmt in block:
-            stmt = self.map_s(_stmt)
-            if stmt is not None:
-                is_updated = True
+                stmt = self.map_s(_stmt)
+
+                if stmt is not None:
+                    is_updated = True
+                else:
+                    stmt = [_stmt]
             else:
                 stmt = [_stmt]
->>>>>>> 7cbb3508
 
             if self.found_expr and not self.placed_alloc:
                 self.placed_alloc = True
@@ -1291,38 +1277,14 @@
 
         if isinstance(s, (LoopIR.Assign, LoopIR.Reduce)):
             e = self.exprs[0]
-<<<<<<< HEAD
-            rhs = self.map_e(s.rhs)
+            if (new_rhs := self.map_e(s.rhs)) is None:
+                new_rhs = s.rhs
             # terminate CSE if the expression is written to
             if (self.found_expr and self.use_cse):
                 for (name, type) in self.expr_reads:
                     if s.name == name and s.type == type:
                         self.found_write = True
-            return [s.update(rhs=rhs)]
-=======
-            # bind LHS when self.use_cse == True
-            if (
-                self.use_cse
-                and isinstance(e, LoopIR.Read)
-                and e.name == s.name
-                and e.type == s.type
-            ):
-                try:
-                    for i, j in zip(e.idx, s.idx):
-                        Check_ExprEqvInContext(self.orig_proc, [s], i, j)
-
-                    return [
-                        s.update(
-                            name=self.new_name,
-                            cast=None,
-                            idx=[],
-                            rhs=self.apply_e(s.rhs),
-                            eff=None,
-                        )
-                    ]
-                except SchedulingError:
-                    pass
->>>>>>> 7cbb3508
+            return [s.update(rhs=new_rhs)]
 
         return super().map_s(s)
 
