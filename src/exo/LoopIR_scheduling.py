import re
from collections import ChainMap

from .LoopIR import (
    LoopIR,
    LoopIR_Rewrite,
    Alpha_Rename,
    LoopIR_Do,
    SubstArgs,
    T,
    lift_to_eff_expr,
)
from .LoopIR_dataflow import LoopIR_Dependencies
from .LoopIR_effects import (
    Effects as E,
    eff_filter,
    eff_bind,
    eff_null,
    get_effect_of_stmts,
)
from .effectcheck import InferEffects
from .new_eff import (
    SchedulingError,
    Check_ReorderStmts,
    Check_ReorderLoops,
    Check_FissionLoop,
    Check_DeleteConfigWrite,
    Check_ExtendEqv,
    Check_ExprEqvInContext,
    Check_BufferRW,
    Check_BufferReduceOnly,
    Check_Bounds,
)
from .prelude import *
from .proc_eqv import get_strictest_eqv_proc
from . import internal_cursors as ic
from . import API as api


# --------------------------------------------------------------------------- #
# --------------------------------------------------------------------------- #
# Wrapper for LoopIR_Rewrite for scheduling directives which takes procedure cursor
# and returns Procedure object


class Cursor_Rewrite(LoopIR_Rewrite):
    def __init__(self, proc_cursor):
        self.provenance = proc_cursor.proc()
        super().__init__(proc_cursor)

    def result(self, mod_config=None):
        return api.Procedure(
            self.proc, _provenance_eq_Procedure=self.provenance, _mod_config=mod_config
        )

    def map_proc(self, pc):
        p = pc._node()
        new_args = self._map_list(self.map_fnarg, p.args)
        new_preds = self.map_exprs(p.preds)
        new_body = self.map_stmts(pc.body())
        new_eff = self.map_eff(p.eff)

        if any(
            (new_args is not None, new_preds is not None, new_body is not None, new_eff)
        ):
            new_preds = new_preds or p.preds
            new_preds = [
                p for p in new_preds if not (isinstance(p, LoopIR.Const) and p.val)
            ]
            return p.update(
                args=new_args or p.args,
                preds=new_preds,
                body=new_body or p.body,
                eff=new_eff or p.eff,
            )

        return None

    def apply_stmts(self, old):
        if (new := self.map_stmts(old)) is not None:
            return new
        return [o._node() for o in old]

    def apply_s(self, old):
        if (new := self.map_s(old)) is not None:
            return new
        return [old._node()]

    def map_stmts(self, stmts):
        new_stmts = []
        needs_update = False

        for s in stmts:
            s2 = self.map_s(s)
            if s2 is None:
                new_stmts.append(s._node())
            else:
                needs_update = True
                if isinstance(s2, list):
                    new_stmts.extend(s2)
                else:
                    new_stmts.append(s2)

        if not needs_update:
            return None

        return new_stmts

    def map_s(self, sc):
        s = sc._node()
        if isinstance(s, (LoopIR.Assign, LoopIR.Reduce)):
            new_type = self.map_t(s.type)
            new_idx = self.map_exprs(s.idx)
            new_rhs = self.map_e(s.rhs)
            new_eff = self.map_eff(s.eff)
            if any((new_type, new_idx is not None, new_rhs, new_eff)):
                return [
                    s.update(
                        type=new_type or s.type,
                        idx=new_idx or s.idx,
                        rhs=new_rhs or s.rhs,
                        eff=new_eff or s.eff,
                    )
                ]
        elif isinstance(s, (LoopIR.WriteConfig, LoopIR.WindowStmt)):
            new_rhs = self.map_e(s.rhs)
            new_eff = self.map_eff(s.eff)
            if any((new_rhs, new_eff)):
                return [s.update(rhs=new_rhs or s.rhs, eff=new_eff or s.eff)]
        elif isinstance(s, LoopIR.If):
            new_cond = self.map_e(s.cond)
            new_body = self.map_stmts(sc.body())
            new_orelse = self.map_stmts(sc.orelse())
            new_eff = self.map_eff(s.eff)
            if any((new_cond, new_body is not None, new_orelse is not None, new_eff)):
                return [
                    s.update(
                        cond=new_cond or s.cond,
                        body=new_body or s.body,
                        orelse=new_orelse or s.orelse,
                        eff=new_eff or s.eff,
                    )
                ]
        elif isinstance(s, LoopIR.Seq):
            new_hi = self.map_e(s.hi)
            new_body = self.map_stmts(sc.body())
            new_eff = self.map_eff(s.eff)
            if any((new_hi, new_body is not None, new_eff)):
                return [
                    s.update(
                        hi=new_hi or s.hi, body=new_body or s.body, eff=new_eff or s.eff
                    )
                ]
        elif isinstance(s, LoopIR.Call):
            new_args = self.map_exprs(s.args)
            new_eff = self.map_eff(s.eff)
            if any((new_args is not None, new_eff)):
                return [s.update(args=new_args or s.args, eff=new_eff or s.eff)]
        elif isinstance(s, LoopIR.Alloc):
            new_type = self.map_t(s.type)
            new_eff = self.map_eff(s.eff)
            if any((new_type, new_eff)):
                return [s.update(type=new_type or s.type, eff=new_eff or s.eff)]
        elif isinstance(s, LoopIR.Pass):
            return None
        else:
            raise NotImplementedError(f"bad case {type(s)}")
        return None


# --------------------------------------------------------------------------- #
# --------------------------------------------------------------------------- #
# Finding Names


def name_plus_count(namestr):
    results = re.search(r"^([a-zA-Z_]\w*)\s*(\#\s*([0-9]+))?$", namestr)
    if not results:
        raise TypeError(
            "expected name pattern of the form\n"
            "  ident (# integer)?\n"
            "where ident is the name of a variable "
            "and (e.g.) '#2' may optionally be attached to mean "
            "'the second occurence of that identifier"
        )

    name = results[1]
    count = int(results[3]) if results[3] else None
    return name, count


def iter_name_to_pattern(namestr):
    name, count = name_plus_count(namestr)
    if count is not None:
        count = f" #{count}"
    else:
        count = ""

    pattern = f"for {name} in _: _{count}"
    return pattern


def nested_iter_names_to_pattern(namestr, inner):
    name, count = name_plus_count(namestr)
    if count is not None:
        count = f" #{count}"
    else:
        count = ""
    assert is_valid_name(inner)

    pattern = f"for {name} in _:\n" f"  for {inner} in _: _{count}"
    return pattern


# --------------------------------------------------------------------------- #
# --------------------------------------------------------------------------- #
# Reorder scheduling directive


# Take a conservative approach and allow stmt reordering only when they are
# writing to different buffers
# TODO: Do effectcheck's check_commutes-ish thing using SMT here
class _DoReorderStmt(Cursor_Rewrite):
    def __init__(self, proc_cursor, f_cursor, s_cursor):
        self.f_stmt = f_cursor._node()
        self.s_stmt = s_cursor._node()
        # self.found_first = False

        # raise NotImplementedError("HIT REORDER STMTS")

        super().__init__(proc_cursor)

        self.proc = InferEffects(self.proc).result()

    def map_stmts(self, stmts_c):
        stmts = [s._node() for s in stmts_c]
        for i, (s1, s2) in enumerate(zip(stmts, stmts[1:])):
            if s1 is self.f_stmt:
                if s2 is self.s_stmt:
                    Check_ReorderStmts(self.orig_proc._node(), s1, s2)
                    return stmts[:i] + [s2, s1] + stmts[i + 2 :]

                raise SchedulingError(
                    "expected the second statement to be directly after the first"
                )

        return super().map_stmts(stmts_c)


class _PartitionLoop(LoopIR_Rewrite):
    def __init__(self, proc, loop_cursor, num):
        self.stmt = loop_cursor._node()
        self.partition_by = num

        super().__init__(proc)

    def map_s(self, s):
        if s is self.stmt:
            assert isinstance(s, LoopIR.Seq)

            if not isinstance(s.hi, LoopIR.Const):
                raise SchedulingError("expected loop bound to be a literal")

            if s.hi.val <= self.partition_by:
                raise SchedulingError(
                    "expected loop bound to be larger than partitioning value"
                )

            part_by = LoopIR.Const(self.partition_by, T.int, s.srcinfo)
            loop1 = s.update(hi=part_by, eff=None)

            # all uses of the loop iteration in the second body need
            # to be offset by the partition value
            iter2 = s.iter.copy()
            hi2 = LoopIR.Const(s.hi.val - part_by.val, T.int, s.srcinfo)
            iter2_node = LoopIR.Read(iter2, [], T.index, s.srcinfo)
            iter_off = LoopIR.BinOp("+", iter2_node, part_by, T.index, s.srcinfo)
            env = {s.iter: iter_off}

            body2 = SubstArgs(s.body, env).result()
            loop2 = s.update(iter=iter2, hi=hi2, body=body2, eff=None)

            return [loop1, loop2]

        return super().map_s(s)


class _DoProductLoop(Cursor_Rewrite):
    def __init__(self, proc_cursor, loop_cursor, new_name):
        self.stmt = loop_cursor._node()
        self.out_loop = self.stmt
        self.in_loop = self.out_loop.body[0]

        if len(self.out_loop.body) != 1 or not isinstance(self.in_loop, LoopIR.Seq):
            raise SchedulingError(
                f"expected loop directly inside of " f"{self.out_loop.iter} loop"
            )

        if not isinstance(self.in_loop.hi, LoopIR.Const):
            raise SchedulingError(
                f"expected the inner loop to have a constant bound, "
                f"got {self.in_loop.hi}."
            )
        self.inside = False
        self.new_var = Sym(new_name)

        super().__init__(proc_cursor)

    def map_s(self, sc):
        s = sc._node()
        styp = type(s)
        if s is self.stmt:
            self.inside = True
            body = self.map_stmts(sc.body()[0].body())
            self.inside = False
            new_hi = LoopIR.BinOp(
                "*", self.out_loop.hi, self.in_loop.hi, T.index, s.srcinfo
            )

            return [s.update(iter=self.new_var, hi=new_hi, body=body)]

        return super().map_s(sc)

    def map_e(self, e):
        if self.inside and isinstance(e, LoopIR.Read):
            var = LoopIR.Read(self.new_var, [], T.index, e.srcinfo)
            if e.name == self.out_loop.iter:
                return LoopIR.BinOp("/", var, self.in_loop.hi, T.index, e.srcinfo)
            if e.name == self.in_loop.iter:
                return LoopIR.BinOp("%", var, self.in_loop.hi, T.index, e.srcinfo)

        return super().map_e(e)


def get_reads(e):
    if isinstance(e, LoopIR.Read):
        return sum([get_reads(e) for e in e.idx], [(e.name, e.type)])
    elif isinstance(e, LoopIR.USub):
        return get_reads(e.arg)
    elif isinstance(e, LoopIR.BinOp):
        return get_reads(e.lhs) + get_reads(e.rhs)
    elif isinstance(e, LoopIR.BuiltIn):
        return sum([get_reads(a) for a in e.args], [])
    elif isinstance(e, LoopIR.Const):
        return []
    else:
        assert False, "bad case"


class _DoMergeWrites(Cursor_Rewrite):
    def __init__(self, proc_cursor, f_cursor, s_cursor):
        self.s1 = f_cursor._node()
        self.s2 = s_cursor._node()

        try:
            assert len(self.s1.idx) == len(self.s2.idx)
            for i, j in zip(self.s1.idx, self.s2.idx):
                Check_ExprEqvInContext(proc_cursor._node(), [self.s1, self.s2], i, j)
        except SchedulingError as e:
            raise SchedulingError(
                "expected the left hand side's indices to be the same."
            ) from e

        if any(
            self.s1.name == name and self.s1.type == typ
            for name, typ in get_reads(self.s2.rhs)
        ):
            raise SchedulingError(
                "expected the right hand side of the second statement to not "
                "depend on the left hand side of the first statement."
            )

        self.new_rhs = LoopIR.BinOp(
            "+", self.s1.rhs, self.s2.rhs, self.s1.type, self.s1.srcinfo
        )

        super().__init__(proc_cursor)

        self.proc = InferEffects(self.proc).result()

    def map_stmts(self, stmts_c):
        stmts = [o._node() for o in stmts_c]
        if isinstance(self.s2, LoopIR.Assign):
            for i, s in enumerate(stmts):
                if s is self.s2:
                    return stmts[: i - 1] + stmts[i:]
        else:
            for i, s in enumerate(stmts):
                if s is self.s1:
                    return stmts[:i] + [s.update(rhs=self.new_rhs)] + stmts[i + 2 :]

        return super().map_stmts(stmts_c)


<<<<<<< HEAD
=======
class _Reorder(Cursor_Rewrite):
    def __init__(self, proc_cursor, loop_cursor):
        self.stmt = loop_cursor._node()
        self.out_var = self.stmt.iter
        if len(self.stmt.body) != 1 or not isinstance(self.stmt.body[0], LoopIR.Seq):
            raise SchedulingError(
                f"expected loop directly inside of " f"{self.out_var} loop"
            )
        self.in_var = self.stmt.body[0].iter

        super().__init__(proc_cursor)

    def map_s(self, sc):
        s = sc._node()
        styp = type(s)
        if s is self.stmt:
            Check_ReorderLoops(self.orig_proc._node(), self.stmt)

            # short-hands for sanity
            def boolop(op, lhs, rhs):
                return LoopIR.BinOp(op, lhs, rhs, T.bool, s.srcinfo)

            def cnst(intval):
                return LoopIR.Const(intval, T.int, s.srcinfo)

            def rd(i):
                return LoopIR.Read(i, [], T.index, s.srcinfo)

            def rng(x, hi):
                lhs = boolop("<=", cnst(0), x)
                rhs = boolop("<", x, hi)
                return boolop("and", lhs, rhs)

            def do_bind(x, hi, eff):
                cond = lift_to_eff_expr(rng(rd(x), hi))
                cond_nz = boolop("<", cnst(0), hi)
                return eff_bind(x, eff, pred=cond)  # TODO: , config_pred=cond_nz)

            # this is the actual body inside both for-loops
            body = s.body[0].body
            body_eff = get_effect_of_stmts(body)
            # blah
            inner_eff = do_bind(s.iter, s.hi, body_eff)
            outer_eff = do_bind(s.body[0].iter, s.body[0].hi, inner_eff)
            return [
                styp(
                    s.body[0].iter,
                    s.body[0].hi,
                    [styp(s.iter, s.hi, body, inner_eff, s.srcinfo)],
                    outer_eff,
                    s.body[0].srcinfo,
                )
            ]

        # fall-through
        return super().map_s(sc)

    # make this more efficient by not rewriting
    # most of the sub-trees
    def map_e(self, e):
        return e

    def map_t(self, t):
        return t

    def map_eff(self, eff):
        return eff


>>>>>>> c30eba9d
# --------------------------------------------------------------------------- #
# --------------------------------------------------------------------------- #
# Split scheduling directive


class _Split(Cursor_Rewrite):
    def __init__(
        self, proc_cursor, loop_cursor, quot, hi, lo, tail="guard", perfect=False
    ):
        self.split_loop = loop_cursor._node()
        self.split_var = self.split_loop.iter
        self.quot = quot
        self.hi_i = Sym(hi)
        self.lo_i = Sym(lo)
        self.cut_i = Sym(lo)

        assert quot > 1

        # Tail strategies are 'cut', 'guard', and 'cut_and_guard'
        self._tail_strategy = tail
        if perfect:
            self._tail_strategy = "perfect"
        self._in_cut_tail = False

        super().__init__(proc_cursor)

    def substitute(self, srcinfo):
        cnst = lambda x: LoopIR.Const(x, T.int, srcinfo)
        rd = lambda x: LoopIR.Read(x, [], T.index, srcinfo)
        op = lambda op, lhs, rhs: LoopIR.BinOp(op, lhs, rhs, T.index, srcinfo)

        return op("+", op("*", cnst(self.quot), rd(self.hi_i)), rd(self.lo_i))

    def cut_tail_sub(self, srcinfo):
        return self._cut_tail_sub

    def map_s(self, sc):
        s = sc._node()
        styp = type(s)
        if s is self.split_loop:
            # short-hands for sanity
            def boolop(op, lhs, rhs):
                return LoopIR.BinOp(op, lhs, rhs, T.bool, s.srcinfo)

            def szop(op, lhs, rhs):
                return LoopIR.BinOp(op, lhs, rhs, lhs.type, s.srcinfo)

            def cnst(intval):
                return LoopIR.Const(intval, T.int, s.srcinfo)

            def rd(i):
                return LoopIR.Read(i, [], T.index, s.srcinfo)

            def ceildiv(lhs, rhs):
                assert isinstance(rhs, LoopIR.Const) and rhs.val > 1
                rhs_1 = cnst(rhs.val - 1)
                return szop("/", szop("+", lhs, rhs_1), rhs)

            def rng(x, hi):
                lhs = boolop("<=", cnst(0), x)
                rhs = boolop("<", x, hi)
                return boolop("and", lhs, rhs)

            def do_bind(x, hi, eff):
                cond = lift_to_eff_expr(rng(rd(x), hi))
                cond_nz = lift_to_eff_expr(boolop("<", cnst(0), hi))
                return eff_bind(x, eff, pred=cond, config_pred=cond_nz)

            # in the simple case, wrap body in a guard
            if self._tail_strategy == "guard":
                body = self.map_stmts(sc.body())
                body_eff = get_effect_of_stmts(body)
                idx_sub = self.substitute(s.srcinfo)
                cond = boolop("<", idx_sub, s.hi)
                # condition for guarded loop is applied to effects
                body_eff = eff_filter(lift_to_eff_expr(cond), body_eff)
                body = [LoopIR.If(cond, body, [], body_eff, s.srcinfo)]

                lo_rng = cnst(self.quot)
                hi_rng = ceildiv(s.hi, lo_rng)

                # pred for inner loop is: 0 <= lo <= lo_rng
                inner_eff = do_bind(self.lo_i, lo_rng, body_eff)

                return [
                    styp(
                        self.hi_i,
                        hi_rng,
                        [styp(self.lo_i, lo_rng, body, inner_eff, s.srcinfo)],
                        s.eff,
                        s.srcinfo,
                    )
                ]

            # an alternate scheme is to split the loop in two
            # by cutting off the tail into a second loop
            elif self._tail_strategy == "cut" or self._tail_strategy == "cut_and_guard":
                # if N == s.hi and Q == self.quot, then
                #   we want Ncut == (N-Q+1)/Q
                Q = cnst(self.quot)
                N = s.hi
                Ncut = szop("/", N, Q)  # floor div

                # and then for the tail loop, we want to
                # iterate from 0 to Ntail
                # where Ntail == N % Q
                Ntail = szop("%", N, Q)
                # in that loop we want the iteration variable to
                # be mapped instead to (Ncut*Q + cut_i)
                self._cut_tail_sub = szop("+", rd(self.cut_i), szop("*", Ncut, Q))

                main_body = self.map_stmts(sc.body())
                self._in_cut_tail = True
                tail_body = Alpha_Rename(self.map_stmts(sc.body())).result()
                self._in_cut_tail = False

                main_eff = get_effect_of_stmts(main_body)
                tail_eff = get_effect_of_stmts(tail_body)
                lo_eff = do_bind(self.lo_i, Q, main_eff)
                hi_eff = do_bind(self.hi_i, Ncut, lo_eff)
                tail_eff = do_bind(self.cut_i, Ntail, tail_eff)

                if self._tail_strategy == "cut_and_guard":
                    body = [styp(self.cut_i, Ntail, tail_body, tail_eff, s.srcinfo)]
                    body_eff = get_effect_of_stmts(body)
                    cond = boolop(">", Ntail, LoopIR.Const(0, T.int, s.srcinfo))
                    body_eff = eff_filter(lift_to_eff_expr(cond), body_eff)

                    loops = [
                        styp(
                            self.hi_i,
                            Ncut,
                            [styp(self.lo_i, Q, main_body, lo_eff, s.srcinfo)],
                            hi_eff,
                            s.srcinfo,
                        ),
                        LoopIR.If(cond, body, [], body_eff, s.srcinfo),
                    ]

                else:
                    loops = [
                        styp(
                            self.hi_i,
                            Ncut,
                            [styp(self.lo_i, Q, main_body, lo_eff, s.srcinfo)],
                            hi_eff,
                            s.srcinfo,
                        ),
                        styp(self.cut_i, Ntail, tail_body, tail_eff, s.srcinfo),
                    ]

                return loops

            elif self._tail_strategy == "perfect":
                if not isinstance(s.hi, LoopIR.Const):
                    raise SchedulingError(
                        f"cannot perfectly split the '{s.iter}' loop "
                        f"unless it has a constant bound"
                    )
                elif s.hi.val % self.quot != 0:
                    raise SchedulingError(
                        f"cannot perfectly split the '{s.iter}' loop "
                        f"because {self.quot} does not evenly divide "
                        f"{s.hi.val}"
                    )

                # otherwise, we're good to go
                body = self.map_stmts(sc.body())
                body_eff = get_effect_of_stmts(body)

                lo_rng = cnst(self.quot)
                hi_rng = cnst(s.hi.val // self.quot)

                # pred for inner loop is: 0 <= lo <= lo_rng
                inner_eff = do_bind(self.lo_i, lo_rng, body_eff)

                return [
                    styp(
                        self.hi_i,
                        hi_rng,
                        [styp(self.lo_i, lo_rng, body, inner_eff, s.srcinfo)],
                        s.eff,
                        s.srcinfo,
                    )
                ]

            else:
                assert False, f"bad tail strategy: {self._tail_strategy}"

        # fall-through
        return super().map_s(sc)

    def map_e(self, e):
        if isinstance(e, LoopIR.Read):
            if e.type is T.index:
                # This is a split variable, substitute it!
                if e.name is self.split_var:
                    if self._in_cut_tail:
                        return self.cut_tail_sub(e.srcinfo)
                    else:
                        return self.substitute(e.srcinfo)

        # fall-through
        return super().map_e(e)

    def map_eff_e(self, e):
        if isinstance(e, E.Var):
            if e.type is T.index:
                # This is a split variable, substitute it!
                if e.name is self.split_var:
                    if self._in_cut_tail:
                        sub = self.cut_tail_sub(e.srcinfo)
                    else:
                        sub = self.substitute(e.srcinfo)
                    return lift_to_eff_expr(sub)

        # fall-through
        return super().map_eff_e(e)


# --------------------------------------------------------------------------- #
# --------------------------------------------------------------------------- #
# Unroll scheduling directive


class _Unroll(Cursor_Rewrite):
    def __init__(self, proc_cursor, loop_cursor):
        self.unroll_loop = loop_cursor._node()
        self.unroll_var = self.unroll_loop.iter
        self.unroll_itr = 0
        self.env = {}

        super().__init__(proc_cursor)

    def map_s(self, sc):
        s = sc._node()
        if s is self.unroll_loop:
            if not isinstance(s.hi, LoopIR.Const):
                raise SchedulingError(
                    f"expected loop '{s.iter}' to have constant bounds"
                )

            hi = s.hi.val
            if hi == 0:
                return []

            orig_body = sc.body()

            self.unroll_itr = 0

            body = Alpha_Rename(self.apply_stmts(orig_body)).result()
            for i in range(1, hi):
                self.unroll_itr = i
                body += Alpha_Rename(self.apply_stmts(orig_body)).result()

            return body

        # fall-through
        return super().map_s(sc)

    def map_e(self, e):
        if isinstance(e, LoopIR.Read):
            if e.type is T.index:
                # This is an unrolled variable, substitute it!
                if e.name is self.unroll_var:
                    return LoopIR.Const(self.unroll_itr, T.index, e.srcinfo)

        # fall-through
        return super().map_e(e)

    def map_eff_e(self, e):
        if isinstance(e, E.Var):
            if e.type is T.index:
                # This is an unrolled variable, substitute it!
                if e.name is self.unroll_var:
                    return E.Const(self.unroll_itr, T.index, e.srcinfo)

        # fall-through
        return super().map_eff_e(e)


# --------------------------------------------------------------------------- #
# --------------------------------------------------------------------------- #
# Inline scheduling directive


class _Inline(Cursor_Rewrite):
    def __init__(self, proc_cursor, call_cursor):
        self.call_stmt = call_cursor._node()
        assert isinstance(self.call_stmt, LoopIR.Call)
        self.env = {}

        super().__init__(proc_cursor)

        self.proc = InferEffects(self.proc).result()

    def map_s(self, sc):
        s = sc._node()
        if s is self.call_stmt:
            # handle potential window expressions in call positions
            win_binds = []

            def map_bind(nm, a):
                if isinstance(a, LoopIR.WindowExpr):
                    stmt = LoopIR.WindowStmt(nm, a, eff_null(a.srcinfo), a.srcinfo)
                    win_binds.append(stmt)
                    return LoopIR.Read(nm, [], a.type, a.srcinfo)
                else:
                    return a

            # first, set-up a binding from sub-proc arguments
            # to supplied expressions at the call-site
            call_bind = {
                xd.name: map_bind(xd.name, a) for xd, a in zip(s.f.args, s.args)
            }

            # we will substitute the bindings for the call
            body = SubstArgs(s.f.body, call_bind).result()

            # note that all sub-procedure assertions must be true
            # even if not asserted, or else this call being inlined
            # wouldn't have been valid to make in the first place

            # whenever we copy code we need to alpha-rename for safety
            # the code to splice in at this point
            return Alpha_Rename(win_binds + body).result()

        # fall-through
        return super().map_s(sc)

    # make this more efficient by not rewriting
    # most of the sub-trees
    def map_e(self, e):
        return e

    def map_t(self, t):
        return t

    def map_eff(self, eff):
        return eff


# --------------------------------------------------------------------------- #
# --------------------------------------------------------------------------- #
# Partial Evaluation scheduling directive


class _PartialEval(LoopIR_Rewrite):
    def __init__(self, p, arg_vals):
        assert arg_vals, "Don't call _PartialEval without any substitutions"
        self.env = arg_vals
        self.proc = p
        arg_types = {p.name: p.type for p in self.proc.args}

        # Validate env:
        for k, v in self.env.items():
            if not arg_types[k].is_indexable() and not arg_types[k].is_bool():
                raise SchedulingError(
                    "cannot partially evaluate numeric (non-index, non-bool) arguments"
                )
            if not isinstance(v, int):
                raise SchedulingError(
                    "cannot partially evaluate to a non-int, non-bool value"
                )

        super().__init__(p)
        self.proc = self.proc.update(
            args=[a for a in self.proc.args if a.name not in arg_vals]
        )

    def map_e(self, e):
        if isinstance(e, LoopIR.Read):
            if e.type.is_indexable():
                assert len(e.idx) == 0
                if e.name in self.env:
                    return LoopIR.Const(self.env[e.name], T.int, e.srcinfo)
            elif e.type.is_bool():
                if e.name in self.env:
                    return LoopIR.Const(self.env[e.name], T.bool, e.srcinfo)

        return super().map_e(e)

    def map_eff_e(self, e):
        if isinstance(e, E.Var):
            if e.type.is_indexable() and e.name in self.env:
                return E.Const(self.env[e.name], T.int, e.srcinfo)
            elif e.type.is_bool() and e.name in self.env:
                return E.Const(self.env[e.name], T.bool, e.srcinfo)

        return super().map_eff_e(e)


# --------------------------------------------------------------------------- #
# --------------------------------------------------------------------------- #
# Set Type and/or Memory Annotations scheduling directive


# This pass uses a raw name string instead of a pattern
# TODO: This op shouldn't take name, it should just take Alloc cursor...
class _SetTypAndMem(Cursor_Rewrite):
    def __init__(self, proc_cursor, name, inst_no, basetyp=None, win=None, mem=None):
        ind = lambda x: 1 if x else 0
        assert ind(basetyp) + ind(win) + ind(mem) == 1
        self.name = name
        self.n_match = inst_no
        self.basetyp = basetyp
        self.win = win
        self.mem = mem

        super().__init__(proc_cursor)

    def check_inst(self):
        # otherwise, handle instance counting...
        if self.n_match is None:
            return True
        else:
            self.n_match = self.n_match - 1
            return self.n_match == 0

    def early_exit(self):
        return self.n_match is not None and self.n_match <= 0

    def change_precision(self, t):
        assert self.basetyp.is_real_scalar()
        if t.is_real_scalar():
            return self.basetyp
        elif isinstance(t, T.Tensor):
            assert t.type.is_real_scalar()
            return T.Tensor(t.hi, t.is_window, self.basetyp)
        else:
            assert False, "bad case"

    def change_window(self, t):
        assert isinstance(t, T.Tensor)
        assert isinstance(self.win, bool)
        return T.Tensor(t.hi, self.win, t.type)

    def map_fnarg(self, a):
        if str(a.name) != self.name:
            return a

        # otherwise, handle instance counting...
        if not self.check_inst():
            return a

        # if that passed, we definitely found the symbol being pointed at
        # So attempt the substitution
        typ = a.type
        mem = a.mem
        if self.basetyp is not None:
            if not a.type.is_numeric():
                raise SchedulingError(
                    "cannot change the precision of a " "non-numeric argument"
                )
            typ = self.change_precision(typ)
        elif self.win is not None:
            if not a.type.is_tensor_or_window():
                raise SchedulingError(
                    "cannot change windowing of a " "non-tensor/window argument"
                )
            typ = self.change_window(typ)
        else:
            assert self.mem is not None
            if not a.type.is_numeric():
                raise SchedulingError(
                    "cannot change the memory of a " "non-numeric argument"
                )
            mem = self.mem

        return LoopIR.fnarg(a.name, typ, mem, a.srcinfo)

    def map_s(self, sc):
        s = sc._node()
        if self.early_exit():
            return [s]

        if isinstance(s, LoopIR.Alloc) and str(s.name) == self.name:
            if self.check_inst():

                # if that passed, we definitely found the symbol being pointed at
                # So attempt the substitution
                typ = s.type
                assert typ.is_numeric()
                mem = s.mem
                if self.basetyp is not None:
                    typ = self.change_precision(typ)
                elif self.win is not None:
                    raise SchedulingError(
                        "cannot change an allocation to " "be or not be a window"
                    )
                else:
                    assert self.mem is not None
                    mem = self.mem

                return [LoopIR.Alloc(s.name, typ, mem, s.eff, s.srcinfo)]

        # fall-through
        return super().map_s(sc)

    # make this more efficient by not rewriting
    # most of the sub-trees
    def map_e(self, e):
        return e

    def map_t(self, t):
        return t

    def map_eff(self, eff):
        return eff


# --------------------------------------------------------------------------- #
# --------------------------------------------------------------------------- #
# Call Swap scheduling directive


class _CallSwap(Cursor_Rewrite):
    def __init__(self, proc_cursor, call_cursor, new_subproc):
        self.call_stmt = call_cursor._node()
        assert isinstance(self.call_stmt, LoopIR.Call)
        self.new_subproc = new_subproc

        super().__init__(proc_cursor)

    def mod_eq(self):
        return self.eq_mod_config

    def map_s(self, sc):
        s = sc._node()
        if s is self.call_stmt:
            old_f = s.f
            new_f = self.new_subproc
            s_new = LoopIR.Call(new_f, s.args, None, s.srcinfo)
            is_eqv, configkeys = get_strictest_eqv_proc(old_f, new_f)
            if not is_eqv:
                raise SchedulingError(
                    f"{s.srcinfo}: Cannot swap call because the two "
                    f"procedures are not equivalent"
                )
            mod_cfg = Check_ExtendEqv(self.orig_proc._node(), [s], [s_new], configkeys)
            self.eq_mod_config = mod_cfg

            return [s_new]

        # fall-through
        return super().map_s(sc)

    # make this more efficient by not rewriting
    # most of the sub-trees
    def map_e(self, e):
        return e

    def map_t(self, t):
        return t

    def map_eff(self, eff):
        return eff


class _InlineWindow(Cursor_Rewrite):
    def __init__(self, proc_cursor, window_cursor):
        self.win_stmt = window_cursor._node()
        assert isinstance(self.win_stmt, LoopIR.WindowStmt)

        super().__init__(proc_cursor)

        # repair effects...
        self.proc = InferEffects(self.proc).result()

    def calc_idx(self, idxs):
        assert len(
            [w for w in self.win_stmt.rhs.idx if isinstance(w, LoopIR.Interval)]
        ) == len(idxs)

        new_idxs = []
        for w in self.win_stmt.rhs.idx:
            if isinstance(w, LoopIR.Interval):
                new_idxs.append(LoopIR.BinOp("+", w.lo, idxs[0], T.index, w.srcinfo))
                idxs.pop()
            else:
                new_idxs.append(w.pt)

        return new_idxs

    def calc_dim(self, dim):
        assert dim < len(
            [w for w in self.win_stmt.rhs.idx if isinstance(w, LoopIR.Interval)]
        )

        # Because our goal here is to offset `dim` in the original
        # call argument to the point indexing to the windowing expression,
        # new_dim should essencially be:
        # `dim` + "number of LoopIR.Points in the windowing expression before the `dim` number of LoopIR.Interval"
        new_dim = 0
        for w in self.win_stmt.rhs.idx:
            if isinstance(w, LoopIR.Interval):
                dim -= 1
            if dim == -1:
                return new_dim
            new_dim += 1

    def map_s(self, sc):
        s = sc._node()
        if s is self.win_stmt:
            return []

        if isinstance(s, LoopIR.Assign) or isinstance(s, LoopIR.Reduce):
            if self.win_stmt.lhs == s.name:
                new_idxs = self.calc_idx(s.idx)

                return [
                    type(s)(
                        self.win_stmt.rhs.name,
                        s.type,
                        s.cast,
                        new_idxs,
                        s.rhs,
                        None,
                        s.srcinfo,
                    )
                ]

        return super().map_s(sc)

    def map_e(self, e):
        etyp = type(e)
        assert isinstance(self.win_stmt.rhs, LoopIR.WindowExpr)

        # TODO: Add more safety check?
        if etyp is LoopIR.WindowExpr:
            if self.win_stmt.lhs == e.name:
                assert len(
                    [w for w in self.win_stmt.rhs.idx if isinstance(w, LoopIR.Interval)]
                ) == len(e.idx)
                idxs = e.idx
                new_idxs = []
                for w in self.win_stmt.rhs.idx:
                    if isinstance(w, LoopIR.Interval):
                        if isinstance(idxs[0], LoopIR.Interval):
                            # window again, so
                            # w.lo + idxs[0].lo : w.lo + idxs[0].hi
                            lo = LoopIR.BinOp("+", w.lo, idxs[0].lo, T.index, w.srcinfo)
                            hi = LoopIR.BinOp("+", w.lo, idxs[0].hi, T.index, w.srcinfo)
                            ivl = LoopIR.Interval(lo, hi, w.srcinfo)
                            new_idxs.append(ivl)
                        else:  # Point
                            p = LoopIR.Point(
                                LoopIR.BinOp("+", w.lo, idxs[0].pt, T.index, w.srcinfo),
                                w.srcinfo,
                            )
                            new_idxs.append(p)
                        idxs = idxs[1:]
                    else:
                        new_idxs.append(w)

                # repair window type..
                old_typ = self.win_stmt.rhs.type
                new_type = LoopIR.WindowType(
                    old_typ.src_type,
                    old_typ.as_tensor,
                    self.win_stmt.rhs.name,
                    new_idxs,
                )

                return LoopIR.WindowExpr(
                    self.win_stmt.rhs.name, new_idxs, new_type, e.srcinfo
                )

        elif etyp is LoopIR.Read:
            if self.win_stmt.lhs == e.name:
                new_idxs = self.calc_idx(e.idx)

                return LoopIR.Read(self.win_stmt.rhs.name, new_idxs, e.type, e.srcinfo)

        elif etyp is LoopIR.StrideExpr:
            if self.win_stmt.lhs == e.name:
                return LoopIR.StrideExpr(
                    self.win_stmt.rhs.name, self.calc_dim(e.dim), e.type, e.srcinfo
                )

        return super().map_e(e)


# TODO: Rewrite this to directly use stmt_cursor instead of after
class _ConfigWrite(Cursor_Rewrite):
    def __init__(self, proc_cursor, stmt_cursor, config, field, expr, before=False):
        assert isinstance(expr, (LoopIR.Read, LoopIR.StrideExpr, LoopIR.Const))

        self.stmt = stmt_cursor._node()
        self.config = config
        self.field = field
        self.expr = expr
        self.before = before

        self._new_cfgwrite_stmt = None

        super().__init__(proc_cursor)

        # check safety...
        mod_cfg = Check_DeleteConfigWrite(self.proc, [self._new_cfgwrite_stmt])
        self.eq_mod_config = mod_cfg

        # repair effects...
        self.proc = InferEffects(self.proc).result()

    def mod_eq(self):
        return self.eq_mod_config

    def map_stmts(self, stmts_c):
        body = []
        for i, sc in enumerate(stmts_c):
            s = sc._node()
            if s is self.stmt:
                cw_s = LoopIR.WriteConfig(
                    self.config, self.field, self.expr, None, s.srcinfo
                )
                self._new_cfgwrite_stmt = cw_s

                if self.before:
                    body += [cw_s, s]
                else:
                    body += [s, cw_s]

                # finish and exit
                body += [s._node() for s in stmts_c[i + 1 :]]
                return body

            else:
                # TODO: be smarter about None handling
                body += self.apply_s(sc)

        return body


# --------------------------------------------------------------------------- #
# --------------------------------------------------------------------------- #
# Bind Expression scheduling directive


class _BindConfig_AnalysisSubst(LoopIR_Rewrite):
    def __init__(self, proc, keep_s, old_e, new_e):
        self.keep_s = keep_s
        self.old_e = old_e
        self.new_e = new_e
        super().__init__(proc)

    def map_s(self, s):
        if s is self.keep_s:
            return [s]
        else:
            return super().map_s(s)

    def map_e(self, e):
        if e is self.old_e:
            return self.new_e
        else:
            return super().map_e(e)


class _BindConfig(Cursor_Rewrite):
    def __init__(self, proc_cursor, config, field, expr_cursor):
        self.expr = expr_cursor._node()
        assert isinstance(self.expr, LoopIR.Read)

        self.config = config
        self.field = field
        self.found_expr = False
        self.placed_writeconfig = False
        self.sub_done = False
        self.cfg_write_s = None
        self.cfg_read_e = None

        super().__init__(proc_cursor)

        proc_analysis = _BindConfig_AnalysisSubst(
            self.proc, self.cfg_write_s, self.cfg_read_e, self.expr
        ).result()
        mod_cfg = Check_DeleteConfigWrite(proc_analysis, [self.cfg_write_s])
        self.eq_mod_config = mod_cfg

        # repair effects...
        self.proc = InferEffects(self.proc).result()

    def mod_eq(self):
        return self.eq_mod_config

    def process_block(self, block_c):
        if self.sub_done:
            return None

        new_block = []
        is_writeconfig_block = False

        modified = False

        for stmt_c in block_c:
            new_stmt = self.map_s(stmt_c)

            if self.found_expr and not self.placed_writeconfig:
                self.placed_writeconfig = True
                is_writeconfig_block = True
                wc = LoopIR.WriteConfig(
                    self.config, self.field, self.expr, None, self.expr.srcinfo
                )
                self.cfg_write_s = wc
                new_block.extend([wc])

            if new_stmt is None:
                new_block.append(stmt_c._node())
            else:
                new_block.extend(new_stmt)
                modified = True

        if is_writeconfig_block:
            self.sub_done = True

        if not modified:
            return None

        return new_block

    def map_s(self, sc):
        s = sc._node()
        if self.sub_done:
            return None  # TODO: is this right?

        # TODO: missing cases for multiple config writes. Subsequent writes are
        #   ignored.

        if isinstance(s, LoopIR.Seq):
            body = self.process_block(sc.body())
            if body:
                return [s.update(body=body)]
            return None

        if isinstance(s, LoopIR.If):
            if_then = self.process_block(sc.body())
            if_else = self.process_block(sc.orelse())
            cond = self.map_e(s.cond)
            if any((if_then, if_else, cond)):
                return [
                    s.update(
                        cond=cond or s.cond,
                        body=if_then or s.body,
                        orelse=if_else or s.orelse,
                    )
                ]

            return None

        return super().map_s(sc)

    def map_e(self, e):
        if e is self.expr and not self.sub_done:
            assert not self.found_expr
            self.found_expr = True

            self.cfg_read_e = LoopIR.ReadConfig(
                self.config, self.field, e.type, e.srcinfo
            )
            return self.cfg_read_e
        else:
            return super().map_e(e)


class _DoCommuteExpr(Cursor_Rewrite):
    def __init__(self, proc_cursor, expr_cursors):
        self.exprs = [e._node() for e in expr_cursors]
        super().__init__(proc_cursor)
        self.proc = InferEffects(self.proc).result()

    def map_e(self, e):
        if e in self.exprs:
            assert isinstance(e, LoopIR.BinOp)
            return e.update(lhs=e.rhs, rhs=e.lhs)
        else:
            return super().map_e(e)


class _BindExpr(Cursor_Rewrite):
    def __init__(self, proc_cursor, new_name, expr_cursors, cse=False):
        self.exprs = [e._node() for e in expr_cursors]
        assert all(isinstance(expr, LoopIR.expr) for expr in self.exprs)
        assert all(expr.type.is_numeric() for expr in self.exprs)
        assert self.exprs
        self.exprs = self.exprs if cse else [self.exprs[0]]

        self.new_name = Sym(new_name)
        self.expr_reads = set(sum([get_reads(e) for e in self.exprs], []))
        self.use_cse = cse
        self.found_expr = None
        self.placed_alloc = False
        self.sub_done = False
        self.found_write = False

        super().__init__(proc_cursor)

        # repair effects...
        self.proc = InferEffects(self.proc).result()

    def process_block(self, block):
        if self.sub_done:
            return block

        new_block = []
        is_alloc_block = False

        is_updated = False

        for _stmt in block:
            stmt = self.map_s(_stmt)
            if stmt is not None:
                is_updated = True
            else:
                stmt = [_stmt._node()]

            if self.found_expr and not self.placed_alloc:
                self.placed_alloc = True
                is_alloc_block = True
                alloc = LoopIR.Alloc(
                    self.new_name, T.R, None, None, self.found_expr.srcinfo
                )
                # TODO Fix Assign, probably wrong
                assign = LoopIR.Assign(
                    self.new_name,
                    T.R,
                    None,
                    [],
                    self.found_expr,
                    None,
                    self.found_expr.srcinfo,
                )
                new_block.extend([alloc, assign])

            new_block.extend(stmt)

        # If this is the block containing the new alloc, stop substituting
        if is_alloc_block:
            self.sub_done = True

        if is_updated or is_alloc_block:
            return new_block

        return None

    def map_s(self, sc):
        s = sc._node()
        if self.found_write:
            return None

        if self.sub_done:
            return super().map_s(sc)

        if isinstance(s, LoopIR.Seq):
            body = self.process_block(sc.body())
            if body is None:
                return None
            else:
                return [s.update(body=body)]

        if isinstance(s, LoopIR.If):
            # TODO: our CSE here is very conservative. It won't look for
            #  matches between the then and else branches; in other words,
            #  it is restricted to a single basic block.
            if_then = self.process_block(sc.body())
            if_else = self.process_block(sc.orelse())
            if (if_then is not None) or (if_else is not None):
                return [s.update(body=if_then or s.body, orelse=if_else or s.orelse)]
            else:
                return None

        if isinstance(s, (LoopIR.Assign, LoopIR.Reduce)):
            e = self.exprs[0]
            new_rhs = self.map_e(s.rhs)

            # terminate CSE if the expression is written to
            if self.found_expr and self.use_cse:
                for (name, type) in self.expr_reads:
                    if s.name == name and s.type == type:
                        self.found_write = True

            if new_rhs is not None:
                return [s.update(rhs=new_rhs)]
            return None

        return super().map_s(sc)

    def map_e(self, e):
        if e in self.exprs and not self.sub_done:
            if not self.found_expr:
                # TODO: dirty hack. need real CSE-equality (i.e. modulo srcinfo)
                self.exprs = [x for x in self.exprs if str(e) == str(x)]
            self.found_expr = e
            return LoopIR.Read(self.new_name, [], e.type, e.srcinfo)
        else:
            return super().map_e(e)


class _DoStageAssn(Cursor_Rewrite):
    def __init__(self, proc_cursor, new_name, assn_cursor):
        self.assn = assn_cursor._node()
        assert isinstance(self.assn, (LoopIR.Assign, LoopIR.Reduce))
        self.new_name = Sym(new_name)

        super().__init__(proc_cursor)

        # repair effects...
        self.proc = InferEffects(self.proc).result()

    def map_s(self, sc):
        s = sc._node()
        tmp = self.new_name
        if s is self.assn and isinstance(s, LoopIR.Assign):
            rdtmp = LoopIR.Read(tmp, [], s.type, s.srcinfo)
            return [
                # tmp : R
                LoopIR.Alloc(tmp, T.R, None, None, s.srcinfo),
                # tmp = rhs
                LoopIR.Assign(tmp, s.type, None, [], s.rhs, None, s.srcinfo),
                # lhs = tmp
                LoopIR.Assign(s.name, s.type, None, s.idx, rdtmp, None, s.srcinfo),
            ]
        elif s is self.assn and isinstance(s, LoopIR.Reduce):
            rdbuf = LoopIR.Read(s.name, s.idx, s.type, s.srcinfo)
            rdtmp = LoopIR.Read(tmp, [], s.type, s.srcinfo)
            return [
                # tmp : R
                LoopIR.Alloc(tmp, T.R, None, None, s.srcinfo),
                # tmp = lhs
                LoopIR.Assign(tmp, s.type, None, [], rdbuf, None, s.srcinfo),
                # tmp += rhs
                LoopIR.Reduce(tmp, s.type, None, [], s.rhs, None, s.srcinfo),
                # lhs = tmp
                LoopIR.Assign(s.name, s.type, None, s.idx, rdtmp, None, s.srcinfo),
            ]

        return super().map_s(sc)


# Lift if no variable dependency
class _DoReorderScopes(Cursor_Rewrite):
    def __init__(self, proc_cursor, if_cursor):
        self.target = if_cursor._node()
        self.reordered = False

<<<<<<< HEAD
        assert isinstance(self.target, (LoopIR.If, LoopIR.Seq))

        super().__init__(proc_cursor)

        if not self.reordered:
            raise SchedulingError(f"Could not reorder the scopes!", orig=self.orig_proc)
=======
        assert isinstance(self.target, LoopIR.If)
        assert is_pos_int(n_lifts)

        self.loop_deps = _FV(self.target.cond)

        self.n_lifts = n_lifts
        self.bubbling = False

        super().__init__(proc_cursor)

        if self.n_lifts:
            raise SchedulingError(
                f"Could not fully lift if statement! {self.n_lifts} lift(s) remain!",
                orig=self.orig_proc._node(),
                proc=self.proc,
            )
>>>>>>> c30eba9d

        # repair effects...
        self.proc = InferEffects(self.proc).result()

    def resolve_lift(self, new_if):
        self.reordered = True
        return [new_if]

<<<<<<< HEAD
    def map_s(self, s):
=======
    def map_s(self, sc):
        s = sc._node()
        if s is self.target:
            self.bubbling = True
            # Matching happens above this, no changes possible
            return None

>>>>>>> c30eba9d
        if not isinstance(s, (LoopIR.If, LoopIR.Seq)):
            # Only ifs and loops can be interchanged
            return None

<<<<<<< HEAD
        s2 = super().map_s(s)
        if s2:
=======
        s2 = super().map_s(sc)

        if self.n_lifts <= 0:
            # No lifts left, bubble up
>>>>>>> c30eba9d
            return s2

        if isinstance(s, LoopIR.If):
            if self.target in s.body:
                if len(s.body) > 1:
                    raise SchedulingError(
                        "expected if statement to be directly nested in parents"
                    )

                if isinstance(self.target, LoopIR.If):
                    #                    if INNER:
                    # if OUTER:            if OUTER: A
                    #   if INNER: A        else:     C
                    #   else:     B  ~>  else:
                    # else: C              if OUTER: B
                    #                      else:     C
                    stmt_a = self.target.body
                    stmt_b = self.target.orelse
                    stmt_c = s.orelse

                    if_ac = [s.update(body=stmt_a, orelse=stmt_c)]
                    if stmt_b or stmt_c:
                        stmt_b = stmt_b or [LoopIR.Pass(None, self.target.srcinfo)]
                        if_bc = [s.update(body=stmt_b, orelse=stmt_c)]
                    else:
                        if_bc = []

                    new_if = self.target.update(body=if_ac, orelse=if_bc)
                    return self.resolve_lift(new_if)

                if isinstance(self.target, LoopIR.Seq):
                    # if OUTER:                for INNER in _:
                    #   for INNER in _: A  ~>    if OUTER: A
                    if len(s.orelse) > 0:
                        raise SchedulingError(
                            "cannot lift for loop when if has an orelse clause"
                        )

                    new_if = s.update(body=self.target.body, orelse=[])
                    new_for = self.target.update(body=[new_if])
                    return self.resolve_lift(new_for)

            if self.target in s.orelse and isinstance(self.target, LoopIR.If):
                if len(s.orelse) > 1:
                    raise SchedulingError(
                        "expected if statement to be directly nested in parents"
                    )

                #                    if INNER:
                # if OUTER: A          if OUTER: A
                # else:                else:     B
                #   if INNER: B  ~>  else:
                #   else: C            if OUTER: A
                #                      else:     C
                stmt_a = s.body
                stmt_b = self.target.body
                stmt_c = self.target.orelse

                if_ab = [s.update(body=stmt_a, orelse=stmt_b)]
                if_ac = [s.update(body=stmt_a, orelse=stmt_c)]

                new_if = self.target.update(body=if_ab, orelse=if_ac)
                return self.resolve_lift(new_if)
        if isinstance(s, LoopIR.Seq):
            if self.target in s.body:
                if len(s.body) > 1:
                    raise SchedulingError(
                        "expected if statement to be directly nested in parents"
                    )

                if isinstance(s.body[0], LoopIR.If):
                    # for OUTER in _:      if INNER:
                    #   if INNER: A    ~>    for OUTER in _: A
                    #   else:     B        else:
                    #                        for OUTER in _: B
                    if s.iter in vars_in_expr(self.target.cond):
                        raise SchedulingError(
                            "if statement depends on iteration variable"
                        )

                    stmt_a = self.target.body
                    stmt_b = self.target.orelse

                    for_a = [s.update(body=stmt_a)]
                    for_b = [s.update(body=stmt_b)] if stmt_b else []

                    new_if = self.target.update(body=for_a, orelse=for_b)
                    return self.resolve_lift(new_if)
                if isinstance(s.body[0], LoopIR.Seq):
                    # for OUTER in _:          for INNER in _:
                    #   for INNER in _: A  ~>    for OUTER in _: A
                    styp = type(s)
                    Check_ReorderLoops(self.orig_proc, s)

                    # short-hands for sanity
                    def boolop(op, lhs, rhs):
                        return LoopIR.BinOp(op, lhs, rhs, T.bool, s.srcinfo)

                    def cnst(intval):
                        return LoopIR.Const(intval, T.int, s.srcinfo)

                    def rd(i):
                        return LoopIR.Read(i, [], T.index, s.srcinfo)

                    def rng(x, hi):
                        lhs = boolop("<=", cnst(0), x)
                        rhs = boolop("<", x, hi)
                        return boolop("and", lhs, rhs)

                    def do_bind(x, hi, eff):
                        cond = lift_to_eff_expr(rng(rd(x), hi))
                        cond_nz = boolop("<", cnst(0), hi)
                        return eff_bind(
                            x, eff, pred=cond
                        )  # TODO: , config_pred=cond_nz)

                    # this is the actual body inside both for-loops
                    body = s.body[0].body
                    body_eff = get_effect_of_stmts(body)
                    # blah
                    inner_eff = do_bind(s.iter, s.hi, body_eff)
                    outer_eff = do_bind(s.body[0].iter, s.body[0].hi, inner_eff)
                    return self.resolve_lift(
                        styp(
                            s.body[0].iter,
                            s.body[0].hi,
                            [styp(s.iter, s.hi, body, inner_eff, s.srcinfo)],
                            outer_eff,
                            s.body[0].srcinfo,
                        )
                    )

        return None

    def map_e(self, e):
        return None


class _DoExpandDim(Cursor_Rewrite):
    def __init__(self, proc_cursor, alloc_cursor, alloc_dim, indexing):
        self.alloc_stmt = alloc_cursor._node()

        assert isinstance(self.alloc_stmt, LoopIR.Alloc)
        assert isinstance(alloc_dim, LoopIR.expr)
        assert isinstance(indexing, LoopIR.expr)

        self.alloc_sym = self.alloc_stmt.name
        self.alloc_dim = alloc_dim
        self.indexing = indexing
        self.alloc_type = None

        super().__init__(proc_cursor)

        # repair effects...
        self.proc = InferEffects(self.proc).result()

    def map_s(self, sc):
        s = sc._node()
        if s is self.alloc_stmt:
            old_typ = s.type
            new_rngs = [self.alloc_dim]

            if isinstance(old_typ, T.Tensor):
                new_rngs += old_typ.shape()

            basetyp = old_typ.basetype()
            new_typ = T.Tensor(new_rngs, False, basetyp)
            self.alloc_type = new_typ

            return [LoopIR.Alloc(s.name, new_typ, s.mem, None, s.srcinfo)]

        if isinstance(s, (LoopIR.Assign, LoopIR.Reduce)) and s.name == self.alloc_sym:
            idx = [self.indexing] + self.apply_exprs(s.idx)
            rhs = self.apply_e(s.rhs)
            return [s.update(idx=idx, rhs=rhs, eff=None)]

        return super().map_s(sc)

    def map_e(self, e):
        if isinstance(e, LoopIR.Read) and e.name == self.alloc_sym:
            return e.update(idx=[self.indexing] + self.apply_exprs(e.idx))

        if isinstance(e, LoopIR.WindowExpr) and e.name == self.alloc_sym:
            w_idx = self._map_list(self.map_w_access, e.idx) or e.idx
            idx = [LoopIR.Point(self.indexing, e.srcinfo)] + w_idx
            return e.update(
                idx=idx, type=T.Window(self.alloc_type, e.type.as_tensor, e.name, idx)
            )

        # fall-through
        return super().map_e(e)


class _DoRearrangeDim(Cursor_Rewrite):
    def __init__(self, proc_cursor, alloc_cursor, dimensions):
        self.alloc_stmt = alloc_cursor._node()
        assert isinstance(self.alloc_stmt, LoopIR.Alloc)

        self.dimensions = dimensions

        super().__init__(proc_cursor)

        self.proc = InferEffects(self.proc).result()

    def map_s(self, sc):
        s = sc._node()
        # simply change the dimension
        if s is self.alloc_stmt:
            # construct new_hi
            new_hi = [s.type.hi[i] for i in self.dimensions]
            # construct new_type
            new_type = LoopIR.Tensor(new_hi, s.type.is_window, s.type.type)

            return [LoopIR.Alloc(s.name, new_type, s.mem, None, s.srcinfo)]

        # Adjust the use-site
        if isinstance(s, LoopIR.Assign) or isinstance(s, LoopIR.Reduce):
            if s.name is self.alloc_stmt.name:
                # shuffle
                new_idx = [s.idx[i] for i in self.dimensions]
                return [
                    type(s)(s.name, s.type, s.cast, new_idx, s.rhs, None, s.srcinfo)
                ]

        return super().map_s(sc)

    def map_e(self, e):
        # TODO: I am not sure what rearrange_dim should do in terms of StrideExpr
        if isinstance(e, LoopIR.Read) or isinstance(e, LoopIR.WindowExpr):
            if e.name is self.alloc_stmt.name:
                new_idx = [e.idx[i] for i in self.dimensions]
                return type(e)(e.name, new_idx, e.type, e.srcinfo)

        return super().map_e(e)


class _DoDivideDim(Cursor_Rewrite):
    def __init__(self, proc_cursor, alloc_cursor, dim_idx, quotient):
        self.alloc_stmt = alloc_cursor._node()

        assert isinstance(self.alloc_stmt, LoopIR.Alloc)
        assert isinstance(dim_idx, int)
        assert isinstance(quotient, int)

        self.alloc_sym = self.alloc_stmt.name
        self.dim_idx = dim_idx
        self.quotient = quotient

        super().__init__(proc_cursor)

        # repair effects...
        self.proc = InferEffects(self.proc).result()

    def remap_idx(self, idx):
        orig_i = idx[self.dim_idx]
        srcinfo = orig_i.srcinfo
        quot = LoopIR.Const(self.quotient, T.int, srcinfo)
        hi = LoopIR.BinOp("/", orig_i, quot, orig_i.type, srcinfo)
        lo = LoopIR.BinOp("%", orig_i, quot, orig_i.type, srcinfo)
        return idx[: self.dim_idx] + [hi, lo] + idx[self.dim_idx + 1 :]

    def map_s(self, sc):
        s = sc._node()
        if s is self.alloc_stmt:
            old_typ = s.type
            old_shp = old_typ.shape()
            dim = old_shp[self.dim_idx]

            if not isinstance(dim, LoopIR.Const):
                raise SchedulingError(
                    f"Cannot divide non-literal dimension: " f"{str(dim)}"
                )
            if not dim.val % self.quotient == 0:
                raise SchedulingError(
                    f"Cannot divide {dim.val} evenly by " f"{self.quotient}"
                )
            denom = self.quotient
            numer = dim.val // denom
            new_shp = (
                old_shp[: self.dim_idx]
                + [
                    LoopIR.Const(numer, T.int, dim.srcinfo),
                    LoopIR.Const(denom, T.int, dim.srcinfo),
                ]
                + old_shp[self.dim_idx + 1 :]
            )
            new_typ = T.Tensor(new_shp, False, old_typ.basetype())

            return [LoopIR.Alloc(s.name, new_typ, s.mem, None, s.srcinfo)]

        elif isinstance(s, (LoopIR.Assign, LoopIR.Reduce)) and s.name == self.alloc_sym:
            idx = self.remap_idx(self.apply_exprs(s.idx))
            rhs = self.apply_e(s.rhs)
            return [s.update(idx=idx, rhs=rhs, eff=None)]

        return super().map_s(sc)

    def map_e(self, e):
        if isinstance(e, LoopIR.Read) and e.name == self.alloc_sym:
            if not e.idx:
                raise SchedulingError(
                    f"Cannot divide {self.alloc_sym} because "
                    f"buffer is passed as an argument"
                )
            return e.update(idx=self.remap_idx(self.apply_exprs(e.idx)))
        elif isinstance(e, LoopIR.WindowExpr) and e.name == self.alloc_sym:
            raise SchedulingError(
                f"Cannot divide {self.alloc_sym} because "
                f"the buffer is windowed later on"
            )

        # fall-through
        return super().map_e(e)


class _DoMultiplyDim(Cursor_Rewrite):
    def __init__(self, proc_cursor, alloc_cursor, hi_idx, lo_idx):
        self.alloc_stmt = alloc_cursor._node()

        assert isinstance(self.alloc_stmt, LoopIR.Alloc)
        assert isinstance(hi_idx, int)
        assert isinstance(lo_idx, int)

        self.alloc_sym = self.alloc_stmt.name
        self.hi_idx = hi_idx
        self.lo_idx = lo_idx
        lo_dim = self.alloc_stmt.type.shape()[lo_idx]
        if not isinstance(lo_dim, LoopIR.Const):
            raise SchedulingError(
                f"Cannot multiply with non-literal second " f"dimension: {str(lo_dim)}"
            )
        self.lo_val = lo_dim.val

        super().__init__(proc_cursor)

        # repair effects...
        self.proc = InferEffects(self.proc).result()

    def remap_idx(self, idx):
        hi = idx[self.hi_idx]
        lo = idx[self.lo_idx]
        mulval = LoopIR.Const(self.lo_val, T.int, hi.srcinfo)
        mul_hi = LoopIR.BinOp("*", mulval, hi, hi.type, hi.srcinfo)
        prod = LoopIR.BinOp("+", mul_hi, lo, T.index, hi.srcinfo)
        idx[self.hi_idx] = prod
        del idx[self.lo_idx]
        return idx

    def map_s(self, sc):
        s = sc._node()
        if s is self.alloc_stmt:
            old_typ = s.type
            shp = old_typ.shape().copy()

            hi_dim = shp[self.hi_idx]
            lo_dim = shp[self.lo_idx]
            prod = LoopIR.BinOp("*", lo_dim, hi_dim, hi_dim.type, hi_dim.srcinfo)
            shp[self.hi_idx] = prod
            del shp[self.lo_idx]

            new_typ = T.Tensor(shp, False, old_typ.basetype())

            return [LoopIR.Alloc(s.name, new_typ, s.mem, None, s.srcinfo)]

        elif isinstance(s, (LoopIR.Assign, LoopIR.Reduce)) and s.name == self.alloc_sym:
            return [
                s.update(
                    idx=self.remap_idx(self.apply_exprs(s.idx)),
                    rhs=self.apply_e(s.rhs),
                    eff=None,
                )
            ]

        return super().map_s(sc)

    def map_e(self, e):
        if isinstance(e, LoopIR.Read) and e.name == self.alloc_sym:
            if not e.idx:
                raise SchedulingError(
                    f"Cannot multiply {self.alloc_sym} because "
                    f"buffer is passed as an argument"
                )
            return e.update(idx=self.remap_idx(self.apply_exprs(e.idx)))

        elif isinstance(e, LoopIR.WindowExpr) and e.name == self.alloc_sym:
            raise SchedulingError(
                f"Cannot multiply {self.alloc_sym} because "
                f"the buffer is windowed later on"
            )

        # fall-through
        return super().map_e(e)


# --------------------------------------------------------------------------- #
# --------------------------------------------------------------------------- #
# *Only* lifting an allocation


class _DoLiftAllocSimple(Cursor_Rewrite):
    def __init__(self, proc_cursor, alloc_cursor, n_lifts):
        self.alloc_stmt = alloc_cursor._node()

        assert isinstance(self.alloc_stmt, LoopIR.Alloc)
        assert is_pos_int(n_lifts)

        self.n_lifts = n_lifts
        self.ctrl_ctxt = []
        self.lift_site = None

        super().__init__(proc_cursor)

        self.proc = InferEffects(self.proc).result()

    def map_s(self, sc):
        s = sc._node()
        if s is self.alloc_stmt:
            if self.n_lifts > len(self.ctrl_ctxt):
                raise SchedulingError(
                    f"specified lift level {self.n_lifts} "
                    f"is more than {len(self.ctrl_ctxt)}, "
                    f"the number of loops "
                    f"and ifs above the allocation"
                )
            if s.type.shape():
                szvars = set.union(*[_FV(sz) for sz in s.type.shape()])
                for i in self.get_ctrl_iters():
                    if i in szvars:
                        raise SchedulingError(
                            f"Cannot lift allocation statement {s} past loop "
                            f"with iteration variable {i} because "
                            f"the allocation size depends on {i}."
                        )
            self.lift_site = self.ctrl_ctxt[-self.n_lifts]

            return []

        elif isinstance(s, (LoopIR.If, LoopIR.Seq)):
            self.ctrl_ctxt.append(s)
            stmts = super().map_s(sc)
            self.ctrl_ctxt.pop()
            # TODO: it is technically possible to end up with for-loops
            # and if-statements that have empty bodies.  We should check
            # for this situation, even if it's extremely unlikely.

            if s is self.lift_site:
                new_alloc = LoopIR.Alloc(
                    self.alloc_stmt.name,
                    self.alloc_stmt.type,
                    self.alloc_stmt.mem,
                    None,
                    s.srcinfo,
                )
                stmts = [new_alloc] + stmts

            return stmts

        return super().map_s(sc)

    def get_ctrl_iters(self):
        return [
            s.iter for s in self.ctrl_ctxt[-self.n_lifts :] if isinstance(s, LoopIR.Seq)
        ]


# --------------------------------------------------------------------------- #
# --------------------------------------------------------------------------- #
# Lift Allocation scheduling directive

# TODO: Implement autolift_alloc's logic using high-level scheduling metaprogramming and
#       delete this code
class _LiftAlloc(Cursor_Rewrite):
    def __init__(self, proc_cursor, alloc_cursor, n_lifts, mode, size, keep_dims):
        self.alloc_stmt = alloc_cursor._node()

        assert isinstance(self.alloc_stmt, LoopIR.Alloc)
        assert is_pos_int(n_lifts)

        if mode not in ("row", "col"):
            raise SchedulingError(f"Unknown lift mode {mode}, should be 'row' or 'col'")

        self.alloc_sym = self.alloc_stmt.name
        self.alloc_deps = LoopIR_Dependencies(
            self.alloc_sym, proc_cursor._node().body
        ).result()
        self.lift_mode = mode
        self.lift_size = size
        self.keep_dims = keep_dims

        self.n_lifts = n_lifts

        self.ctrl_ctxt = []
        self.lift_site = None

        self.lifted_stmt = None
        self.access_idxs = None
        self.alloc_type = None
        self._in_call_arg = False

        super().__init__(proc_cursor)

        # repair effects...
        self.proc = InferEffects(self.proc).result()

    def idx_mode(self, access, orig):
        if self.lift_mode == "row":
            return access + orig
        elif self.lift_mode == "col":
            return orig + access
        assert False

    def map_s(self, sc):
        s = sc._node()
        if s is self.alloc_stmt:
            if self.n_lifts > len(self.ctrl_ctxt):
                raise SchedulingError(
                    f"specified lift level {self.n_lifts} "
                    "is higher than the number of loop "
                    f"{len(self.ctrl_ctxt)}"
                )
            self.lift_site = self.ctrl_ctxt[-self.n_lifts]

            # extract the ranges and variables of enclosing loops
            idxs, rngs = self.get_ctxt_itrs_and_rngs(self.n_lifts)

            # compute the lifted allocation buffer type, and
            # the new allocation statement
            new_typ = s.type
            new_rngs = []
            for r in rngs:
                if isinstance(r, LoopIR.Const):
                    assert r.val > 0, "Loop bound must be positive"
                    new_rngs.append(r)
                else:
                    new_rngs.append(
                        LoopIR.BinOp(
                            "+",
                            r,
                            LoopIR.Const(1, T.int, r.srcinfo),
                            T.index,
                            r.srcinfo,
                        )
                    )

            if isinstance(new_typ, T.Tensor):
                if self.lift_mode == "row":
                    new_rngs += new_typ.shape()
                elif self.lift_mode == "col":
                    new_rngs = new_typ.shape() + new_rngs
                else:
                    assert False

                new_typ = new_typ.basetype()

            if len(new_rngs) > 0:
                new_typ = T.Tensor(new_rngs, False, new_typ)

            # effect remains null
            self.lifted_stmt = LoopIR.Alloc(s.name, new_typ, s.mem, None, s.srcinfo)
            self.access_idxs = idxs
            self.alloc_type = new_typ

            # erase the statement from this location
            return []

        elif isinstance(s, (LoopIR.If, LoopIR.Seq)):
            # handle recursive part of pass at this statement
            self.ctrl_ctxt.append(s)
            stmts = super().map_s(sc)
            self.ctrl_ctxt.pop()

            # splice in lifted statement at the point to lift-to
            if s is self.lift_site:
                stmts = [self.lifted_stmt] + (stmts or s)

            return stmts

        elif isinstance(s, (LoopIR.Assign, LoopIR.Reduce)):
            # in this case, we may need to substitute the
            # buffer name on the lhs of the assignment/reduction
            if s.name is self.alloc_sym:
                assert self.access_idxs is not None
                idx = self.idx_mode(
                    [LoopIR.Read(i, [], T.index, s.srcinfo) for i in self.access_idxs],
                    s.idx,
                )
                rhs = self.apply_e(s.rhs)
                # return allocation or reduction...
                return s.update(idx=idx, rhs=rhs, eff=None)

        elif isinstance(s, LoopIR.Call):
            # substitution in call arguments currently unsupported;
            # so setting flag here
            self._in_call_arg = True
            stmts = super().map_s(sc)
            self._in_call_arg = False
            return stmts

        # fall-through
        return super().map_s(sc)

    def map_e(self, e):
        if isinstance(e, LoopIR.Read) and e.name == self.alloc_sym:
            assert self.access_idxs is not None
            if not self.access_idxs:
                return None

            # if self._in_call_arg:
            if e.type.is_real_scalar():
                idx = self.idx_mode(
                    [LoopIR.Read(i, [], T.index, e.srcinfo) for i in self.access_idxs],
                    e.idx,
                )
                return LoopIR.Read(e.name, idx, e.type, e.srcinfo)
            else:
                assert self._in_call_arg
                assert len(e.idx) == 0
                # then we need to replace this read with a
                # windowing expression
                access = [
                    LoopIR.Point(LoopIR.Read(i, [], T.index, e.srcinfo), e.srcinfo)
                    for i in self.access_idxs
                ]
                orig = [
                    LoopIR.Interval(LoopIR.Const(0, T.int, e.srcinfo), hi, e.srcinfo)
                    for hi in e.type.shape()
                ]
                idx = self.idx_mode(access, orig)
                tensor_type = (
                    e.type.as_tensor if isinstance(e.type, T.Window) else e.type
                )
                win_typ = T.Window(self.alloc_type, tensor_type, e.name, idx)
                return LoopIR.WindowExpr(e.name, idx, win_typ, e.srcinfo)

        if isinstance(e, LoopIR.WindowExpr) and e.name == self.alloc_sym:
            assert self.access_idxs is not None
            if not self.access_idxs:
                return None
            # otherwise, extend windowing with accesses...

            idx = self.idx_mode(
                [
                    LoopIR.Point(LoopIR.Read(i, [], T.index, e.srcinfo), e.srcinfo)
                    for i in self.access_idxs
                ],
                e.idx,
            )
            win_typ = T.Window(self.alloc_type, e.type.as_tensor, e.name, idx)
            return LoopIR.WindowExpr(e.name, idx, win_typ, e.srcinfo)

        # fall-through
        return super().map_e(e)

    def get_ctxt_itrs_and_rngs(self, n_up):
        rngs = []
        idxs = []
        for s in self.ctrl_ctxt[-n_up:]:
            if isinstance(s, LoopIR.If):
                # if-statements do not affect allocations
                # note that this may miss opportunities to
                # shrink the allocation by being aware of
                # guards; oh well.
                continue
            elif isinstance(s, LoopIR.Seq):
                if s.iter in self.alloc_deps and self.keep_dims:
                    idxs.append(s.iter)
                    if isinstance(s.hi, LoopIR.Read):
                        assert s.hi.type.is_indexable()
                        assert len(s.hi.idx) == 0
                    elif isinstance(s.hi, LoopIR.Const):
                        assert s.hi.type == T.int
                    elif isinstance(s.hi, LoopIR.BinOp):
                        assert s.hi.type.is_indexable()
                    else:
                        assert False, "bad case"

                    if self.lift_size is not None:
                        assert isinstance(self.lift_size, int)
                        # TODO: More robust checking of self.lift_size >= s.hi
                        if isinstance(s.hi, LoopIR.Const):
                            if s.hi.val > self.lift_size:
                                raise SchedulingError(
                                    f"Lift size cannot "
                                    f"be less than for-loop bound {s.hi.val}"
                                )
                        elif isinstance(s.hi, LoopIR.BinOp) and s.hi.op == "%":
                            assert isinstance(s.hi.rhs, LoopIR.Const)
                            if s.hi.rhs.val > self.lift_size:
                                raise SchedulingError(
                                    f"Lift size cannot "
                                    f"be less than for-loop bound {s.hi}"
                                )
                        else:
                            raise NotImplementedError

                        rngs.append(LoopIR.Const(self.lift_size, T.int, s.srcinfo))
                    else:
                        rngs.append(s.hi)
            else:
                assert False, "bad case"

        return idxs, rngs


# --------------------------------------------------------------------------- #
# --------------------------------------------------------------------------- #
# Fissioning at a Statement scheduling directive


def check_used(variables, eff):
    for e in eff:
        if e.buffer in variables:
            return True
    return False


class _Is_Alloc_Free(LoopIR_Do):
    def __init__(self, pre, post):
        self._is_alloc_free = True
        self._alloc_var = []

        self.do_stmts(pre)

        # make sure all of _alloc_vars are not used in any of the
        # post statement
        for s in post:
            if isinstance(s, LoopIR.Reduce):  # Allow reduce
                continue
            if s.eff is None:
                continue
            if check_used(self._alloc_var, s.eff.reads):
                self._is_alloc_free = False
                break
            if check_used(self._alloc_var, s.eff.writes):
                self._is_alloc_free = False
                break
            if check_used(self._alloc_var, s.eff.reduces):
                self._is_alloc_free = False
                break

    def result(self):
        return self._is_alloc_free

    def do_s(self, s):
        if isinstance(s, LoopIR.Alloc):
            self._alloc_var.append(s.name)

        super().do_s(s)


def _is_alloc_free(pre, post):
    return _Is_Alloc_Free(pre, post).result()


# which variable symbols are free
class _FreeVars(LoopIR_Do):
    def __init__(self, stmts):
        self._fvs = set()
        self._bound = set()

        if isinstance(stmts, LoopIR.expr):
            self.do_e(stmts)
        else:
            self.do_stmts(stmts)

    def result(self):
        return self._fvs

    def do_s(self, s):
        if isinstance(s, (LoopIR.Assign, LoopIR.Reduce)):
            if s.name not in self._bound:
                self._fvs.add(s.name)
        elif isinstance(s, LoopIR.Seq):
            self._bound.add(s.iter)
        elif isinstance(s, LoopIR.Alloc):
            self._bound.add(s.name)

        super().do_s(s)

    def do_e(self, e):
        if isinstance(e, LoopIR.Read):
            if e.name not in self._bound:
                self._fvs.add(e.name)

        super().do_e(e)


def _FV(stmts):
    return _FreeVars(stmts).result()


def _is_idempotent(stmts):
    def _stmt(s):
        styp = type(s)
        if styp is LoopIR.Reduce:
            return False
        elif styp is LoopIR.Call:
            return _is_idempotent(s.f.body)
        elif styp is LoopIR.If:
            return _is_idempotent(s.body) and _is_idempotent(s.orelse)
        elif styp is LoopIR.Seq:
            return _is_idempotent(s.body)
        else:
            return True

    return all(_stmt(s) for s in stmts)


class _DoDoubleFission:
    def __init__(self, proc_cursor, f_cursor, s_cursor, n_lifts):
        self.tgt_stmt1 = f_cursor._node()
        self.tgt_stmt2 = s_cursor._node()

        assert isinstance(self.tgt_stmt1, LoopIR.stmt)
        assert isinstance(self.tgt_stmt2, LoopIR.stmt)
        assert is_pos_int(n_lifts)
        self.orig_proc = proc_cursor._node()
        self.n_lifts = n_lifts
        self.provenance = proc_cursor.proc()

        self.hit_fission1 = False
        self.hit_fission2 = False

        pre_body, mid_body, post_body = self.map_stmts(self.orig_proc.body)
        self.proc = LoopIR.proc(
            name=self.orig_proc.name,
            args=self.orig_proc.args,
            preds=self.orig_proc.preds,
            body=pre_body + mid_body + post_body,
            instr=None,
            eff=self.orig_proc.eff,
            srcinfo=self.orig_proc.srcinfo,
        )

        self.proc = InferEffects(self.proc).result()

    def result(self):
        return api.Procedure(self.proc, _provenance_eq_Procedure=self.provenance)

    def alloc_check(self, pre, post):
        if not _is_alloc_free(pre, post):
            raise SchedulingError(
                "Will not fission here, because "
                "an allocation might be buried "
                "in a different scope than some use-site"
            )

    def map_stmts(self, stmts):
        pre_stmts = []
        mid_stmts = []
        post_stmts = []
        for orig_s in stmts:
            pre, mid, post = self.map_s(orig_s)
            pre_stmts += pre
            mid_stmts += mid
            post_stmts += post

        return pre_stmts, mid_stmts, post_stmts

    def map_s(self, s):
        if s is self.tgt_stmt1:
            self.hit_fission1 = True
            return [s], [], []
        elif s is self.tgt_stmt2:
            self.hit_fission2 = True
            return [], [s], []

        elif isinstance(s, LoopIR.If):

            # first, check if we need to split the body
            pre, mid, post = self.map_stmts(s.body)
            fission_body = (
                len(pre) > 0 and len(mid) > 0 and len(post) > 0 and self.n_lifts > 0
            )
            if fission_body:
                self.n_lifts -= 1
                self.alloc_check(pre, mid)
                self.alloc_check(mid, post)
                pre = LoopIR.If(s.cond, pre, [], None, s.srcinfo)
                mid = LoopIR.If(s.cond, mid, s.orelse, None, s.srcinfo)
                post = LoopIR.If(s.cond, post, [], None, s.srcinfo)
                return [pre], [mid], [post]

            body = pre + mid + post

            # if we don't, then check if we need to split the or-else
            pre, mid, post = self.map_stmts(s.orelse)
            fission_orelse = (
                len(pre) > 0 and len(post) > 0 and len(mid) > 0 and self.n_lifts > 0
            )
            if fission_orelse:
                self.n_lifts -= 1
                self.alloc_check(pre, mid)
                self.alloc_check(mid, post)
                pre = LoopIR.If(s.cond, [], pre, None, s.srcinfo)
                mid = LoopIR.If(s.cond, body, mid, None, s.srcinfo)
                post = LoopIR.If(s.cond, [], post, None, s.srcinfo)
                return [pre], [mid], [post]

            orelse = pre + mid + post

            # if we neither split the body nor the or-else,
            # then we need to gather together the pre and post.
            single_stmt = LoopIR.If(s.cond, body, orelse, None, s.srcinfo)

        elif isinstance(s, LoopIR.Seq):

            # check if we need to split the loop
            pre, mid, post = self.map_stmts(s.body)
            do_fission = (
                len(pre) > 0 and len(post) > 0 and len(mid) > 0 and self.n_lifts > 0
            )
            if do_fission:
                self.n_lifts -= 1
                self.alloc_check(pre, mid)
                self.alloc_check(mid, post)

                # we can skip the loop iteration if the
                # body doesn't depend on the loop
                # and the body is idempotent
                if s.iter in _FV(pre) or not _is_idempotent(pre):
                    pre = [s.update(body=pre, eff=None)]
                    # since we are copying the binding of s.iter,
                    # we should perform an Alpha_Rename for safety
                    pre = Alpha_Rename(pre).result()
                if s.iter in _FV(mid) or not _is_idempotent(mid):
                    mid = [s.update(body=mid, eff=None)]
                if s.iter in _FV(post) or not _is_idempotent(post):
                    post = [s.update(body=post, eff=None)]
                    post = Alpha_Rename(post).result()

                return pre, mid, post

            single_stmt = s.update(body=pre + mid + post, eff=None)

        else:
            # all other statements cannot recursively
            # contain statements, so...
            single_stmt = s

        if self.hit_fission1 and not self.hit_fission2:
            return [], [single_stmt], []
        elif self.hit_fission2:
            return [], [], [single_stmt]
        else:
            return [single_stmt], [], []


class _DoRemoveLoop(Cursor_Rewrite):
    def __init__(self, proc_cursor, stmt_cursor):
        self.stmt = stmt_cursor._node()
        assert isinstance(self.stmt, LoopIR.stmt)
        super().__init__(proc_cursor)

        self.proc = InferEffects(self.proc).result()

    def map_s(self, sc):
        s = sc._node()
        if s is self.stmt:
            # Check if we can remove the loop
            # Conditions are:
            # 1. Body does not depend on the loop iteration variable
            # 2. Body is idempotent
            # 3. The loop runs at least once
            # TODO: (3) could be checked statically using something similar to the legacy is_pos_int.

            if s.iter not in _FV(s.body):
                if _is_idempotent(s.body):
                    zero = LoopIR.Const(0, T.int, s.srcinfo)
                    cond = LoopIR.BinOp(">", s.hi, zero, T.bool, s.srcinfo)
                    body = self.apply_stmts(sc.body())
                    guard = LoopIR.If(cond, body, [], None, s.srcinfo)
                    # remove loop and alpha rename
                    return Alpha_Rename([guard]).result()
                else:
                    raise SchedulingError(
                        "Cannot remove loop, loop body is " "not idempotent"
                    )
            else:
                raise SchedulingError(
                    f"Cannot remove loop, {s.iter} is not " "free in the loop body."
                )

        return super().map_s(sc)


# This is same as original FissionAfter, except that
# this does not remove loop. We have separate remove_loop
# operator for that purpose.
class _DoFissionAfterSimple:
    def __init__(self, proc_cursor, stmt_cursor, n_lifts):
        self.tgt_stmt = stmt_cursor._node()
        assert isinstance(self.tgt_stmt, LoopIR.stmt)
        assert is_pos_int(n_lifts)
        self.provenance = proc_cursor.proc()
        self.orig_proc = proc_cursor._node()
        self.n_lifts = n_lifts

        self.hit_fission = False  # signal to map_stmts

        pre_body, post_body = self.map_stmts(self.orig_proc.body)
        self.proc = LoopIR.proc(
            name=self.orig_proc.name,
            args=self.orig_proc.args,
            preds=self.orig_proc.preds,
            body=pre_body + post_body,
            instr=None,
            eff=self.orig_proc.eff,
            srcinfo=self.orig_proc.srcinfo,
        )
        self.proc = InferEffects(self.proc).result()

    def result(self):
        return api.Procedure(self.proc, _provenance_eq_Procedure=self.provenance)

    def alloc_check(self, pre, post):
        if not _is_alloc_free(pre, post):
            raise SchedulingError(
                "Will not fission here, because "
                "an allocation might be buried "
                "in a different scope than some use-site"
            )

    # returns a pair of stmt-lists
    # for those statements occurring before and
    # after the fission point
    def map_stmts(self, stmts):
        pre_stmts = []
        post_stmts = []
        for orig_s in stmts:
            pre, post = self.map_s(orig_s)
            pre_stmts += pre
            post_stmts += post

        return pre_stmts, post_stmts

    # see map_stmts comment
    def map_s(self, s):
        if s is self.tgt_stmt:
            assert self.hit_fission == False
            self.hit_fission = True
            # none-the-less make sure we return this statement in
            # the pre-fission position
            return [s], []

        elif isinstance(s, LoopIR.If):

            # first, check if we need to split the body
            pre, post = self.map_stmts(s.body)
            if pre and post and self.n_lifts > 0:
                self.n_lifts -= 1
                self.alloc_check(pre, post)
                pre = LoopIR.If(s.cond, pre, [], None, s.srcinfo)
                post = LoopIR.If(s.cond, post, s.orelse, None, s.srcinfo)
                return [pre], [post]

            body = pre + post

            # if we don't, then check if we need to split the or-else
            pre, post = self.map_stmts(s.orelse)
            if pre and post and self.n_lifts > 0:
                self.n_lifts -= 1
                self.alloc_check(pre, post)
                pre = LoopIR.If(s.cond, body, pre, None, s.srcinfo)
                post = LoopIR.If(
                    s.cond, [LoopIR.Pass(None, s.srcinfo)], post, None, s.srcinfo
                )
                return [pre], [post]

            orelse = pre + post

            # if we neither split the body nor the or-else,
            # then we need to gather together the pre and post.
            single_stmt = LoopIR.If(s.cond, body, orelse, None, s.srcinfo)

        elif isinstance(s, LoopIR.Seq):
            styp = type(s)
            # check if we need to split the loop
            pre, post = self.map_stmts(s.body)
            if pre and post and self.n_lifts > 0:
                self.n_lifts -= 1
                self.alloc_check(pre, post)

                # we can skip the loop iteration if the
                # body doesn't depend on the loop
                # and the body is idempotent
                pre = [styp(s.iter, s.hi, pre, None, s.srcinfo)]
                pre = Alpha_Rename(pre).result()
                post = [styp(s.iter, s.hi, post, None, s.srcinfo)]
                post = Alpha_Rename(post).result()

                return pre, post

            # if we didn't split, then compose pre and post of the body
            single_stmt = styp(s.iter, s.hi, pre + post, None, s.srcinfo)

        else:
            # all other statements cannot recursively
            # contain statements, so...
            single_stmt = s

        if self.hit_fission:
            return [], [single_stmt]
        else:
            return [single_stmt], []


# TODO: Deprecate this with the one above
# structure is weird enough to skip using the Rewrite-pass super-class
class _FissionLoops:
    def __init__(self, proc_cursor, stmt_cursor, n_lifts):
        self.tgt_stmt = stmt_cursor._node()
        assert isinstance(self.tgt_stmt, LoopIR.stmt)
        assert is_pos_int(n_lifts)
        self.provenance = proc_cursor.proc()
        self.orig_proc = proc_cursor._node()
        self.n_lifts = n_lifts

        self.hit_fission = False  # signal to map_stmts

        pre_body, post_body = self.map_stmts(self.orig_proc.body)
        self.proc = LoopIR.proc(
            name=self.orig_proc.name,
            args=self.orig_proc.args,
            preds=self.orig_proc.preds,
            body=pre_body + post_body,
            instr=None,
            eff=self.orig_proc.eff,
            srcinfo=self.orig_proc.srcinfo,
        )
        self.proc = InferEffects(self.proc).result()

    def result(self):
        return api.Procedure(self.proc, _provenance_eq_Procedure=self.provenance)

    def alloc_check(self, pre, post):
        if not _is_alloc_free(pre, post):
            raise SchedulingError(
                "Will not fission here, because "
                "an allocation might be buried "
                "in a different scope than some use-site"
            )

    # returns a pair of stmt-lists
    # for those statements occurring before and
    # after the fission point
    def map_stmts(self, stmts):
        pre_stmts = []
        post_stmts = []
        for orig_s in stmts:
            pre, post = self.map_s(orig_s)
            pre_stmts += pre
            post_stmts += post

        return pre_stmts, post_stmts

    # see map_stmts comment
    def map_s(self, s):
        if s is self.tgt_stmt:
            # assert self.hit_fission == False
            self.hit_fission = True
            # none-the-less make sure we return this statement in
            # the pre-fission position
            return [s], []

        elif isinstance(s, LoopIR.If):

            # first, check if we need to split the body
            pre, post = self.map_stmts(s.body)
            fission_body = len(pre) > 0 and len(post) > 0 and self.n_lifts > 0
            if fission_body:
                self.n_lifts -= 1
                self.alloc_check(pre, post)
                pre = LoopIR.If(s.cond, pre, [], None, s.srcinfo)
                post = LoopIR.If(s.cond, post, s.orelse, None, s.srcinfo)
                return [pre], [post]

            body = pre + post

            # if we don't, then check if we need to split the or-else
            pre, post = self.map_stmts(s.orelse)
            fission_orelse = len(pre) > 0 and len(post) > 0 and self.n_lifts > 0
            if fission_orelse:
                self.n_lifts -= 1
                self.alloc_check(pre, post)
                pre = LoopIR.If(s.cond, body, pre, None, s.srcinfo)
                post = LoopIR.If(
                    s.cond, [LoopIR.Pass(None, s.srcinfo)], post, None, s.srcinfo
                )
                return [pre], [post]

            orelse = pre + post

            # if we neither split the body nor the or-else,
            # then we need to gather together the pre and post.
            single_stmt = LoopIR.If(s.cond, body, orelse, None, s.srcinfo)

        elif isinstance(s, LoopIR.Seq):

            # check if we need to split the loop
            pre, post = self.map_stmts(s.body)
            do_fission = len(pre) > 0 and len(post) > 0 and self.n_lifts > 0
            if do_fission:
                self.n_lifts -= 1
                self.alloc_check(pre, post)

                # we can skip the loop iteration if the
                # body doesn't depend on the loop
                # and the body is idempotent
                if s.iter in _FV(pre) or not _is_idempotent(pre):
                    pre = [s.update(body=pre, eff=None)]
                    # since we are copying the binding of s.iter,
                    # we should perform an Alpha_Rename for safety
                    pre = Alpha_Rename(pre).result()
                if s.iter in _FV(post) or not _is_idempotent(post):
                    post = [s.update(body=post, eff=None)]

                return pre, post

            # if we didn't split, then compose pre and post of the body
            single_stmt = s.update(body=pre + post, eff=None)

        else:
            # all other statements cannot recursively
            # contain statements, so...
            single_stmt = s

        if self.hit_fission:
            return [], [single_stmt]
        else:
            return [single_stmt], []


class _DoAddUnsafeGuard(Cursor_Rewrite):
    def __init__(self, proc_cursor, stmt_cursor, cond):
        self.stmt = stmt_cursor._node()
        self.cond = cond
        self.in_loop = False

        super().__init__(proc_cursor)

        self.proc = InferEffects(self.proc).result()

    def map_s(self, sc):
        s = sc._node()
        if s is self.stmt:
            # Check_ExprEqvInContext(self.orig_proc, [s],
            #                       self.cond,
            #                       LoopIR.Const(True, T.bool, s.srcinfo))
            s1 = Alpha_Rename([s]).result()
            return [LoopIR.If(self.cond, s1, [], None, s.srcinfo)]

        return super().map_s(sc)


class _DoSpecialize(Cursor_Rewrite):
    def __init__(self, proc_cursor, stmt_cursor, conds):
        assert conds, "Must add at least one condition"
        self.stmt = stmt_cursor._node()
        self.conds = conds

        super().__init__(proc_cursor)

        self.proc = InferEffects(self.proc).result()

    def map_s(self, sc):
        s = sc._node()
        if s is self.stmt:
            else_br = Alpha_Rename([s]).result()
            for cond in reversed(self.conds):
                then_br = Alpha_Rename([s]).result()
                else_br = [LoopIR.If(cond, then_br, else_br, None, s.srcinfo)]
            return else_br

        return super().map_s(sc)


def _get_constant_bound(e):
    if isinstance(e, LoopIR.BinOp) and e.op == "%":
        return e.rhs
    raise SchedulingError(f"Could not derive constant bound on {e}")


class _DoBoundAndGuard(Cursor_Rewrite):
    def __init__(self, proc_cursor, loop_cursor):
        self.loop = loop_cursor._node()
        super().__init__(proc_cursor)

    def map_s(self, sc):
        s = sc._node()
        if s == self.loop:
            assert isinstance(s, LoopIR.Seq)
            bound = _get_constant_bound(s.hi)
            guard = LoopIR.If(
                LoopIR.BinOp(
                    "<",
                    LoopIR.Read(s.iter, [], T.index, s.srcinfo),
                    s.hi,
                    T.bool,
                    s.srcinfo,
                ),
                s.body,
                [],
                None,
                s.srcinfo,
            )
            return [s.update(hi=bound, body=[guard], eff=None)]

        return super().map_s(sc)


class _DoFuseLoop(Cursor_Rewrite):
    def __init__(self, proc_cursor, f_cursor, s_cursor):
        self.loop1 = f_cursor._node()
        self.loop2 = s_cursor._node()
        self.modified_stmts = None

        super().__init__(proc_cursor)

        loop, body1, body2 = self.modified_stmts
        Check_FissionLoop(self.proc, loop, body1, body2)

        self.proc = InferEffects(self.proc).result()

    def map_stmts(self, stmts_c):
        stmts = [s._node() for s in stmts_c]
        new_stmts = []

        for i, b in enumerate(stmts):
            if b is self.loop1:
                if i + 1 >= len(stmts) or stmts[i + 1] is not self.loop2:
                    raise SchedulingError(
                        "expected the two loops to be "
                        "fused to come one right after the other"
                    )

                loop1, loop2 = self.loop1, self.loop2

                # check if the loop bounds are equivalent
                Check_ExprEqvInContext(
                    self.orig_proc._node(), [loop1, loop2], loop1.hi, loop2.hi
                )

                x = loop1.iter
                y = loop2.iter
                hi = loop1.hi
                body1 = loop1.body
                body2 = SubstArgs(
                    loop2.body, {y: LoopIR.Read(x, [], T.index, loop1.srcinfo)}
                ).result()
                loop = type(loop1)(x, hi, body1 + body2, None, loop1.srcinfo)
                self.modified_stmts = (loop, body1, body2)

                return stmts[:i] + [loop] + stmts[i + 2 :]

        # if we reached this point, we didn't find the loop
        return super().map_stmts(stmts_c)


class _DoFuseIf(LoopIR_Rewrite):
    def __init__(self, proc, f_cursor, s_cursor):
        self.if1 = f_cursor._node()
        self.if2 = s_cursor._node()

        super().__init__(proc)

        self.proc = InferEffects(self.proc).result()

    def map_stmts(self, stmts):
        new_stmts = []

        found_first = False
        for stmt in stmts:
            if stmt is self.if1:
                found_first = True
                continue

            if found_first:
                found_first = False  # Must have been set on previous iteration

                if stmt is not self.if2:
                    raise SchedulingError(
                        "expected the second stmt to be "
                        "directly after the first stmt"
                    )

                # Check that conditions are identical
                if self.if1.cond != self.if2.cond:
                    raise SchedulingError("expected conditions to match")

                stmt = LoopIR.If(
                    self.if1.cond,
                    self.if1.body + self.if2.body,
                    self.if1.orelse + self.if2.orelse,
                    None,
                    self.if1.srcinfo,
                )

            new_stmts.extend(self.map_s(stmt))

        return new_stmts


class _DoAddLoop(Cursor_Rewrite):
    def __init__(self, proc_cursor, stmt_cursor, var, hi, guard):
        self.stmt = stmt_cursor._node()
        self.var = var
        self.hi = hi
        self.guard = guard

        super().__init__(proc_cursor)

        self.proc = InferEffects(self.proc).result()

    def map_s(self, sc):
        s = sc._node()
        if s is self.stmt:
            if not _is_idempotent([s]):
                raise SchedulingError("expected stmt to be idempotent!")

            sym = Sym(self.var)

            new_s = s
            if self.guard:
                cond = LoopIR.BinOp(
                    "==",
                    LoopIR.Read(sym, [], T.index, s.srcinfo),
                    LoopIR.Const(0, T.int, s.srcinfo),
                    T.bool,
                    s.srcinfo,
                )
                new_s = LoopIR.If(cond, [s], [], None, s.srcinfo)

            ir = LoopIR.Seq(sym, self.hi, [new_s], None, new_s.srcinfo)
            return [ir]

        return super().map_s(sc)


# --------------------------------------------------------------------------- #
# --------------------------------------------------------------------------- #
#   Factor out a sub-statement as a Procedure scheduling directive


def _make_closure(name, stmts, var_types):
    FVs = list(sorted(_FV(stmts)))
    info = stmts[0].srcinfo

    # work out the calling arguments (args) and sub-proc args (fnargs)
    args = []
    fnargs = []

    # first, scan over all the arguments and convert them.
    # accumulate all size symbols separately
    sizes = set()
    for v in FVs:
        typ = var_types[v]
        if typ is T.size:
            sizes.add(v)
        elif typ is T.index:
            args.append(LoopIR.Read(v, [], typ, info))
            fnargs.append(LoopIR.fnarg(v, typ, None, info))
        else:
            # add sizes (that this arg depends on) to the signature
            for sz in typ.shape():
                if isinstance(sz, Sym):
                    sizes.add(sz)
            args.append(LoopIR.Read(v, [], typ, info))
            fnargs.append(LoopIR.fnarg(v, typ, None, info))

    # now prepend all sizes to the argument list
    sizes = list(sorted(sizes))
    args = [LoopIR.Read(sz, [], T.size, info) for sz in sizes] + args
    fnargs = [LoopIR.fnarg(sz, T.size, None, info) for sz in sizes] + fnargs

    eff = None
    # TODO: raise NotImplementedError("need to figure out effect of new closure")
    closure = LoopIR.proc(name, fnargs, [], stmts, None, eff, info)

    return closure, args


class _DoInsertPass(Cursor_Rewrite):
    def __init__(self, proc_cursor, stmt_cursor, before=True):
        self.stmt = stmt_cursor._node()
        self.before = before
        super().__init__(proc_cursor)

    def map_s(self, sc):
        s = sc._node()
        if s is self.stmt:
            pass_s = LoopIR.Pass(eff_null(s.srcinfo), srcinfo=s.srcinfo)
            if self.before:
                return [pass_s, s]
            else:
                return [s, pass_s]
        return super().map_s(sc)


class _DoDeleteConfig(Cursor_Rewrite):
    def __init__(self, proc_cursor, config_cursor):
        self.stmt = config_cursor._node()
        self.eq_mod_config = set()
        super().__init__(proc_cursor)

    def mod_eq(self):
        return self.eq_mod_config

    def map_s(self, sc):
        s = sc._node()
        if s is self.stmt:
            mod_cfg = Check_DeleteConfigWrite(self.orig_proc._node(), [self.stmt])
            self.eq_mod_config = mod_cfg
            return []
        else:
            return super().map_s(sc)


class _DoDeletePass(Cursor_Rewrite):
    def __init__(self, proc_cursor):
        super().__init__(proc_cursor)

    def map_s(self, sc):
        s = sc._node()
        if isinstance(s, LoopIR.Pass):
            return []

        elif isinstance(s, LoopIR.Seq):
            body = self.map_stmts(sc.body())
            if body is None:
                return None
            elif body == []:
                return []
            else:
                return [s.update(body=body)]

        return super().map_s(sc)


class _DoExtractMethod(Cursor_Rewrite):
    def __init__(self, proc_cursor, name, stmt_cursor):
        self.match_stmt = stmt_cursor._node()
        assert isinstance(self.match_stmt, LoopIR.stmt)
        self.sub_proc_name = name
        self.new_subproc = None
        self.orig_proc = proc_cursor._node()

        self.var_types = ChainMap()

        for a in self.orig_proc.args:
            self.var_types[a.name] = a.type

        super().__init__(proc_cursor)

    def subproc(self):
        return api.Procedure(self.new_subproc)

    def push(self):
        self.var_types = self.var_types.new_child()

    def pop(self):
        self.var_types = self.var_types.parents

    def map_s(self, sc):
        s = sc._node()
        if s is self.match_stmt:
            subproc, args = _make_closure(self.sub_proc_name, [s], self.var_types)
            self.new_subproc = subproc
            return [LoopIR.Call(subproc, args, None, s.srcinfo)]
        elif isinstance(s, LoopIR.Alloc):
            self.var_types[s.name] = s.type
            return None
        elif isinstance(s, LoopIR.Seq):
            self.push()
            self.var_types[s.iter] = T.index
            body = self.map_stmts(sc.body())
            self.pop()

            if body:
                return [s.update(body=body, eff=None)]

            return None
        elif isinstance(s, LoopIR.If):
            self.push()
            body = self.map_stmts(sc.body())
            self.pop()
            self.push()
            orelse = self.map_stmts(sc.orelse())
            self.pop()

            if body or orelse:
                return [
                    s.update(body=body or s.body, orelse=orelse or s.orlse, eff=None)
                ]

            return None

        return super().map_s(sc)

    def map_e(self, e):
        return None


class _DoNormalize(Cursor_Rewrite):
    # This class operates on an idea of creating a coefficient map for each
    # indexing expression (normalize_e), and writing the map back to LoopIR
    # (get_loopir in index_start).
    # For example, when you have Assign statement:
    # y[n*4 - n*4 + 1] = 0.0
    # index_start will be called with e : n*4 - n*4 + 1.
    # Then, normalize_e will create a map of symbols and its coefficients.
    # The map for the expression `n*4 + 1` is:
    # { temporary_constant_symbol : 1, n : 4 }
    # and the map for the expression `n*4 - n*4 + 1` is:
    # { temporary_constant_symbol : 1, n : 0 }
    # This map concatnation is handled by concat_map function.
    def __init__(self, proc_cursor):
        self.C = Sym("temporary_constant_symbol")
        super().__init__(proc_cursor)

        self.proc = InferEffects(self.proc).result()

    def concat_map(self, op, lhs, rhs):
        if op == "+":
            # if has same key: add value
            common = {key: (lhs[key] + rhs[key]) for key in lhs if key in rhs}
            return lhs | rhs | common
        elif op == "-":
            # has same key: sub value
            common = {key: (lhs[key] - rhs[key]) for key in lhs if key in rhs}
            # else, negate the rhs and cat map
            neg_rhs = {key: -rhs[key] for key in rhs}
            return lhs | neg_rhs | common
        elif op == "*":
            # rhs or lhs NEEDS to be constant
            assert len(rhs) == 1 or len(lhs) == 1
            # multiply the other one's value by that constant
            if len(rhs) == 1 and self.C in rhs:
                return {key: lhs[key] * rhs[self.C] for key in lhs}
            else:
                assert len(lhs) == 1 and self.C in lhs
                return {key: rhs[key] * lhs[self.C] for key in rhs}
        else:
            assert False, "bad case"

    def normalize_e(self, e):
        assert e.type.is_indexable(), f"{e} is not indexable!"

        if isinstance(e, LoopIR.Read):
            assert len(e.idx) == 0, "Indexing inside indexing does not make any sense"
            return {e.name: 1}
        elif isinstance(e, LoopIR.Const):
            return {self.C: e.val}
        elif isinstance(e, LoopIR.USub):
            e_map = self.normalize_e(e.arg)
            return {key: -e_map[key] for key in e_map}
        elif isinstance(e, LoopIR.BinOp):
            lhs_map = self.normalize_e(e.lhs)
            rhs_map = self.normalize_e(e.rhs)
            return self.concat_map(e.op, lhs_map, rhs_map)
        else:
            assert False, (
                "index_start should only be called by"
                + f" an indexing expression. e was {e}"
            )

    def has_div_mod_config(self, e):
        if isinstance(e, LoopIR.Read):
            return False
        elif isinstance(e, LoopIR.Const):
            return False
        elif isinstance(e, LoopIR.USub):
            return self.has_div_mod_config(e.arg)
        elif isinstance(e, LoopIR.BinOp):
            if e.op == "/" or e.op == "%":
                return True
            else:
                lhs = self.has_div_mod_config(e.lhs)
                rhs = self.has_div_mod_config(e.rhs)
                return lhs or rhs
        elif isinstance(e, LoopIR.ReadConfig):
            return True
        else:
            assert False, "bad case"

    # Call this when e is one indexing expression
    # e should be an indexing expression
    def index_start(self, e):
        assert isinstance(e, LoopIR.expr)
        # Div and mod need more subtle handling. Don't normalize for now.
        # Skip ReadConfigs, they need careful handling because they're not Sym.
        if self.has_div_mod_config(e):
            return e

        # Make a map of symbols and coefficients
        n_map = self.normalize_e(e)

        # Write back to LoopIR.expr
        def scale_read(coeff, key):
            return LoopIR.BinOp(
                "*",
                LoopIR.Const(coeff, T.int, e.srcinfo),
                LoopIR.Read(key, [], e.type, e.srcinfo),
                e.type,
                e.srcinfo,
            )

        new_e = LoopIR.Const(n_map.get(self.C, 0), T.int, e.srcinfo)

        delete_zero = [(n_map[v], v) for v in n_map if v != self.C and n_map[v] != 0]

        for coeff, v in sorted(delete_zero):
            if coeff > 0:
                new_e = LoopIR.BinOp(
                    "+", new_e, scale_read(coeff, v), e.type, e.srcinfo
                )
            else:
                new_e = LoopIR.BinOp(
                    "-", new_e, scale_read(-coeff, v), e.type, e.srcinfo
                )

        return new_e

    def map_e(self, e):
        if e.type.is_indexable():
            return self.index_start(e)

        return super().map_e(e)


class _DoSimplify(Cursor_Rewrite):
    def __init__(self, proc_cursor):
        self.facts = ChainMap()
        new_procedure = _DoNormalize(proc_cursor).result()
        self.proc_cursor = ic.Cursor.root(new_procedure)

        super().__init__(self.proc_cursor)

        self.proc = InferEffects(self.proc).result()

    def cfold(self, op, lhs, rhs):
        if op == "+":
            return lhs.val + rhs.val
        if op == "-":
            return lhs.val - rhs.val
        if op == "*":
            return lhs.val * rhs.val
        if op == "/":
            if lhs.type == T.f64 or lhs.type == T.f32:
                return lhs.val / rhs.val
            else:
                return lhs.val // rhs.val
        if op == "%":
            return lhs.val % rhs.val
        if op == "and":
            return lhs.val and rhs.val
        if op == "or":
            return lhs.val or rhs.val
        if op == "<":
            return lhs.val < rhs.val
        if op == ">":
            return lhs.val > rhs.val
        if op == "<=":
            return lhs.val <= rhs.val
        if op == ">=":
            return lhs.val >= rhs.val
        if op == "==":
            return lhs.val == rhs.val
        raise ValueError(f"Unknown operator ({op})")

    @staticmethod
    def is_quotient_remainder(e):
        """
        Checks if e is of the form (up to commutativity):
            N % K + K * (N / K)
        and returns N if so. Otherwise, returns None.
        """
        assert isinstance(e, LoopIR.BinOp)
        if e.op != "+":
            return None

        if isinstance(e.lhs, LoopIR.BinOp) and e.lhs.op == "%":
            assert isinstance(e.lhs.rhs, LoopIR.Const)
            num = e.lhs.lhs
            mod: LoopIR.Const = e.lhs.rhs
            rem = e.lhs
            quot = e.rhs
        elif isinstance(e.rhs, LoopIR.BinOp) and e.rhs.op == "%":
            assert isinstance(e.rhs.rhs, LoopIR.Const)
            num = e.rhs.lhs
            mod: LoopIR.Const = e.rhs.rhs
            rem = e.rhs
            quot = e.lhs
        else:
            return None

        # Validate form of remainder
        if not (
            isinstance(rem, LoopIR.BinOp)
            and rem.op == "%"
            and str(rem.lhs) == str(num)
            and str(rem.rhs) == str(mod)
        ):
            return None

        # Validate form of quotient
        if not (isinstance(quot, LoopIR.BinOp) and quot.op == "*"):
            return None

        def check_quot(const, div):
            if (
                isinstance(const, LoopIR.Const)
                and (isinstance(div, LoopIR.BinOp) and div.op == "/")
                and (str(const) == str(mod))
                and (str(div.lhs) == str(num))
                and (str(div.rhs) == str(mod))
            ):
                return num
            return None

        return check_quot(quot.lhs, quot.rhs) or check_quot(quot.rhs, quot.lhs)

    def map_binop(self, e: LoopIR.BinOp):
        lhs = self.map_e(e.lhs) or e.lhs
        rhs = self.map_e(e.rhs) or e.rhs

        if isinstance(lhs, LoopIR.Const) and isinstance(rhs, LoopIR.Const):
            return LoopIR.Const(self.cfold(e.op, lhs, rhs), lhs.type, lhs.srcinfo)

        if e.op == "+":
            if isinstance(lhs, LoopIR.Const) and lhs.val == 0:
                return rhs
            if isinstance(rhs, LoopIR.Const) and rhs.val == 0:
                return lhs
            if val := self.is_quotient_remainder(
                LoopIR.BinOp(e.op, lhs, rhs, lhs.type, lhs.srcinfo)
            ):
                return val
        elif e.op == "-":
            if isinstance(rhs, LoopIR.Const) and rhs.val == 0:
                return lhs
            if isinstance(lhs, LoopIR.BinOp) and lhs.op == "+":
                if lhs.lhs == rhs:
                    return lhs.rhs
                if lhs.rhs == rhs:
                    return lhs.lhs
        elif e.op == "*":
            if isinstance(lhs, LoopIR.Const) and lhs.val == 0:
                return LoopIR.Const(0, lhs.type, lhs.srcinfo)
            if isinstance(rhs, LoopIR.Const) and rhs.val == 0:
                return LoopIR.Const(0, lhs.type, lhs.srcinfo)
            if isinstance(lhs, LoopIR.Const) and lhs.val == 1:
                return rhs
            if isinstance(rhs, LoopIR.Const) and rhs.val == 1:
                return lhs
        elif e.op == "/":
            if isinstance(rhs, LoopIR.Const) and rhs.val == 1:
                return lhs
        elif e.op == "%":
            if isinstance(rhs, LoopIR.Const) and rhs.val == 1:
                return LoopIR.Const(0, lhs.type, lhs.srcinfo)

        return LoopIR.BinOp(e.op, lhs, rhs, e.type, e.srcinfo)

    def map_e(self, e):
        # If we get a match, then replace it with the known constant right away.
        # No need to run further simplify steps on this node.
        if const := self.is_known_constant(e):
            return const

        if isinstance(e, LoopIR.BinOp):
            e = self.map_binop(e)
        else:
            e = super().map_e(e) or e

        # After simplifying, we might match a known constant, so check again.
        if const := self.is_known_constant(e):
            return const

        return e

    def add_fact(self, cond):
        if (
            isinstance(cond, LoopIR.BinOp)
            and cond.op == "=="
            and isinstance(cond.rhs, LoopIR.Const)
        ):
            expr = cond.lhs
            const = cond.rhs
        elif (
            isinstance(cond, LoopIR.BinOp)
            and cond.op == "=="
            and isinstance(cond.lhs, LoopIR.Const)
        ):
            expr = cond.rhs
            const = cond.lhs
        else:
            return

        self.facts[str(expr)] = const

        # if we know that X / M == 0 then we also know that X % M == X.
        if isinstance(expr, LoopIR.BinOp) and expr.op == "/" and const.val == 0:
            mod_expr = LoopIR.BinOp("%", expr.lhs, expr.rhs, expr.type, expr.srcinfo)
            self.facts[str(mod_expr)] = expr.lhs

    def is_known_constant(self, e):
        if self.facts:
            return self.facts.get(str(e))
        return None

    def map_s(self, sc):
        s = sc._node()
        if isinstance(s, LoopIR.If):
            cond = self.map_e(s.cond)

            safe_cond = cond or s.cond

            # If constant true or false, then drop the branch
            if isinstance(safe_cond, LoopIR.Const):
                if safe_cond.val:
                    return super().map_stmts(sc.body())
                else:
                    return super().map_stmts(sc.orelse())

            # Try to use the condition while simplifying body
            self.facts = self.facts.new_child()
            self.add_fact(safe_cond)
            body = self.map_stmts(sc.body())
            self.facts = self.facts.parents

            # Try to use the negation while simplifying orelse
            self.facts = self.facts.new_child()
            # TODO: negate fact here
            orelse = self.map_stmts(sc.orelse())
            self.facts = self.facts.parents

            eff = self.map_eff(s.eff)
            if cond or body or orelse or eff:
                return [
                    s.update(
                        cond=safe_cond,
                        body=body or s.body,
                        orelse=orelse or s.orelse,
                        eff=eff or s.eff,
                    )
                ]
            return None
        elif isinstance(s, LoopIR.Seq):
            hi = self.map_e(s.hi)

            # Delete the loop if it would not run at all
            if isinstance(hi, LoopIR.Const) and hi.val == 0:
                return []

            # Delete the loop if it would have an empty body
            body = self.map_stmts(sc.body())
            if body == []:
                return []

            eff = self.map_eff(s.eff)
            if hi or body or eff:
                return [s.update(hi=hi or s.hi, body=body or s.body, eff=eff or s.eff)]

            return None
        else:
            return super().map_s(sc)


class _AssertIf(Cursor_Rewrite):
    def __init__(self, proc_cursor, if_cursor, cond):
        self.if_stmt = if_cursor._node()

        assert isinstance(self.if_stmt, LoopIR.If)
        assert isinstance(cond, bool)

        self.cond = cond

        super().__init__(proc_cursor)

        self.proc = InferEffects(self.proc).result()

    def map_s(self, sc):
        s = sc._node()
        if s is self.if_stmt:
            # TODO: Gilbert's SMT thing should do this safely
            if self.cond:
                return self.map_stmts(sc.body())
            else:
                return self.map_stmts(sc.orelse())
        elif isinstance(s, LoopIR.Seq):
            body = self.map_stmts(sc.body())
            if not body:
                return []
            else:
                return [s.update(body=body)]

        return super().map_s(sc)


# TODO: This analysis is overly conservative.
# However, it might be a bit involved to come up with
# a more precise analysis.
class _DoDataReuse(Cursor_Rewrite):
    def __init__(self, proc_cursor, buf_cursor, rep_cursor):
        assert isinstance(buf_cursor._node(), LoopIR.Alloc)
        assert isinstance(rep_cursor._node(), LoopIR.Alloc)
        assert buf_cursor._node().type == rep_cursor._node().type

        self.buf_name = buf_cursor._node().name
        self.rep_name = rep_cursor._node().name
        self.rep_pat = rep_cursor._node()

        self.found_rep = False
        self.first_assn = False

        super().__init__(proc_cursor)

        self.proc = InferEffects(self.proc).result()

    def map_s(self, sc):
        s = sc._node()
        # Check that buf_name is only used
        # before the first assignment of rep_pat
        if self.first_assn:
            if self.buf_name in _FV([s]):
                raise SchedulingError(
                    "buf_name should not be used after the "
                    "first assignment of rep_pat"
                )

        if s is self.rep_pat:
            self.found_rep = True
            return []

        if self.found_rep:
            if isinstance(s, (LoopIR.Assign, LoopIR.Reduce)):
                rhs = self.apply_e(s.rhs)
                name = s.name
                if s.name == self.rep_name:
                    name = self.buf_name
                    if not self.first_assn:
                        self.first_assn = True

                return s.update(name=name, cast=None, rhs=rhs, eff=None)

        return super().map_s(sc)

    def map_e(self, e):
        if isinstance(e, LoopIR.Read) and e.name == self.rep_name:
            return e.update(name=self.buf_name)

        return super().map_e(e)


# TODO: This can probably be re-factored into a generic
# "Live Variables" analysis w.r.t. a context/stmt separation?
class _DoStageMem_FindBufData(LoopIR_Do):
    def __init__(self, proc, buf_name, stmt_start):
        self.buf_str = buf_name
        self.buf_sym = None
        self.buf_typ = None
        self.buf_mem = None
        self.stmt_start = stmt_start
        self.buf_map = ChainMap()
        self.orig_proc = proc

        for fa in self.orig_proc.args:
            if fa.type.is_numeric():
                self.buf_map[str(fa.name)] = (fa.name, fa.type, fa.mem)

        super().__init__(proc)

    def result(self):
        return self.buf_sym, self.buf_typ, self.buf_mem

    def push(self):
        self.buf_map = self.buf_map.new_child()

    def pop(self):
        self.buf_map = self.buf_map.parents

    def do_s(self, s):
        if s is self.stmt_start:
            if self.buf_str not in self.buf_map:
                raise SchedulingError(
                    f"no buffer or window "
                    f"named {self.buf_str} was live "
                    f"in the indicated statement block"
                )
            nm, typ, mem = self.buf_map[self.buf_str]
            self.buf_sym = nm
            self.buf_typ = typ
            self.buf_mem = mem

        if isinstance(s, LoopIR.Alloc):
            self.buf_map[str(s.name)] = (s.name, s.type, s.mem)
        if isinstance(s, LoopIR.WindowStmt):
            nm, typ, mem = self.buf_map[s.rhs.name]
            self.buf_map[str(s.name)] = (s.name, s.rhs.type, mem)
        elif isinstance(s, LoopIR.If):
            self.push()
            self.do_stmts(s.body)
            self.pop()
            self.push()
            self.do_stmts(s.orelse)
            self.pop()
        elif isinstance(s, LoopIR.Seq):
            self.push()
            self.do_stmts(s.body)
            self.pop()
        else:
            super().do_s(s)

    # short-circuit
    def do_e(self, e):
        pass


class _DoStageMem(Cursor_Rewrite):
    def __init__(
        self,
        proc_cursor,
        buf_name,
        new_name,
        w_exprs,
        stmt_start,
        stmt_end,
        use_accum_zero=False,
    ):

        self.stmt_start = stmt_start._node()
        self.stmt_end = stmt_end._node()
        self.use_accum_zero = use_accum_zero

        nm, typ, mem = _DoStageMem_FindBufData(
            proc_cursor._node(), buf_name, self.stmt_start
        ).result()
        self.buf_name = nm  # this is a symbol
        self.buf_typ = typ if not isinstance(typ, T.Window) else typ.as_tensor
        self.buf_mem = mem

        self.w_exprs = w_exprs
        if len(w_exprs) != len(self.buf_typ.shape()):
            raise SchedulingError(
                f"expected windowing of '{buf_name}' "
                f"to have {len(self.buf_typ.shape())} indices, "
                f"but only got {len(w_exprs)}"
            )

        self.new_sizes = [
            LoopIR.BinOp("-", w[1], w[0], T.index, w[0].srcinfo)
            for w in w_exprs
            if isinstance(w, tuple)
        ]

        self.new_name = Sym(new_name)

        if all(isinstance(w, LoopIR.expr) for w in w_exprs):
            self.new_typ = typ.basetype()
        else:
            self.new_typ = T.Tensor(self.new_sizes, False, typ.basetype())

        self.found_stmt = False
        self.new_block = []
        self.in_block = False
        super().__init__(proc_cursor)
        assert self.found_stmt

        Check_Bounds(self.proc, self.new_block[0], self.new_block[1:])

        self.proc = InferEffects(self.proc).result()

    def rewrite_idx(self, idx):
        assert len(idx) == len(self.w_exprs)
        return [
            LoopIR.BinOp("-", i, w[0], T.index, i.srcinfo)
            for i, w in zip(idx, self.w_exprs)
            if isinstance(w, tuple)
        ]

    def rewrite_win(self, w_idx):
        assert len(w_idx) == len(self.w_exprs)

        def off_w(w, off):
            if isinstance(w, LoopIR.Interval):
                lo = LoopIR.BinOp("-", w.lo, off, T.index, w.srcinfo)
                hi = LoopIR.BinOp("-", w.hi, off, T.index, w.srcinfo)
                return LoopIR.Interval(lo, hi, w.srcinfo)
            else:
                assert isinstance(w, LoopIR.Point)
                pt = LoopIR.BinOp("-", w.pt, off, T.index, w.srcinfo)
                return LoopIR.Point(pt, w.srcinfo)

        return [off_w(w_i, w_e[0]) for w_i, w_e in zip(w_idx, self.w_exprs)]

    def map_stmts(self, stmts_c):
        """This method overload simply tries to find the indicated block"""
        if not self.in_block:
            for i, s1 in enumerate(stmts_c):
                if s1._node() is self.stmt_start:
                    for j, s2 in enumerate(stmts_c):
                        if s2._node() is self.stmt_end:
                            self.found_stmt = True
                            assert j >= i
                            pre = [s._node() for s in stmts_c[:i]]
                            post = [s._node() for s in stmts_c[j + 1 :]]
                            block = stmts_c[i : j + 1]

                            if self.use_accum_zero:
                                n_dims = len(self.buf_typ.shape())
                                Check_BufferReduceOnly(
                                    self.orig_proc._node(),
                                    [s._node() for s in block],
                                    self.buf_name,
                                    n_dims,
                                )

                            block = self.wrap_block(block)
                            self.new_block = block

                            return pre + block + post

        # fall through
        return super().map_stmts(stmts_c)

    def wrap_block(self, block_c):
        """This method rewrites the structure around the block.
        `map_s` and `map_e` below substitute the buffer
        name within the block."""
        block = [s._node() for s in block_c]
        orig_typ = self.buf_typ
        new_typ = self.new_typ
        mem = self.buf_mem
        shape = self.new_sizes

        n_dims = len(orig_typ.shape())
        basetyp = new_typ.basetype() if isinstance(new_typ, T.Tensor) else new_typ

        isR, isW = Check_BufferRW(self.orig_proc._node(), block, self.buf_name, n_dims)
        srcinfo = block[0].srcinfo

        new_alloc = [LoopIR.Alloc(self.new_name, new_typ, mem, None, srcinfo)]

        load_nest = []
        store_nest = []

        if isR:
            load_iter = [Sym(f"i{i}") for i, _ in enumerate(shape)]
            load_widx = [LoopIR.Read(s, [], T.index, srcinfo) for s in load_iter]

            cp_load_widx = load_widx.copy()
            load_ridx = []
            for w in self.w_exprs:
                if isinstance(w, tuple):
                    load_ridx.append(
                        LoopIR.BinOp("+", cp_load_widx.pop(0), w[0], T.index, srcinfo)
                    )
                else:
                    load_ridx.append(w)

            if self.use_accum_zero:
                load_rhs = LoopIR.Const(0.0, basetyp, srcinfo)
            else:
                load_rhs = LoopIR.Read(self.buf_name, load_ridx, basetyp, srcinfo)
            load_nest = [
                LoopIR.Assign(
                    self.new_name, basetyp, None, load_widx, load_rhs, None, srcinfo
                )
            ]

            for i, n in reversed(list(zip(load_iter, shape))):
                loop = LoopIR.Seq(i, n, load_nest, None, srcinfo)
                load_nest = [loop]

        if isW:
            store_iter = [Sym(f"i{i}") for i, _ in enumerate(shape)]
            store_ridx = [LoopIR.Read(s, [], T.index, srcinfo) for s in store_iter]
            cp_store_ridx = store_ridx.copy()
            store_widx = []
            for w in self.w_exprs:
                if isinstance(w, tuple):
                    store_widx.append(
                        LoopIR.BinOp("+", cp_store_ridx.pop(0), w[0], T.index, srcinfo)
                    )
                else:
                    store_widx.append(w)

            store_rhs = LoopIR.Read(self.new_name, store_ridx, basetyp, srcinfo)
            store_stmt = LoopIR.Reduce if self.use_accum_zero else LoopIR.Assign
            store_nest = [
                store_stmt(
                    self.buf_name, basetyp, None, store_widx, store_rhs, None, srcinfo
                )
            ]

            for i, n in reversed(list(zip(store_iter, shape))):
                loop = LoopIR.Seq(i, n, store_nest, None, srcinfo)
                store_nest = [loop]

        self.in_block = True
        block = self.map_stmts(block_c)
        self.in_block = False

        return new_alloc + load_nest + block + store_nest

    def map_s(self, sc):
        s = sc._node()
        new_s = super().map_s(sc)

        if self.in_block:
            if isinstance(s, (LoopIR.Assign, LoopIR.Reduce)):
                if s.name is self.buf_name:
                    new_s = new_s[0] if new_s is not None else s
                    new_s = new_s.update(name=self.new_name)
                    idx = self.rewrite_idx(new_s.idx)
                    new_s = new_s.update(idx=idx)
                    return new_s

        return new_s

    def map_e(self, e):
        new_e = super().map_e(e)

        if self.in_block:
            if isinstance(e, LoopIR.Read):
                if e.name is self.buf_name:
                    new_e = new_e or e
                    new_e = new_e.update(name=self.new_name)

                    idx = self.rewrite_idx(new_e.idx)
                    return new_e.update(idx=idx)

            elif isinstance(e, LoopIR.WindowExpr):
                if e.name is self.buf_name:
                    new_e = new_e or e
                    w_idx = self.rewrite_win(new_e.idx)
                    return new_e.update(
                        name=self.new_name,
                        idx=w_idx,
                        type=T.Window(
                            self.new_typ, e.type.as_tensor, self.new_name, w_idx
                        ),
                    )

        return new_e


class _DoStageWindow(Cursor_Rewrite):
    def __init__(self, proc_cursor, new_name, memory, expr):
        # Inputs
        self.new_name = Sym(new_name)
        self.memory = memory
        self.target_expr = expr._node()

        # Visitor state
        self._found_expr = False
        self._complete = False
        self._copy_code = None

        super().__init__(proc_cursor)

        self.proc = InferEffects(self.proc).result()

    def _stmt_writes_to_window(self, s):
        for eff in s.eff.reduces + s.eff.writes:
            if self.target_expr.name == eff.buffer:
                return True
        return False

    def _make_staged_alloc(self):
        """
        proc(Win[0:10, N, lo:hi])
        =>
        Staged : ty[10, hi - lo]
        for i0 in par(0, 10):
          for i1 in par(0, hi - lo):
            Staged[i0, i1] = Buf[0 + i0, N, lo + i1]
        proc(Staged[0:10, 0:(hi - lo)])
        """

        staged_extents = []  # e.g. 10, hi - lo
        staged_vars = []  # e.g. i0, i1
        staged_var_reads = []  # reads of staged_vars

        buf_points = []  # e.g. 0 + i0, N, lo + i1

        for idx in self.target_expr.idx:
            assert isinstance(idx, (LoopIR.Interval, LoopIR.Point))

            if isinstance(idx, LoopIR.Interval):
                assert isinstance(idx.hi.type, (T.Index, T.Size)), f"{idx.hi.type}"

                sym_i = Sym(f"i{len(staged_vars)}")
                staged_vars.append(sym_i)
                staged_extents.append(
                    LoopIR.BinOp("-", idx.hi, idx.lo, T.index, idx.srcinfo)
                )
                offset = LoopIR.Read(sym_i, [], T.index, idx.lo.srcinfo)
                buf_points.append(
                    LoopIR.BinOp("+", idx.lo, offset, T.index, idx.srcinfo)
                )
                staged_var_reads.append(LoopIR.Read(sym_i, [], T.index, idx.lo.srcinfo))
            elif isinstance(idx, LoopIR.Point):
                # TODO: test me!
                buf_points.append(idx.pt)

        assert staged_vars, "Window expression had no intervals"
        assert len(staged_vars) == len(staged_extents)

        # Staged : ty[10, hi - lo]
        srcinfo = self.target_expr.srcinfo
        data_type = self.target_expr.type.src_type.type
        alloc_type = T.Tensor(staged_extents, False, data_type)
        alloc = LoopIR.Alloc(self.new_name, alloc_type, self.memory, None, srcinfo)

        # Staged[i0, i1] = Buf[0 + i0, N, lo + i1]
        copy_stmt = LoopIR.Assign(
            self.new_name,
            data_type,
            None,
            staged_var_reads,
            LoopIR.Read(self.target_expr.name, buf_points, data_type, srcinfo),
            None,
            srcinfo,
        )

        # for i0 in par(0, 10):
        #     for i1 in par(0, hi - lo):
        for sym_i, extent_i in reversed(list(zip(staged_vars, staged_extents))):
            copy_stmt = LoopIR.Seq(sym_i, extent_i, [copy_stmt], None, srcinfo)

        # Staged[0:10, 0:(hi - lo)]
        w_extents = [
            LoopIR.Interval(LoopIR.Const(0, T.index, srcinfo), hi, srcinfo)
            for hi in staged_extents
        ]
        new_window = LoopIR.WindowExpr(
            self.new_name,
            w_extents,
            T.Window(data_type, alloc_type, self.new_name, w_extents),
            srcinfo,
        )

        return [alloc, copy_stmt], new_window

    def map_stmts(self, stmts):
        result = []

        for s in stmts:
            # TODO: be smarter about None here
            s = self.apply_s(s)

            if self._found_expr and not self._complete:
                assert len(s) == 1
                assert self._copy_code
                s = s[0]

                if self._stmt_writes_to_window(s):
                    raise NotImplementedError(
                        "StageWindow does not handle " "writes yet."
                    )
                s = self._copy_code + [s]
                self._complete = True

            result.extend(s)

        return result

    def map_e(self, e):
        if self._found_expr:
            return None

        if e is self.target_expr:
            self._found_expr = True
            self._copy_code, new_window = self._make_staged_alloc()
            return new_window

        return super().map_e(e)


class _DoBoundAlloc(Cursor_Rewrite):
    def __init__(self, proc_cursor, alloc_cursor, bounds):
        self.alloc_site = alloc_cursor._node()
        self.bounds = bounds
        super().__init__(proc_cursor)

    def map_s(self, sc):
        s = sc._node()
        if s is self.alloc_site:
            assert isinstance(s.type, T.Tensor)
            if len(self.bounds) != len(s.type.hi):
                raise SchedulingError(
                    f"bound_alloc: dimensions do not match: {len(self.bounds)} "
                    f"!= {len(s.type.hi)} (expected)"
                )

            new_type = T.Tensor(
                [(new if new else old) for old, new in zip(s.type.hi, self.bounds)],
                s.type.is_window,
                s.type.type,
            )

            return [LoopIR.Alloc(s.name, new_type, s.mem, s.eff, s.srcinfo)]

        return super().map_s(sc)


# --------------------------------------------------------------------------- #
# --------------------------------------------------------------------------- #
# The Passes to export


class Schedules:
    DoSplit = _Split
    DoUnroll = _Unroll
    DoInline = _Inline
    DoPartialEval = _PartialEval
    SetTypAndMem = _SetTypAndMem
    DoCallSwap = _CallSwap
    DoBindExpr = _BindExpr
    DoBindConfig = _BindConfig
    DoStageAssn = _DoStageAssn
    DoLiftAlloc = _LiftAlloc
    DoFissionLoops = _FissionLoops
    DoExtractMethod = _DoExtractMethod
    DoReorderStmt = _DoReorderStmt
    DoConfigWrite = _ConfigWrite
    DoInlineWindow = _InlineWindow
    DoInsertPass = _DoInsertPass
    DoDeletePass = _DoDeletePass
    DoSimplify = _DoSimplify
    DoBoundAndGuard = _DoBoundAndGuard
    DoFuseLoop = _DoFuseLoop
    DoAddLoop = _DoAddLoop
    DoDataReuse = _DoDataReuse
    DoReorderScopes = _DoReorderScopes
    DoDoubleFission = _DoDoubleFission
    DoPartitionLoop = _PartitionLoop
    DoAssertIf = _AssertIf
    DoSpecialize = _DoSpecialize
    DoAddUnsafeGuard = _DoAddUnsafeGuard
    DoDeleteConfig = _DoDeleteConfig
    DoFuseIf = _DoFuseIf
    DoStageMem = _DoStageMem
    DoStageWindow = _DoStageWindow
    DoBoundAlloc = _DoBoundAlloc
    DoExpandDim = _DoExpandDim
    DoRearrangeDim = _DoRearrangeDim
    DoDivideDim = _DoDivideDim
    DoMultiplyDim = _DoMultiplyDim
    DoRemoveLoop = _DoRemoveLoop
    DoLiftAllocSimple = _DoLiftAllocSimple
    DoFissionAfterSimple = _DoFissionAfterSimple
    DoProductLoop = _DoProductLoop
    DoCommuteExpr = _DoCommuteExpr
    DoMergeWrites = _DoMergeWrites<|MERGE_RESOLUTION|>--- conflicted
+++ resolved
@@ -392,78 +392,6 @@
         return super().map_stmts(stmts_c)
 
 
-<<<<<<< HEAD
-=======
-class _Reorder(Cursor_Rewrite):
-    def __init__(self, proc_cursor, loop_cursor):
-        self.stmt = loop_cursor._node()
-        self.out_var = self.stmt.iter
-        if len(self.stmt.body) != 1 or not isinstance(self.stmt.body[0], LoopIR.Seq):
-            raise SchedulingError(
-                f"expected loop directly inside of " f"{self.out_var} loop"
-            )
-        self.in_var = self.stmt.body[0].iter
-
-        super().__init__(proc_cursor)
-
-    def map_s(self, sc):
-        s = sc._node()
-        styp = type(s)
-        if s is self.stmt:
-            Check_ReorderLoops(self.orig_proc._node(), self.stmt)
-
-            # short-hands for sanity
-            def boolop(op, lhs, rhs):
-                return LoopIR.BinOp(op, lhs, rhs, T.bool, s.srcinfo)
-
-            def cnst(intval):
-                return LoopIR.Const(intval, T.int, s.srcinfo)
-
-            def rd(i):
-                return LoopIR.Read(i, [], T.index, s.srcinfo)
-
-            def rng(x, hi):
-                lhs = boolop("<=", cnst(0), x)
-                rhs = boolop("<", x, hi)
-                return boolop("and", lhs, rhs)
-
-            def do_bind(x, hi, eff):
-                cond = lift_to_eff_expr(rng(rd(x), hi))
-                cond_nz = boolop("<", cnst(0), hi)
-                return eff_bind(x, eff, pred=cond)  # TODO: , config_pred=cond_nz)
-
-            # this is the actual body inside both for-loops
-            body = s.body[0].body
-            body_eff = get_effect_of_stmts(body)
-            # blah
-            inner_eff = do_bind(s.iter, s.hi, body_eff)
-            outer_eff = do_bind(s.body[0].iter, s.body[0].hi, inner_eff)
-            return [
-                styp(
-                    s.body[0].iter,
-                    s.body[0].hi,
-                    [styp(s.iter, s.hi, body, inner_eff, s.srcinfo)],
-                    outer_eff,
-                    s.body[0].srcinfo,
-                )
-            ]
-
-        # fall-through
-        return super().map_s(sc)
-
-    # make this more efficient by not rewriting
-    # most of the sub-trees
-    def map_e(self, e):
-        return e
-
-    def map_t(self, t):
-        return t
-
-    def map_eff(self, eff):
-        return eff
-
-
->>>>>>> c30eba9d
 # --------------------------------------------------------------------------- #
 # --------------------------------------------------------------------------- #
 # Split scheduling directive
@@ -1509,31 +1437,12 @@
         self.target = if_cursor._node()
         self.reordered = False
 
-<<<<<<< HEAD
         assert isinstance(self.target, (LoopIR.If, LoopIR.Seq))
 
         super().__init__(proc_cursor)
 
         if not self.reordered:
             raise SchedulingError(f"Could not reorder the scopes!", orig=self.orig_proc)
-=======
-        assert isinstance(self.target, LoopIR.If)
-        assert is_pos_int(n_lifts)
-
-        self.loop_deps = _FV(self.target.cond)
-
-        self.n_lifts = n_lifts
-        self.bubbling = False
-
-        super().__init__(proc_cursor)
-
-        if self.n_lifts:
-            raise SchedulingError(
-                f"Could not fully lift if statement! {self.n_lifts} lift(s) remain!",
-                orig=self.orig_proc._node(),
-                proc=self.proc,
-            )
->>>>>>> c30eba9d
 
         # repair effects...
         self.proc = InferEffects(self.proc).result()
@@ -1542,30 +1451,14 @@
         self.reordered = True
         return [new_if]
 
-<<<<<<< HEAD
-    def map_s(self, s):
-=======
     def map_s(self, sc):
         s = sc._node()
-        if s is self.target:
-            self.bubbling = True
-            # Matching happens above this, no changes possible
-            return None
-
->>>>>>> c30eba9d
         if not isinstance(s, (LoopIR.If, LoopIR.Seq)):
             # Only ifs and loops can be interchanged
             return None
 
-<<<<<<< HEAD
-        s2 = super().map_s(s)
+        s2 = super().map_s(sc)
         if s2:
-=======
-        s2 = super().map_s(sc)
-
-        if self.n_lifts <= 0:
-            # No lifts left, bubble up
->>>>>>> c30eba9d
             return s2
 
         if isinstance(s, LoopIR.If):
@@ -1641,7 +1534,7 @@
                     #   if INNER: A    ~>    for OUTER in _: A
                     #   else:     B        else:
                     #                        for OUTER in _: B
-                    if s.iter in vars_in_expr(self.target.cond):
+                    if s.iter in _FV(self.target.cond):
                         raise SchedulingError(
                             "if statement depends on iteration variable"
                         )
@@ -1658,7 +1551,7 @@
                     # for OUTER in _:          for INNER in _:
                     #   for INNER in _: A  ~>    for OUTER in _: A
                     styp = type(s)
-                    Check_ReorderLoops(self.orig_proc, s)
+                    Check_ReorderLoops(self.orig_proc._node(), s)
 
                     # short-hands for sanity
                     def boolop(op, lhs, rhs):
