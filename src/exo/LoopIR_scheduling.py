import re
from collections import ChainMap

from .LoopIR import (
    LoopIR,
    LoopIR_Rewrite,
    Alpha_Rename,
    LoopIR_Do,
    SubstArgs,
    T,
    lift_to_eff_expr,
)
from .LoopIR_dataflow import LoopIR_Dependencies
from .LoopIR_effects import (
    Effects as E,
    eff_filter,
    eff_bind,
    eff_null,
    get_effect_of_stmts,
)
from .effectcheck import InferEffects
from .new_eff import (
    SchedulingError,
    Check_ReorderStmts,
    Check_ReorderLoops,
    Check_FissionLoop,
    Check_DeleteConfigWrite,
    Check_ExtendEqv,
    Check_ExprEqvInContext,
    Check_BufferRW,
    Check_BufferReduceOnly,
    Check_Bounds,
)
from .prelude import *
from .proc_eqv import get_strictest_eqv_proc


# --------------------------------------------------------------------------- #
# --------------------------------------------------------------------------- #
# Finding Names


def name_plus_count(namestr):
    results = re.search(r"^([a-zA-Z_]\w*)\s*(\#\s*([0-9]+))?$", namestr)
    if not results:
        raise TypeError(
            "expected name pattern of the form\n"
            "  ident (# integer)?\n"
            "where ident is the name of a variable "
            "and (e.g.) '#2' may optionally be attached to mean "
            "'the second occurence of that identifier"
        )

    name = results[1]
    count = int(results[3]) if results[3] else None
    return name, count


def iter_name_to_pattern(namestr):
    name, count = name_plus_count(namestr)
    if count is not None:
        count = f" #{count}"
    else:
        count = ""

    pattern = f"for {name} in _: _{count}"
    return pattern


def nested_iter_names_to_pattern(namestr, inner):
    name, count = name_plus_count(namestr)
    if count is not None:
        count = f" #{count}"
    else:
        count = ""
    assert is_valid_name(inner)

    pattern = f"for {name} in _:\n" f"  for {inner} in _: _{count}"
    return pattern


# --------------------------------------------------------------------------- #
# --------------------------------------------------------------------------- #
# Reorder scheduling directive


# Take a conservative approach and allow stmt reordering only when they are
# writing to different buffers
# TODO: Do effectcheck's check_commutes-ish thing using SMT here
class _DoReorderStmt(LoopIR_Rewrite):
    def __init__(self, proc, f_stmt, s_stmt):
        self.f_stmt = f_stmt
        self.s_stmt = s_stmt
        # self.found_first = False

        # raise NotImplementedError("HIT REORDER STMTS")

        super().__init__(proc)

        self.proc = InferEffects(self.proc).result()

    def map_stmts(self, stmts):
        for i, (s1, s2) in enumerate(zip(stmts, stmts[1:])):
            if s1 is self.f_stmt:
                if s2 is self.s_stmt:
                    Check_ReorderStmts(self.orig_proc, s1, s2)
                    return stmts[:i] + [s2, s1] + stmts[i + 2 :]

                raise SchedulingError(
                    "expected the second statement to be directly after the first"
                )

        return super().map_stmts(stmts)


class _PartitionLoop(LoopIR_Rewrite):
    def __init__(self, proc, loop_stmt, num):
        self.stmt = loop_stmt
        self.partition_by = num
        self.second = False
        self.second_iter = None

        super().__init__(proc)

        self.proc = InferEffects(self.proc).result()

    def map_s(self, s):
        if s is self.stmt:
            assert isinstance(s, LoopIR.Seq)

            if not isinstance(s.hi, LoopIR.Const):
                raise SchedulingError("expected loop bound to be constant")

            if s.hi.val <= self.partition_by:
                raise SchedulingError(
                    "expected loop bound to be larger than partitioning value"
                )

            body = self.apply_stmts(s.body)
            first_loop = s.update(
                hi=LoopIR.Const(self.partition_by, T.int, s.srcinfo),
                body=body,
                eff=None,
            )

            # Should add partition_by to everything in body
            self.second = True

            new_iter = s.iter.copy()

            self.second_iter = new_iter

            second_body = SubstArgs(
                body, {s.iter: LoopIR.Read(new_iter, [], T.index, s.srcinfo)}
            ).result()

            second_loop = s.update(
                iter=new_iter,
                hi=LoopIR.Const(s.hi.val - self.partition_by, T.int, s.srcinfo),
                body=self.apply_stmts(second_body),
                eff=None,
            )

            return [first_loop] + [second_loop]

        return super().map_s(s)

    def map_e(self, e):
        if self.second:
            if isinstance(e, LoopIR.Read) and e.name == self.second_iter:
                assert e.type.is_indexable()
                return LoopIR.BinOp(
                    "+",
                    e,
                    LoopIR.Const(self.partition_by, T.int, e.srcinfo),
                    T.index,
                    e.srcinfo,
                )

        return super().map_e(e)


class _DoProductLoop(LoopIR_Rewrite):
    def __init__(self, proc, loop_stmt, new_name):
        self.stmt = loop_stmt
        self.out_loop = loop_stmt
        self.in_loop = self.out_loop.body[0]

        if len(self.out_loop.body) != 1 or not isinstance(self.in_loop, LoopIR.Seq):
            raise SchedulingError(
                f"expected loop directly inside of " f"{self.out_loop.iter} loop"
            )

        if not isinstance(self.in_loop.hi, LoopIR.Const):
            raise SchedulingError(
                f"expected the inner loop to have a constant bound, "
                f"got {self.in_loop.hi}."
            )
        self.inside = False
        self.new_var = Sym(new_name)

        super().__init__(proc)

    def map_s(self, s):
        styp = type(s)
        if s is self.stmt:
            self.inside = True
            body = self.map_stmts(s.body[0].body)
            self.inside = False
            new_hi = LoopIR.BinOp(
                "*", self.out_loop.hi, self.in_loop.hi, T.index, s.srcinfo
            )

            return [s.update(iter=self.new_var, hi=new_hi, body=body)]

        return super().map_s(s)

    def map_e(self, e):
        if self.inside and isinstance(e, LoopIR.Read):
            var = LoopIR.Read(self.new_var, [], T.index, e.srcinfo)
            if e.name == self.out_loop.iter:
                return LoopIR.BinOp("/", var, self.in_loop.hi, T.index, e.srcinfo)
            if e.name == self.in_loop.iter:
                return LoopIR.BinOp("%", var, self.in_loop.hi, T.index, e.srcinfo)

        return super().map_e(e)


class _Reorder(LoopIR_Rewrite):
    def __init__(self, proc, loop_stmt):
        self.stmt = loop_stmt
        self.out_var = loop_stmt.iter
        if len(loop_stmt.body) != 1 or not isinstance(loop_stmt.body[0], LoopIR.Seq):
            raise SchedulingError(
                f"expected loop directly inside of " f"{self.out_var} loop"
            )
        self.in_var = loop_stmt.body[0].iter

        super().__init__(proc)

    def map_s(self, s):
        styp = type(s)
        if s is self.stmt:
            Check_ReorderLoops(self.orig_proc, self.stmt)

            # short-hands for sanity
            def boolop(op, lhs, rhs):
                return LoopIR.BinOp(op, lhs, rhs, T.bool, s.srcinfo)

            def cnst(intval):
                return LoopIR.Const(intval, T.int, s.srcinfo)

            def rd(i):
                return LoopIR.Read(i, [], T.index, s.srcinfo)

            def rng(x, hi):
                lhs = boolop("<=", cnst(0), x)
                rhs = boolop("<", x, hi)
                return boolop("and", lhs, rhs)

            def do_bind(x, hi, eff):
                cond = lift_to_eff_expr(rng(rd(x), hi))
                cond_nz = boolop("<", cnst(0), hi)
                return eff_bind(x, eff, pred=cond)  # TODO: , config_pred=cond_nz)

            # this is the actual body inside both for-loops
            body = s.body[0].body
            body_eff = get_effect_of_stmts(body)
            # blah
            inner_eff = do_bind(s.iter, s.hi, body_eff)
            outer_eff = do_bind(s.body[0].iter, s.body[0].hi, inner_eff)
            return [
                styp(
                    s.body[0].iter,
                    s.body[0].hi,
                    [styp(s.iter, s.hi, body, inner_eff, s.srcinfo)],
                    outer_eff,
                    s.body[0].srcinfo,
                )
            ]

        # fall-through
        return super().map_s(s)

    # make this more efficient by not rewriting
    # most of the sub-trees
    def map_e(self, e):
        return e

    def map_t(self, t):
        return t

    def map_eff(self, eff):
        return eff


# --------------------------------------------------------------------------- #
# --------------------------------------------------------------------------- #
# Split scheduling directive


class _Split(LoopIR_Rewrite):
    def __init__(self, proc, split_loop, quot, hi, lo, tail="guard", perfect=False):
        self.split_loop = split_loop
        self.split_var = split_loop.iter
        self.quot = quot
        self.hi_i = Sym(hi)
        self.lo_i = Sym(lo)
        self.cut_i = Sym(lo)

        assert quot > 1

        # Tail strategies are 'cut', 'guard', and 'cut_and_guard'
        self._tail_strategy = tail
        if perfect:
            self._tail_strategy = "perfect"
        self._in_cut_tail = False

        super().__init__(proc)

    def substitute(self, srcinfo):
        cnst = lambda x: LoopIR.Const(x, T.int, srcinfo)
        rd = lambda x: LoopIR.Read(x, [], T.index, srcinfo)
        op = lambda op, lhs, rhs: LoopIR.BinOp(op, lhs, rhs, T.index, srcinfo)

        return op("+", op("*", cnst(self.quot), rd(self.hi_i)), rd(self.lo_i))

    def cut_tail_sub(self, srcinfo):
        return self._cut_tail_sub

    def map_s(self, s):
        styp = type(s)
        if s is self.split_loop:
            # short-hands for sanity
            def boolop(op, lhs, rhs):
                return LoopIR.BinOp(op, lhs, rhs, T.bool, s.srcinfo)

            def szop(op, lhs, rhs):
                return LoopIR.BinOp(op, lhs, rhs, lhs.type, s.srcinfo)

            def cnst(intval):
                return LoopIR.Const(intval, T.int, s.srcinfo)

            def rd(i):
                return LoopIR.Read(i, [], T.index, s.srcinfo)

            def ceildiv(lhs, rhs):
                assert isinstance(rhs, LoopIR.Const) and rhs.val > 1
                rhs_1 = cnst(rhs.val - 1)
                return szop("/", szop("+", lhs, rhs_1), rhs)

            def rng(x, hi):
                lhs = boolop("<=", cnst(0), x)
                rhs = boolop("<", x, hi)
                return boolop("and", lhs, rhs)

            def do_bind(x, hi, eff):
                cond = lift_to_eff_expr(rng(rd(x), hi))
                cond_nz = lift_to_eff_expr(boolop("<", cnst(0), hi))
                return eff_bind(x, eff, pred=cond, config_pred=cond_nz)

            # in the simple case, wrap body in a guard
            if self._tail_strategy == "guard":
                body = self.map_stmts(s.body)
                body_eff = get_effect_of_stmts(body)
                idx_sub = self.substitute(s.srcinfo)
                cond = boolop("<", idx_sub, s.hi)
                # condition for guarded loop is applied to effects
                body_eff = eff_filter(lift_to_eff_expr(cond), body_eff)
                body = [LoopIR.If(cond, body, [], body_eff, s.srcinfo)]

                lo_rng = cnst(self.quot)
                hi_rng = ceildiv(s.hi, lo_rng)

                # pred for inner loop is: 0 <= lo <= lo_rng
                inner_eff = do_bind(self.lo_i, lo_rng, body_eff)

                return [
                    styp(
                        self.hi_i,
                        hi_rng,
                        [styp(self.lo_i, lo_rng, body, inner_eff, s.srcinfo)],
                        s.eff,
                        s.srcinfo,
                    )
                ]

            # an alternate scheme is to split the loop in two
            # by cutting off the tail into a second loop
            elif self._tail_strategy == "cut" or self._tail_strategy == "cut_and_guard":
                # if N == s.hi and Q == self.quot, then
                #   we want Ncut == (N-Q+1)/Q
                Q = cnst(self.quot)
                N = s.hi
                Ncut = szop("/", N, Q)  # floor div

                # and then for the tail loop, we want to
                # iterate from 0 to Ntail
                # where Ntail == N % Q
                Ntail = szop("%", N, Q)
                # in that loop we want the iteration variable to
                # be mapped instead to (Ncut*Q + cut_i)
                self._cut_tail_sub = szop("+", rd(self.cut_i), szop("*", Ncut, Q))

                main_body = self.map_stmts(s.body)
                self._in_cut_tail = True
                tail_body = Alpha_Rename(self.map_stmts(s.body)).result()
                self._in_cut_tail = False

                main_eff = get_effect_of_stmts(main_body)
                tail_eff = get_effect_of_stmts(tail_body)
                lo_eff = do_bind(self.lo_i, Q, main_eff)
                hi_eff = do_bind(self.hi_i, Ncut, lo_eff)
                tail_eff = do_bind(self.cut_i, Ntail, tail_eff)

                if self._tail_strategy == "cut_and_guard":
                    body = [styp(self.cut_i, Ntail, tail_body, tail_eff, s.srcinfo)]
                    body_eff = get_effect_of_stmts(body)
                    cond = boolop(">", Ntail, LoopIR.Const(0, T.int, s.srcinfo))
                    body_eff = eff_filter(lift_to_eff_expr(cond), body_eff)

                    loops = [
                        styp(
                            self.hi_i,
                            Ncut,
                            [styp(self.lo_i, Q, main_body, lo_eff, s.srcinfo)],
                            hi_eff,
                            s.srcinfo,
                        ),
                        LoopIR.If(cond, body, [], body_eff, s.srcinfo),
                    ]

                else:
                    loops = [
                        styp(
                            self.hi_i,
                            Ncut,
                            [styp(self.lo_i, Q, main_body, lo_eff, s.srcinfo)],
                            hi_eff,
                            s.srcinfo,
                        ),
                        styp(self.cut_i, Ntail, tail_body, tail_eff, s.srcinfo),
                    ]

                return loops

            elif self._tail_strategy == "perfect":
                if not isinstance(s.hi, LoopIR.Const):
                    raise SchedulingError(
                        f"cannot perfectly split the '{s.iter}' loop "
                        f"unless it has a constant bound"
                    )
                elif s.hi.val % self.quot != 0:
                    raise SchedulingError(
                        f"cannot perfectly split the '{s.iter}' loop "
                        f"because {self.quot} does not evenly divide "
                        f"{s.hi.val}"
                    )

                # otherwise, we're good to go
                body = self.map_stmts(s.body)
                body_eff = get_effect_of_stmts(body)

                lo_rng = cnst(self.quot)
                hi_rng = cnst(s.hi.val // self.quot)

                # pred for inner loop is: 0 <= lo <= lo_rng
                inner_eff = do_bind(self.lo_i, lo_rng, body_eff)

                return [
                    styp(
                        self.hi_i,
                        hi_rng,
                        [styp(self.lo_i, lo_rng, body, inner_eff, s.srcinfo)],
                        s.eff,
                        s.srcinfo,
                    )
                ]

            else:
                assert False, f"bad tail strategy: {self._tail_strategy}"

        # fall-through
        return super().map_s(s)

    def map_e(self, e):
        if isinstance(e, LoopIR.Read):
            if e.type is T.index:
                # This is a split variable, substitute it!
                if e.name is self.split_var:
                    if self._in_cut_tail:
                        return self.cut_tail_sub(e.srcinfo)
                    else:
                        return self.substitute(e.srcinfo)

        # fall-through
        return super().map_e(e)

    def map_eff_e(self, e):
        if isinstance(e, E.Var):
            if e.type is T.index:
                # This is a split variable, substitute it!
                if e.name is self.split_var:
                    if self._in_cut_tail:
                        sub = self.cut_tail_sub(e.srcinfo)
                    else:
                        sub = self.substitute(e.srcinfo)
                    return lift_to_eff_expr(sub)

        # fall-through
        return super().map_eff_e(e)


# --------------------------------------------------------------------------- #
# --------------------------------------------------------------------------- #
# Unroll scheduling directive


class _Unroll(LoopIR_Rewrite):
    def __init__(self, proc, unroll_loop):
        self.orig_proc = proc
        self.unroll_loop = unroll_loop
        self.unroll_var = unroll_loop.iter
        self.unroll_itr = 0
        self.env = {}

        super().__init__(proc)

    def map_s(self, s):
        if s is self.unroll_loop:
            if not isinstance(s.hi, LoopIR.Const):
                raise SchedulingError(
                    f"expected loop '{s.iter}' to have constant bounds"
                )

            hi = s.hi.val
            if hi == 0:
                return []

            orig_body = s.body

            self.unroll_itr = 0

            body = Alpha_Rename(self.apply_stmts(orig_body)).result()
            for i in range(1, hi):
                self.unroll_itr = i
                body += Alpha_Rename(self.apply_stmts(orig_body)).result()

            return body

        # fall-through
        return super().map_s(s)

    def map_e(self, e):
        if isinstance(e, LoopIR.Read):
            if e.type is T.index:
                # This is an unrolled variable, substitute it!
                if e.name is self.unroll_var:
                    return LoopIR.Const(self.unroll_itr, T.index, e.srcinfo)

        # fall-through
        return super().map_e(e)

    def map_eff_e(self, e):
        if isinstance(e, E.Var):
            if e.type is T.index:
                # This is an unrolled variable, substitute it!
                if e.name is self.unroll_var:
                    return E.Const(self.unroll_itr, T.index, e.srcinfo)

        # fall-through
        return super().map_eff_e(e)


# --------------------------------------------------------------------------- #
# --------------------------------------------------------------------------- #
# Inline scheduling directive


class _Inline(LoopIR_Rewrite):
    def __init__(self, proc, call_stmt):
        assert isinstance(call_stmt, LoopIR.Call)
        self.orig_proc = proc
        self.call_stmt = call_stmt
        self.env = {}

        super().__init__(proc)

        self.proc = InferEffects(self.proc).result()

    def map_s(self, s):
        if s is self.call_stmt:
            # handle potential window expressions in call positions
            win_binds = []

            def map_bind(nm, a):
                if isinstance(a, LoopIR.WindowExpr):
                    stmt = LoopIR.WindowStmt(nm, a, eff_null(a.srcinfo), a.srcinfo)
                    win_binds.append(stmt)
                    return LoopIR.Read(nm, [], a.type, a.srcinfo)
                else:
                    return a

            # first, set-up a binding from sub-proc arguments
            # to supplied expressions at the call-site
            call_bind = {
                xd.name: map_bind(xd.name, a) for xd, a in zip(s.f.args, s.args)
            }

            # we will substitute the bindings for the call
            body = SubstArgs(s.f.body, call_bind).result()

            # note that all sub-procedure assertions must be true
            # even if not asserted, or else this call being inlined
            # wouldn't have been valid to make in the first place

            # whenever we copy code we need to alpha-rename for safety
            # the code to splice in at this point
            return Alpha_Rename(win_binds + body).result()

        # fall-through
        return super().map_s(s)

    # make this more efficient by not rewriting
    # most of the sub-trees
    def map_e(self, e):
        return e

    def map_t(self, t):
        return t

    def map_eff(self, eff):
        return eff


# --------------------------------------------------------------------------- #
# --------------------------------------------------------------------------- #
# Partial Evaluation scheduling directive


class _PartialEval(LoopIR_Rewrite):
    def __init__(self, proc, arg_vals):
        assert arg_vals, "Don't call _PartialEval without any substitutions"
        self.env = arg_vals

        arg_types = {p.name: p.type for p in proc.args}

        # Validate env:
        for k, v in self.env.items():
            if not arg_types[k].is_indexable() and not arg_types[k].is_bool():
                raise SchedulingError(
                    "cannot partially evaluate numeric (non-index, non-bool) arguments"
                )
            if not isinstance(v, int):
                raise SchedulingError(
                    "cannot partially evaluate to a non-int, non-bool value"
                )

        super().__init__(proc)
        self.proc = self.proc.update(
            args=[a for a in self.proc.args if a.name not in arg_vals]
        )

    def map_e(self, e):
        if isinstance(e, LoopIR.Read):
            if e.type.is_indexable():
                assert len(e.idx) == 0
                if e.name in self.env:
                    return LoopIR.Const(self.env[e.name], T.int, e.srcinfo)
            elif e.type.is_bool():
                if e.name in self.env:
                    return LoopIR.Const(self.env[e.name], T.bool, e.srcinfo)

        return super().map_e(e)

    def map_eff_e(self, e):
        if isinstance(e, E.Var):
            if e.type.is_indexable() and e.name in self.env:
                return E.Const(self.env[e.name], T.int, e.srcinfo)
            elif e.type.is_bool() and e.name in self.env:
                return E.Const(self.env[e.name], T.bool, e.srcinfo)

        return super().map_eff_e(e)


# --------------------------------------------------------------------------- #
# --------------------------------------------------------------------------- #
# Set Type and/or Memory Annotations scheduling directive


# This pass uses a raw name string instead of a pattern
class _SetTypAndMem(LoopIR_Rewrite):
    def __init__(self, proc, name, inst_no, basetyp=None, win=None, mem=None):
        ind = lambda x: 1 if x else 0
        assert ind(basetyp) + ind(win) + ind(mem) == 1
        self.orig_proc = proc
        self.name = name
        self.n_match = inst_no
        self.basetyp = basetyp
        self.win = win
        self.mem = mem

        super().__init__(proc)

    def check_inst(self):
        # otherwise, handle instance counting...
        if self.n_match is None:
            return True
        else:
            self.n_match = self.n_match - 1
            return self.n_match == 0

    def early_exit(self):
        return self.n_match is not None and self.n_match <= 0

    def change_precision(self, t):
        assert self.basetyp.is_real_scalar()
        if t.is_real_scalar():
            return self.basetyp
        elif isinstance(t, T.Tensor):
            assert t.type.is_real_scalar()
            return T.Tensor(t.hi, t.is_window, self.basetyp)
        else:
            assert False, "bad case"

    def change_window(self, t):
        assert isinstance(t, T.Tensor)
        assert isinstance(self.win, bool)
        return T.Tensor(t.hi, self.win, t.type)

    def map_fnarg(self, a):
        if str(a.name) != self.name:
            return a

        # otherwise, handle instance counting...
        if not self.check_inst():
            return a

        # if that passed, we definitely found the symbol being pointed at
        # So attempt the substitution
        typ = a.type
        mem = a.mem
        if self.basetyp is not None:
            if not a.type.is_numeric():
                raise SchedulingError(
                    "cannot change the precision of a " "non-numeric argument"
                )
            typ = self.change_precision(typ)
        elif self.win is not None:
            if not a.type.is_tensor_or_window():
                raise SchedulingError(
                    "cannot change windowing of a " "non-tensor/window argument"
                )
            typ = self.change_window(typ)
        else:
            assert self.mem is not None
            if not a.type.is_numeric():
                raise SchedulingError(
                    "cannot change the memory of a " "non-numeric argument"
                )
            mem = self.mem

        return LoopIR.fnarg(a.name, typ, mem, a.srcinfo)

    def map_s(self, s):
        if self.early_exit():
            return [s]

        if isinstance(s, LoopIR.Alloc) and str(s.name) == self.name:
            if self.check_inst():

                # if that passed, we definitely found the symbol being pointed at
                # So attempt the substitution
                typ = s.type
                assert typ.is_numeric()
                mem = s.mem
                if self.basetyp is not None:
                    typ = self.change_precision(typ)
                elif self.win is not None:
                    raise SchedulingError(
                        "cannot change an allocation to " "be or not be a window"
                    )
                else:
                    assert self.mem is not None
                    mem = self.mem

                return [LoopIR.Alloc(s.name, typ, mem, s.eff, s.srcinfo)]

        # fall-through
        return super().map_s(s)

    # make this more efficient by not rewriting
    # most of the sub-trees
    def map_e(self, e):
        return e

    def map_t(self, t):
        return t

    def map_eff(self, eff):
        return eff


# --------------------------------------------------------------------------- #
# --------------------------------------------------------------------------- #
# Call Swap scheduling directive


class _CallSwap(LoopIR_Rewrite):
    def __init__(self, proc, call_stmt, new_subproc):
        assert isinstance(call_stmt, LoopIR.Call)
        self.orig_proc = proc
        self.call_stmt = call_stmt
        self.new_subproc = new_subproc

        super().__init__(proc)

    def mod_eq(self):
        return self.eq_mod_config

    def map_s(self, s):
        if s is self.call_stmt:
            old_f = s.f
            new_f = self.new_subproc
            s_new = LoopIR.Call(new_f, s.args, None, s.srcinfo)
            is_eqv, configkeys = get_strictest_eqv_proc(old_f, new_f)
            if not is_eqv:
                raise SchedulingError(
                    f"{s.srcinfo}: Cannot swap call because the two "
                    f"procedures are not equivalent"
                )
            mod_cfg = Check_ExtendEqv(self.orig_proc, [s], [s_new], configkeys)
            self.eq_mod_config = mod_cfg

            return [s_new]

        # fall-through
        return super().map_s(s)

    # make this more efficient by not rewriting
    # most of the sub-trees
    def map_e(self, e):
        return e

    def map_t(self, t):
        return t

    def map_eff(self, eff):
        return eff


class _InlineWindow(LoopIR_Rewrite):
    def __init__(self, proc, stmt):
        assert isinstance(stmt, LoopIR.WindowStmt)

        self.orig_proc = proc
        self.win_stmt = stmt

        super().__init__(proc)

        # repair effects...
        self.proc = InferEffects(self.proc).result()

    def calc_idx(self, idxs):
        assert len(
            [w for w in self.win_stmt.rhs.idx if isinstance(w, LoopIR.Interval)]
        ) == len(idxs)

        new_idxs = []
        for w in self.win_stmt.rhs.idx:
            if isinstance(w, LoopIR.Interval):
                new_idxs.append(LoopIR.BinOp("+", w.lo, idxs[0], T.index, w.srcinfo))
                idxs.pop()
            else:
                new_idxs.append(w.pt)

        return new_idxs

    def map_s(self, s):
        if s is self.win_stmt:
            return []

        if isinstance(s, LoopIR.Assign) or isinstance(s, LoopIR.Reduce):
            if self.win_stmt.lhs == s.name:
                new_idxs = self.calc_idx(s.idx)

                return [
                    type(s)(
                        self.win_stmt.rhs.name,
                        s.type,
                        s.cast,
                        new_idxs,
                        s.rhs,
                        None,
                        s.srcinfo,
                    )
                ]

        return super().map_s(s)

    def map_e(self, e):
        etyp = type(e)
        assert isinstance(self.win_stmt.rhs, LoopIR.WindowExpr)

        # TODO: Add more safety check?
        if etyp is LoopIR.WindowExpr:
            if self.win_stmt.lhs == e.name:
                assert len(
                    [w for w in self.win_stmt.rhs.idx if isinstance(w, LoopIR.Interval)]
                ) == len(e.idx)
                idxs = e.idx
                new_idxs = []
                for w in self.win_stmt.rhs.idx:
                    if isinstance(w, LoopIR.Interval):
                        if isinstance(idxs[0], LoopIR.Interval):
                            # window again, so
                            # w.lo + idxs[0].lo : w.lo + idxs[0].hi
                            lo = LoopIR.BinOp("+", w.lo, idxs[0].lo, T.index, w.srcinfo)
                            hi = LoopIR.BinOp("+", w.lo, idxs[0].hi, T.index, w.srcinfo)
                            ivl = LoopIR.Interval(lo, hi, w.srcinfo)
                            new_idxs.append(ivl)
                        else:  # Point
                            p = LoopIR.Point(
                                LoopIR.BinOp("+", w.lo, idxs[0].pt, T.index, w.srcinfo),
                                w.srcinfo,
                            )
                            new_idxs.append(p)
                        idxs = idxs[1:]
                    else:
                        new_idxs.append(w)

                # repair window type..
                old_typ = self.win_stmt.rhs.type
                new_type = LoopIR.WindowType(
                    old_typ.src_type,
                    old_typ.as_tensor,
                    self.win_stmt.rhs.name,
                    new_idxs,
                )

                return LoopIR.WindowExpr(
                    self.win_stmt.rhs.name, new_idxs, new_type, e.srcinfo
                )

        elif etyp is LoopIR.Read:
            if self.win_stmt.lhs == e.name:
                new_idxs = self.calc_idx(e.idx)

                return LoopIR.Read(self.win_stmt.rhs.name, new_idxs, e.type, e.srcinfo)

        elif etyp is LoopIR.StrideExpr:
            if self.win_stmt.lhs == e.name:
                return LoopIR.StrideExpr(
                    self.win_stmt.rhs.name, e.dim, e.type, e.srcinfo
                )

        return super().map_e(e)


class _ConfigWrite(LoopIR_Rewrite):
    def __init__(self, proc, stmt, config, field, expr, before=False):
        assert (
            isinstance(expr, LoopIR.Read)
            or isinstance(expr, LoopIR.StrideExpr)
            or isinstance(expr, LoopIR.Const)
        )

        self.orig_proc = proc
        self.stmt = stmt
        self.config = config
        self.field = field
        self.expr = expr
        self.before = before

        self._new_cfgwrite_stmt = None

        super().__init__(proc)

        # check safety...
        mod_cfg = Check_DeleteConfigWrite(self.proc, [self._new_cfgwrite_stmt])
        self.eq_mod_config = mod_cfg

        # repair effects...
        self.proc = InferEffects(self.proc).result()

    def mod_eq(self):
        return self.eq_mod_config

    def map_stmts(self, stmts):
        body = []
        for i, s in enumerate(stmts):
            if s is self.stmt:
                cw_s = LoopIR.WriteConfig(
                    self.config, self.field, self.expr, None, s.srcinfo
                )
                self._new_cfgwrite_stmt = cw_s

                if self.before:
                    body += [cw_s, s]
                else:
                    body += [s, cw_s]

                # finish and exit
                body += stmts[i + 1 :]
                return body

            else:
                # TODO: be smarter about None handling
                body += self.apply_s(s)

        return body


class _ConfigWriteRoot(_ConfigWrite):
    def __init__(self, proc, config, field, expr):
        stmt = proc.body[0]
        super().__init__(proc, stmt, config, field, expr, before=True)


class _ConfigWriteAfter(_ConfigWrite):
    def __init__(self, proc, stmt, config, field, expr):
        super().__init__(proc, stmt, config, field, expr)


# --------------------------------------------------------------------------- #
# --------------------------------------------------------------------------- #
# Bind Expression scheduling directive


class _BindConfig_AnalysisSubst(LoopIR_Rewrite):
    def __init__(self, proc, keep_s, old_e, new_e):
        self.orig_proc = proc
        self.keep_s = keep_s
        self.old_e = old_e
        self.new_e = new_e
        super().__init__(proc)

    def map_s(self, s):
        if s is self.keep_s:
            return [s]
        else:
            return super().map_s(s)

    def map_e(self, e):
        if e is self.old_e:
            return self.new_e
        else:
            return super().map_e(e)


class _BindConfig(LoopIR_Rewrite):
    def __init__(self, proc, config, field, expr):
        assert isinstance(expr, LoopIR.Read)

        self.orig_proc = proc
        self.config = config
        self.field = field
        self.expr = expr
        self.found_expr = False
        self.placed_writeconfig = False
        self.sub_done = False

        self.cfg_write_s = None
        self.cfg_read_e = None

        super().__init__(proc)

        proc_analysis = _BindConfig_AnalysisSubst(
            self.proc, self.cfg_write_s, self.cfg_read_e, self.expr
        ).result()
        mod_cfg = Check_DeleteConfigWrite(proc_analysis, [self.cfg_write_s])
        self.eq_mod_config = mod_cfg

        # repair effects...
        self.proc = InferEffects(self.proc).result()

    def mod_eq(self):
        return self.eq_mod_config

    def process_block(self, block):
        if self.sub_done:
            return None

        new_block = []
        is_writeconfig_block = False

        modified = False

        for stmt in block:
            new_stmt = self.map_s(stmt)

            if self.found_expr and not self.placed_writeconfig:
                self.placed_writeconfig = True
                is_writeconfig_block = True
                wc = LoopIR.WriteConfig(
                    self.config, self.field, self.expr, None, self.expr.srcinfo
                )
                self.cfg_write_s = wc
                new_block.extend([wc])

            if new_stmt is None:
                new_block.append(stmt)
            else:
                new_block.extend(new_stmt)
                modified = True

        if is_writeconfig_block:
            self.sub_done = True

        if not modified:
            return None

        return new_block

    def map_s(self, s):
        if self.sub_done:
            return None  # TODO: is this right?

        # TODO: missing cases for multiple config writes. Subsequent writes are
        #   ignored.

        if isinstance(s, LoopIR.Seq):
            body = self.process_block(s.body)
            if body:
                return [s.update(body=body)]
            return None

        if isinstance(s, LoopIR.If):
            if_then = self.process_block(s.body)
            if_else = self.process_block(s.orelse)
            cond = self.map_e(s.cond)
            if any((if_then, if_else, cond)):
                return [
                    s.update(
                        cond=cond or s.cond,
                        body=if_then or s.body,
                        orelse=if_else or s.orelse,
                    )
                ]

            return None

        return super().map_s(s)

    def map_e(self, e):
        if e is self.expr and not self.sub_done:
            assert not self.found_expr
            self.found_expr = True

            self.cfg_read_e = LoopIR.ReadConfig(
                self.config, self.field, e.type, e.srcinfo
            )
            return self.cfg_read_e
        else:
            return super().map_e(e)


class _DoCommuteExpr(LoopIR_Rewrite):
    def __init__(self, proc, exprs):
        self.exprs = exprs
        super().__init__(proc)
        self.proc = InferEffects(self.proc).result()

    def map_e(self, e):
        if e in self.exprs:
            assert isinstance(e, LoopIR.BinOp)
            return e.update(lhs=e.rhs, rhs=e.lhs)
        else:
            return super().map_e(e)


def get_reads(e):
    if isinstance(e, LoopIR.Read):
        return sum([get_reads(e) for e in e.idx], [(e.name, e.type)])
    elif isinstance(e, LoopIR.USub):
        return get_reads(e.arg)
    elif isinstance(e, LoopIR.BinOp):
        return get_reads(e.lhs) + get_reads(e.rhs)
    elif isinstance(e, LoopIR.BuiltIn):
        return sum([get_reads(a) for a in e.args], [])
    elif isinstance(e, LoopIR.Const):
        return []
    else:
        assert False, "bad case"

<<<<<<< HEAD
=======

# TODO: add more tests to ensure correctness
>>>>>>> 80ecf1c1
class _BindExpr(LoopIR_Rewrite):
    def __init__(self, proc, new_name, exprs, cse=False):
        assert all(isinstance(expr, LoopIR.expr) for expr in exprs)
        assert all(expr.type.is_numeric() for expr in exprs)
        assert exprs

        self.orig_proc = proc
        self.new_name = Sym(new_name)
        self.exprs = exprs if cse else [exprs[0]]
        self.expr_reads = set(sum([get_reads(e) for e in self.exprs], []))
        self.use_cse = cse
        self.found_expr = None
        self.placed_alloc = False
        self.sub_done = False
        self.found_write = False

        super().__init__(proc)

        # repair effects...
        self.proc = InferEffects(self.proc).result()

    def process_block(self, block):
        if self.sub_done:
            return block

        new_block = []
        is_alloc_block = False

        is_updated = False

        for _stmt in block:
            if not self.found_write:
                stmt = self.map_s(_stmt)

                if stmt is not None:
                    is_updated = True
                else:
                    stmt = [_stmt]
            else:
                stmt = [_stmt]

            if self.found_expr and not self.placed_alloc:
                self.placed_alloc = True
                is_alloc_block = True
                alloc = LoopIR.Alloc(
                    self.new_name, T.R, None, None, self.found_expr.srcinfo
                )
                # TODO Fix Assign, probably wrong
                assign = LoopIR.Assign(
                    self.new_name,
                    T.R,
                    None,
                    [],
                    self.found_expr,
                    None,
                    self.found_expr.srcinfo,
                )
                new_block.extend([alloc, assign])

            new_block.extend(stmt)

        # If this is the block containing the new alloc, stop substituting
        if is_alloc_block:
            self.sub_done = True

        if is_updated or is_alloc_block:
            return new_block

        return None

    def map_s(self, s):
        if self.sub_done:
            return super().map_s(s)

        if isinstance(s, LoopIR.Seq):
            body = self.process_block(s.body)
            if body is None:
                return None
            else:
                return [s.update(body=body)]

        if isinstance(s, LoopIR.If):
            # TODO: our CSE here is very conservative. It won't look for
            #  matches between the then and else branches; in other words,
            #  it is restricted to a single basic block.
            if_then = self.process_block(s.body)
            if_else = self.process_block(s.orelse)
            if (if_then is not None) or (if_else is not None):
                return [s.update(body=if_then or s.body, orelse=if_else or s.orelse)]
            else:
                return None

        if isinstance(s, (LoopIR.Assign, LoopIR.Reduce)):
            e = self.exprs[0]
            if (new_rhs := self.map_e(s.rhs)) is None:
                new_rhs = s.rhs
            # terminate CSE if the expression is written to
            if self.found_expr and self.use_cse:
                for (name, type) in self.expr_reads:
                    if s.name == name and s.type == type:
                        self.found_write = True
            return [s.update(rhs=new_rhs)]

        return super().map_s(s)

    def map_e(self, e):
        if e in self.exprs and not self.sub_done:
            if not self.found_expr:
                # TODO: dirty hack. need real CSE-equality (i.e. modulo srcinfo)
                self.exprs = [x for x in self.exprs if str(e) == str(x)]
            self.found_expr = e
            return LoopIR.Read(self.new_name, [], e.type, e.srcinfo)
        else:
            return super().map_e(e)


class _DoStageAssn(LoopIR_Rewrite):
    def __init__(self, proc, new_name, assn):
        assert isinstance(assn, (LoopIR.Assign, LoopIR.Reduce))
        self.assn = assn
        self.new_name = Sym(new_name)

        super().__init__(proc)

        # repair effects...
        self.proc = InferEffects(self.proc).result()

    def map_s(self, s):
        tmp = self.new_name
        if s is self.assn and isinstance(s, LoopIR.Assign):
            rdtmp = LoopIR.Read(tmp, [], s.type, s.srcinfo)
            return [
                # tmp : R
                LoopIR.Alloc(tmp, T.R, None, None, s.srcinfo),
                # tmp = rhs
                LoopIR.Assign(tmp, s.type, None, [], s.rhs, None, s.srcinfo),
                # lhs = tmp
                LoopIR.Assign(s.name, s.type, None, s.idx, rdtmp, None, s.srcinfo),
            ]
        elif s is self.assn and isinstance(s, LoopIR.Reduce):
            rdbuf = LoopIR.Read(s.name, s.idx, s.type, s.srcinfo)
            rdtmp = LoopIR.Read(tmp, [], s.type, s.srcinfo)
            return [
                # tmp : R
                LoopIR.Alloc(tmp, T.R, None, None, s.srcinfo),
                # tmp = lhs
                LoopIR.Assign(tmp, s.type, None, [], rdbuf, None, s.srcinfo),
                # tmp += rhs
                LoopIR.Reduce(tmp, s.type, None, [], s.rhs, None, s.srcinfo),
                # lhs = tmp
                LoopIR.Assign(s.name, s.type, None, s.idx, rdtmp, None, s.srcinfo),
            ]

        return super().map_s(s)


# Lift if no variable dependency
class _DoLiftIf(LoopIR_Rewrite):
    def __init__(self, proc, if_stmt, n_lifts):
        assert isinstance(if_stmt, LoopIR.If)
        assert is_pos_int(n_lifts)

        self.target = if_stmt
        self.loop_deps = vars_in_expr(if_stmt.cond)

        self.n_lifts = n_lifts
        self.bubbling = False

        super().__init__(proc)

        if self.n_lifts:
            raise SchedulingError(
                f"Could not fully lift if statement! {self.n_lifts} lift(s) remain!",
                orig=self.orig_proc,
                proc=self.proc,
            )

        # repair effects...
        self.proc = InferEffects(self.proc).result()

    def resolve_lift(self, new_if):
        self.target = new_if
        self.n_lifts -= 1
        return [new_if]

    def map_s(self, s):
        if s is self.target:
            self.bubbling = True
            # Matching happens above this, no changes possible
            return None

        if not isinstance(s, (LoopIR.If, LoopIR.Seq)):
            # Only ifs and loops can be interchanged
            return None

        s2 = super().map_s(s)

        if self.n_lifts <= 0:
            # No lifts left, bubble up
            return s2

        outer = s2[0] if s2 else s

        if isinstance(outer, LoopIR.If):
            if len(outer.body) == 1 and outer.body[0] is self.target:
                #                    if INNER:
                # if OUTER:            if OUTER: A
                #   if INNER: A        else:     C
                #   else:     B  ~>  else:
                # else: C              if OUTER: B
                #                      else:     C
                stmt_a = self.target.body
                stmt_b = self.target.orelse
                stmt_c = outer.orelse

                if_ac = [s.update(body=stmt_a, orelse=stmt_c)]
                if stmt_b or stmt_c:
                    stmt_b = stmt_b or [LoopIR.Pass(None, self.target.srcinfo)]
                    if_bc = [s.update(body=stmt_b, orelse=stmt_c)]
                else:
                    if_bc = []

                new_if = self.target.update(body=if_ac, orelse=if_bc)
                return self.resolve_lift(new_if)

            if len(outer.orelse) == 1 and outer.orelse[0] is self.target:
                #                    if INNER:
                # if OUTER: A          if OUTER: A
                # else:                else:     B
                #   if INNER: B  ~>  else:
                #   else: C            if OUTER: A
                #                      else:     C
                stmt_a = outer.body
                stmt_b = self.target.body
                stmt_c = self.target.orelse

                if_ab = [s.update(body=stmt_a, orelse=stmt_b)]
                if_ac = [s.update(body=stmt_a, orelse=stmt_c)]

                new_if = self.target.update(body=if_ab, orelse=if_ac)
                return self.resolve_lift(new_if)

        if isinstance(s, LoopIR.Seq):
            if len(outer.body) == 1 and outer.body[0] is self.target:
                if s.iter in self.loop_deps:
                    raise SchedulingError("if statement depends on iteration variable")

                # for OUTER in _:      if INNER:
                #   if INNER: A    ~>    for OUTER in _: A
                #   else:     B        else:
                #                        for OUTER in _: B
                stmt_a = self.target.body
                stmt_b = self.target.orelse

                for_a = [s.update(body=stmt_a)]
                for_b = [s.update(body=stmt_b)] if stmt_b else []

                new_if = self.target.update(body=for_a, orelse=for_b)
                return self.resolve_lift(new_if)

        if self.bubbling:
            raise SchedulingError(
                "expected if statement to be directly nested in parents"
            )

        return s2

    def map_e(self, e):
        return None


class _DoExpandDim(LoopIR_Rewrite):
    def __init__(self, proc, alloc_stmt, alloc_dim, indexing):
        assert isinstance(alloc_stmt, LoopIR.Alloc)
        assert isinstance(alloc_dim, LoopIR.expr)
        assert isinstance(indexing, LoopIR.expr)

        self.orig_proc = proc
        self.alloc_stmt = alloc_stmt
        self.alloc_sym = alloc_stmt.name
        self.alloc_dim = alloc_dim
        self.indexing = indexing
        self.alloc_type = None

        super().__init__(proc)

        # repair effects...
        self.proc = InferEffects(self.proc).result()

    def map_s(self, s):
        if s is self.alloc_stmt:
            old_typ = s.type
            new_rngs = [self.alloc_dim]

            if isinstance(old_typ, T.Tensor):
                new_rngs += old_typ.shape()

            basetyp = old_typ.basetype()
            new_typ = T.Tensor(new_rngs, False, basetyp)
            self.alloc_type = new_typ

            return [LoopIR.Alloc(s.name, new_typ, s.mem, None, s.srcinfo)]

        if isinstance(s, (LoopIR.Assign, LoopIR.Reduce)) and s.name == self.alloc_sym:
            idx = [self.indexing] + self.apply_exprs(s.idx)
            rhs = self.apply_e(s.rhs)
            return [s.update(idx=idx, rhs=rhs, eff=None)]

        return super().map_s(s)

    def map_e(self, e):
        if isinstance(e, LoopIR.Read) and e.name == self.alloc_sym:
            return e.update(idx=[self.indexing] + self.apply_exprs(e.idx))

        if isinstance(e, LoopIR.WindowExpr) and e.name == self.alloc_sym:
            w_idx = self._map_list(self.map_w_access, e.idx) or e.idx
            idx = [LoopIR.Point(self.indexing, e.srcinfo)] + w_idx
            return e.update(
                idx=idx, type=T.Window(self.alloc_type, e.type.as_tensor, e.name, idx)
            )

        # fall-through
        return super().map_e(e)


class _DoRearrangeDim(LoopIR_Rewrite):
    def __init__(self, proc, alloc_stmt, dimensions):
        assert isinstance(alloc_stmt, LoopIR.Alloc)

        self.alloc_stmt = alloc_stmt
        self.dimensions = dimensions

        super().__init__(proc)

        self.proc = InferEffects(self.proc).result()

    def map_s(self, s):
        # simply change the dimension
        if s is self.alloc_stmt:
            # construct new_hi
            new_hi = [s.type.hi[i] for i in self.dimensions]
            # construct new_type
            new_type = LoopIR.Tensor(new_hi, s.type.is_window, s.type.type)

            return [LoopIR.Alloc(s.name, new_type, s.mem, None, s.srcinfo)]

        # Adjust the use-site
        if isinstance(s, LoopIR.Assign) or isinstance(s, LoopIR.Reduce):
            if s.name is self.alloc_stmt.name:
                # shuffle
                new_idx = [s.idx[i] for i in self.dimensions]
                return [
                    type(s)(s.name, s.type, s.cast, new_idx, s.rhs, None, s.srcinfo)
                ]

        return super().map_s(s)

    def map_e(self, e):
        # TODO: I am not sure what rearrange_dim should do in terms of StrideExpr
        if isinstance(e, LoopIR.Read) or isinstance(e, LoopIR.WindowExpr):
            if e.name is self.alloc_stmt.name:
                new_idx = [e.idx[i] for i in self.dimensions]
                return type(e)(e.name, new_idx, e.type, e.srcinfo)

        return super().map_e(e)


class _DoDivideDim(LoopIR_Rewrite):
    def __init__(self, proc, alloc_stmt, dim_idx, quotient):
        assert isinstance(alloc_stmt, LoopIR.Alloc)
        assert isinstance(dim_idx, int)
        assert isinstance(quotient, int)

        self.orig_proc = proc
        self.alloc_stmt = alloc_stmt
        self.alloc_sym = alloc_stmt.name
        self.dim_idx = dim_idx
        self.quotient = quotient

        super().__init__(proc)

        # repair effects...
        self.proc = InferEffects(self.proc).result()

    def remap_idx(self, idx):
        orig_i = idx[self.dim_idx]
        srcinfo = orig_i.srcinfo
        quot = LoopIR.Const(self.quotient, T.int, srcinfo)
        hi = LoopIR.BinOp("/", orig_i, quot, orig_i.type, srcinfo)
        lo = LoopIR.BinOp("%", orig_i, quot, orig_i.type, srcinfo)
        return idx[: self.dim_idx] + [hi, lo] + idx[self.dim_idx + 1 :]

    def map_s(self, s):
        if s is self.alloc_stmt:
            old_typ = s.type
            old_shp = old_typ.shape()
            dim = old_shp[self.dim_idx]

            if not isinstance(dim, LoopIR.Const):
                raise SchedulingError(
                    f"Cannot divide non-literal dimension: " f"{str(dim)}"
                )
            if not dim.val % self.quotient == 0:
                raise SchedulingError(
                    f"Cannot divide {dim.val} evenly by " f"{self.quotient}"
                )
            denom = self.quotient
            numer = dim.val // denom
            new_shp = (
                old_shp[: self.dim_idx]
                + [
                    LoopIR.Const(numer, T.int, dim.srcinfo),
                    LoopIR.Const(denom, T.int, dim.srcinfo),
                ]
                + old_shp[self.dim_idx + 1 :]
            )
            new_typ = T.Tensor(new_shp, False, old_typ.basetype())

            return [LoopIR.Alloc(s.name, new_typ, s.mem, None, s.srcinfo)]

        elif isinstance(s, (LoopIR.Assign, LoopIR.Reduce)) and s.name == self.alloc_sym:
            idx = self.remap_idx(self.apply_exprs(s.idx))
            rhs = self.apply_e(s.rhs)
            return [s.update(idx=idx, rhs=rhs, eff=None)]

        return super().map_s(s)

    def map_e(self, e):
        if isinstance(e, LoopIR.Read) and e.name == self.alloc_sym:
            if not e.idx:
                raise SchedulingError(
                    f"Cannot divide {self.alloc_sym} because "
                    f"buffer is passed as an argument"
                )
            return e.update(idx=self.remap_idx(self.apply_exprs(e.idx)))
        elif isinstance(e, LoopIR.WindowExpr) and e.name == self.alloc_sym:
            raise SchedulingError(
                f"Cannot divide {self.alloc_sym} because "
                f"the buffer is windowed later on"
            )

        # fall-through
        return super().map_e(e)


class _DoMultiplyDim(LoopIR_Rewrite):
    def __init__(self, proc, alloc_stmt, hi_idx, lo_idx):
        assert isinstance(alloc_stmt, LoopIR.Alloc)
        assert isinstance(hi_idx, int)
        assert isinstance(lo_idx, int)

        self.orig_proc = proc
        self.alloc_stmt = alloc_stmt
        self.alloc_sym = alloc_stmt.name
        self.hi_idx = hi_idx
        self.lo_idx = lo_idx
        lo_dim = alloc_stmt.type.shape()[lo_idx]
        if not isinstance(lo_dim, LoopIR.Const):
            raise SchedulingError(
                f"Cannot multiply with non-literal second " f"dimension: {str(lo_dim)}"
            )
        self.lo_val = lo_dim.val

        super().__init__(proc)

        # repair effects...
        self.proc = InferEffects(self.proc).result()

    def remap_idx(self, idx):
        hi = idx[self.hi_idx]
        lo = idx[self.lo_idx]
        mulval = LoopIR.Const(self.lo_val, T.int, hi.srcinfo)
        mul_hi = LoopIR.BinOp("*", mulval, hi, hi.type, hi.srcinfo)
        prod = LoopIR.BinOp("+", mul_hi, lo, T.index, hi.srcinfo)
        idx[self.hi_idx] = prod
        del idx[self.lo_idx]
        return idx

    def map_s(self, s):
        if s is self.alloc_stmt:
            old_typ = s.type
            shp = old_typ.shape().copy()

            hi_dim = shp[self.hi_idx]
            lo_dim = shp[self.lo_idx]
            prod = LoopIR.BinOp("*", lo_dim, hi_dim, hi_dim.type, hi_dim.srcinfo)
            shp[self.hi_idx] = prod
            del shp[self.lo_idx]

            new_typ = T.Tensor(shp, False, old_typ.basetype())

            return [LoopIR.Alloc(s.name, new_typ, s.mem, None, s.srcinfo)]

        elif isinstance(s, (LoopIR.Assign, LoopIR.Reduce)) and s.name == self.alloc_sym:
            return [
                s.update(
                    idx=self.remap_idx(self.apply_exprs(s.idx)),
                    rhs=self.apply_e(s.rhs),
                    eff=None,
                )
            ]

        return super().map_s(s)

    def map_e(self, e):
        if isinstance(e, LoopIR.Read) and e.name == self.alloc_sym:
            if not e.idx:
                raise SchedulingError(
                    f"Cannot multiply {self.alloc_sym} because "
                    f"buffer is passed as an argument"
                )
            return e.update(idx=self.remap_idx(self.apply_exprs(e.idx)))

        elif isinstance(e, LoopIR.WindowExpr) and e.name == self.alloc_sym:
            raise SchedulingError(
                f"Cannot multiply {self.alloc_sym} because "
                f"the buffer is windowed later on"
            )

        # fall-through
        return super().map_e(e)


# --------------------------------------------------------------------------- #
# --------------------------------------------------------------------------- #
# *Only* lifting an allocation


class _DoLiftAllocSimple(LoopIR_Rewrite):
    def __init__(self, proc, alloc_stmt, n_lifts):
        assert isinstance(alloc_stmt, LoopIR.Alloc)
        assert is_pos_int(n_lifts)

        self.alloc_stmt = alloc_stmt
        self.n_lifts = n_lifts
        self.ctrl_ctxt = []
        self.lift_site = None

        super().__init__(proc)

        self.proc = InferEffects(self.proc).result()

    def map_s(self, s):
        if s is self.alloc_stmt:
            if self.n_lifts > len(self.ctrl_ctxt):
                raise SchedulingError(
                    "specified lift level {self.n_lifts} "
                    + "is higher than the number of loop "
                    + "{len(self.ctrl_ctxt)}"
                )
            self.lift_site = self.ctrl_ctxt[-self.n_lifts]

            return []

        elif isinstance(s, (LoopIR.If, LoopIR.Seq)):
            self.ctrl_ctxt.append(s)
            stmts = super().map_s(s)
            self.ctrl_ctxt.pop()

            if s is self.lift_site:
                new_alloc = LoopIR.Alloc(
                    self.alloc_stmt.name,
                    self.alloc_stmt.type,
                    self.alloc_stmt.mem,
                    None,
                    s.srcinfo,
                )
                stmts = [new_alloc] + stmts

            return stmts

        return super().map_s(s)


# --------------------------------------------------------------------------- #
# --------------------------------------------------------------------------- #
# Lift Allocation scheduling directive


class _LiftAlloc(LoopIR_Rewrite):
    def __init__(self, proc, alloc_stmt, n_lifts, mode, size, keep_dims):
        assert isinstance(alloc_stmt, LoopIR.Alloc)
        assert is_pos_int(n_lifts)

        if mode not in ("row", "col"):
            raise SchedulingError(f"Unknown lift mode {mode}, should be 'row' or 'col'")

        self.orig_proc = proc
        self.alloc_stmt = alloc_stmt
        self.alloc_sym = alloc_stmt.name
        self.alloc_deps = LoopIR_Dependencies(self.alloc_sym, proc.body).result()
        self.lift_mode = mode
        self.lift_size = size
        self.keep_dims = keep_dims

        self.n_lifts = n_lifts

        self.ctrl_ctxt = []
        self.lift_site = None

        self.lifted_stmt = None
        self.access_idxs = None
        self.alloc_type = None
        self._in_call_arg = False

        super().__init__(proc)

        # repair effects...
        self.proc = InferEffects(self.proc).result()

    def idx_mode(self, access, orig):
        if self.lift_mode == "row":
            return access + orig
        elif self.lift_mode == "col":
            return orig + access
        assert False

    def map_s(self, s):
        if s is self.alloc_stmt:
            # mark the point we want to lift this alloc-stmt to
            n_up = min(self.n_lifts, len(self.ctrl_ctxt))
            self.lift_site = self.ctrl_ctxt[-n_up]

            # extract the ranges and variables of enclosing loops
            idxs, rngs = self.get_ctxt_itrs_and_rngs(n_up)

            # compute the lifted allocation buffer type, and
            # the new allocation statement
            new_typ = s.type
            new_rngs = []
            for r in rngs:
                if isinstance(r, LoopIR.Const):
                    assert r.val > 0, "Loop bound must be positive"
                    new_rngs.append(r)
                else:
                    new_rngs.append(
                        LoopIR.BinOp(
                            "+",
                            r,
                            LoopIR.Const(1, T.int, r.srcinfo),
                            T.index,
                            r.srcinfo,
                        )
                    )

            if isinstance(new_typ, T.Tensor):
                if self.lift_mode == "row":
                    new_rngs += new_typ.shape()
                elif self.lift_mode == "col":
                    new_rngs = new_typ.shape() + new_rngs
                else:
                    assert False

                new_typ = new_typ.basetype()

            if len(new_rngs) > 0:
                new_typ = T.Tensor(new_rngs, False, new_typ)

            # effect remains null
            self.lifted_stmt = LoopIR.Alloc(s.name, new_typ, s.mem, None, s.srcinfo)
            self.access_idxs = idxs
            self.alloc_type = new_typ

            # erase the statement from this location
            return []

        elif isinstance(s, (LoopIR.If, LoopIR.Seq)):
            # handle recursive part of pass at this statement
            self.ctrl_ctxt.append(s)
            stmts = super().map_s(s)
            self.ctrl_ctxt.pop()

            # splice in lifted statement at the point to lift-to
            if s is self.lift_site:
                stmts = [self.lifted_stmt] + (stmts or s)

            return stmts

        elif isinstance(s, (LoopIR.Assign, LoopIR.Reduce)):
            # in this case, we may need to substitute the
            # buffer name on the lhs of the assignment/reduction
            if s.name is self.alloc_sym:
                assert self.access_idxs is not None
                idx = self.idx_mode(
                    [LoopIR.Read(i, [], T.index, s.srcinfo) for i in self.access_idxs],
                    s.idx,
                )
                rhs = self.apply_e(s.rhs)
                # return allocation or reduction...
                return s.update(idx=idx, rhs=rhs, eff=None)

        elif isinstance(s, LoopIR.Call):
            # substitution in call arguments currently unsupported;
            # so setting flag here
            self._in_call_arg = True
            stmts = super().map_s(s)
            self._in_call_arg = False
            return stmts

        # fall-through
        return super().map_s(s)

    def map_e(self, e):
        if isinstance(e, LoopIR.Read) and e.name == self.alloc_sym:
            assert self.access_idxs is not None
            if not self.access_idxs:
                return None

            # if self._in_call_arg:
            if e.type.is_real_scalar():
                idx = self.idx_mode(
                    [LoopIR.Read(i, [], T.index, e.srcinfo) for i in self.access_idxs],
                    e.idx,
                )
                return LoopIR.Read(e.name, idx, e.type, e.srcinfo)
            else:
                assert self._in_call_arg
                assert len(e.idx) == 0
                # then we need to replace this read with a
                # windowing expression
                access = [
                    LoopIR.Point(LoopIR.Read(i, [], T.index, e.srcinfo), e.srcinfo)
                    for i in self.access_idxs
                ]
                orig = [
                    LoopIR.Interval(LoopIR.Const(0, T.int, e.srcinfo), hi, e.srcinfo)
                    for hi in e.type.shape()
                ]
                idx = self.idx_mode(access, orig)
                tensor_type = (
                    e.type.as_tensor if isinstance(e.type, T.Window) else e.type
                )
                win_typ = T.Window(self.alloc_type, tensor_type, e.name, idx)
                return LoopIR.WindowExpr(e.name, idx, win_typ, e.srcinfo)

        if isinstance(e, LoopIR.WindowExpr) and e.name == self.alloc_sym:
            assert self.access_idxs is not None
            if not self.access_idxs:
                return None
            # otherwise, extend windowing with accesses...

            idx = self.idx_mode(
                [
                    LoopIR.Point(LoopIR.Read(i, [], T.index, e.srcinfo), e.srcinfo)
                    for i in self.access_idxs
                ],
                e.idx,
            )
            win_typ = T.Window(self.alloc_type, e.type.as_tensor, e.name, idx)
            return LoopIR.WindowExpr(e.name, idx, win_typ, e.srcinfo)

        # fall-through
        return super().map_e(e)

    def get_ctxt_itrs_and_rngs(self, n_up):
        rngs = []
        idxs = []
        for s in self.ctrl_ctxt[-n_up:]:
            if isinstance(s, LoopIR.If):
                # if-statements do not affect allocations
                # note that this may miss opportunities to
                # shrink the allocation by being aware of
                # guards; oh well.
                continue
            elif isinstance(s, LoopIR.Seq):
                if s.iter in self.alloc_deps and self.keep_dims:
                    idxs.append(s.iter)
                    if isinstance(s.hi, LoopIR.Read):
                        assert s.hi.type.is_indexable()
                        assert len(s.hi.idx) == 0
                    elif isinstance(s.hi, LoopIR.Const):
                        assert s.hi.type == T.int
                    elif isinstance(s.hi, LoopIR.BinOp):
                        assert s.hi.type.is_indexable()
                    else:
                        assert False, "bad case"

                    if self.lift_size is not None:
                        assert isinstance(self.lift_size, int)
                        # TODO: More robust checking of self.lift_size >= s.hi
                        if isinstance(s.hi, LoopIR.Const):
                            if s.hi.val > self.lift_size:
                                raise SchedulingError(
                                    f"Lift size cannot "
                                    f"be less than for-loop bound {s.hi.val}"
                                )
                        elif isinstance(s.hi, LoopIR.BinOp) and s.hi.op == "%":
                            assert isinstance(s.hi.rhs, LoopIR.Const)
                            if s.hi.rhs.val > self.lift_size:
                                raise SchedulingError(
                                    f"Lift size cannot "
                                    f"be less than for-loop bound {s.hi}"
                                )
                        else:
                            raise NotImplementedError

                        rngs.append(LoopIR.Const(self.lift_size, T.int, s.srcinfo))
                    else:
                        rngs.append(s.hi)
            else:
                assert False, "bad case"

        return idxs, rngs


# --------------------------------------------------------------------------- #
# --------------------------------------------------------------------------- #
# Fissioning at a Statement scheduling directive


def check_used(variables, eff):
    for e in eff:
        if e.buffer in variables:
            return True
    return False


class _Is_Alloc_Free(LoopIR_Do):
    def __init__(self, pre, post):
        self._is_alloc_free = True
        self._alloc_var = []

        self.do_stmts(pre)

        # make sure all of _alloc_vars are not used in any of the
        # post statement
        for s in post:
            if isinstance(s, LoopIR.Reduce):  # Allow reduce
                continue
            if s.eff is None:
                continue
            if check_used(self._alloc_var, s.eff.reads):
                self._is_alloc_free = False
                break
            if check_used(self._alloc_var, s.eff.writes):
                self._is_alloc_free = False
                break
            if check_used(self._alloc_var, s.eff.reduces):
                self._is_alloc_free = False
                break

    def result(self):
        return self._is_alloc_free

    def do_s(self, s):
        if isinstance(s, LoopIR.Alloc):
            self._alloc_var.append(s.name)

        super().do_s(s)


def _is_alloc_free(pre, post):
    return _Is_Alloc_Free(pre, post).result()


# which variable symbols are free
class _FreeVars(LoopIR_Do):
    def __init__(self, stmts):
        self._fvs = set()
        self._bound = set()

        self.do_stmts(stmts)

    def result(self):
        return self._fvs

    def do_s(self, s):
        if isinstance(s, (LoopIR.Assign, LoopIR.Reduce)):
            if s.name not in self._bound:
                self._fvs.add(s.name)
        elif isinstance(s, LoopIR.Seq):
            self._bound.add(s.iter)
        elif isinstance(s, LoopIR.Alloc):
            self._bound.add(s.name)

        super().do_s(s)

    def do_e(self, e):
        if isinstance(e, LoopIR.Read):
            if e.name not in self._bound:
                self._fvs.add(e.name)

        super().do_e(e)


def _FV(stmts):
    return _FreeVars(stmts).result()


class _VarsInExpr(LoopIR_Do):
    def __init__(self, expr):
        assert isinstance(expr, LoopIR.expr)

        self.vars = set()
        self.do_e(expr)

    def result(self):
        return self.vars

    def do_e(self, e):
        if isinstance(e, LoopIR.Read):
            self.vars.add(e.name)

        super().do_e(e)


def vars_in_expr(expr):
    return _VarsInExpr(expr).result()


def _is_idempotent(stmts):
    def _stmt(s):
        styp = type(s)
        if styp is LoopIR.Reduce:
            return False
        elif styp is LoopIR.Call:
            return _is_idempotent(s.f.body)
        elif styp is LoopIR.If:
            return _is_idempotent(s.body) and _is_idempotent(s.orelse)
        elif styp is LoopIR.Seq:
            return _is_idempotent(s.body)
        else:
            return True

    return all(_stmt(s) for s in stmts)


class _DoDoubleFission:
    def __init__(self, proc, stmt1, stmt2, n_lifts):
        assert isinstance(stmt1, LoopIR.stmt)
        assert isinstance(stmt2, LoopIR.stmt)
        assert is_pos_int(n_lifts)
        self.orig_proc = proc
        self.tgt_stmt1 = stmt1
        self.tgt_stmt2 = stmt2
        self.n_lifts = n_lifts

        self.hit_fission1 = False
        self.hit_fission2 = False

        pre_body, mid_body, post_body = self.map_stmts(proc.body)
        self.proc = LoopIR.proc(
            name=self.orig_proc.name,
            args=self.orig_proc.args,
            preds=self.orig_proc.preds,
            body=pre_body + mid_body + post_body,
            instr=None,
            eff=self.orig_proc.eff,
            srcinfo=self.orig_proc.srcinfo,
        )

        self.proc = InferEffects(self.proc).result()

    def result(self):
        return self.proc

    def alloc_check(self, pre, post):
        if not _is_alloc_free(pre, post):
            raise SchedulingError(
                "Will not fission here, because "
                "an allocation might be buried "
                "in a different scope than some use-site"
            )

    def map_stmts(self, stmts):
        pre_stmts = []
        mid_stmts = []
        post_stmts = []
        for orig_s in stmts:
            pre, mid, post = self.map_s(orig_s)
            pre_stmts += pre
            mid_stmts += mid
            post_stmts += post

        return pre_stmts, mid_stmts, post_stmts

    def map_s(self, s):
        if s is self.tgt_stmt1:
            self.hit_fission1 = True
            return [s], [], []
        elif s is self.tgt_stmt2:
            self.hit_fission2 = True
            return [], [s], []

        elif isinstance(s, LoopIR.If):

            # first, check if we need to split the body
            pre, mid, post = self.map_stmts(s.body)
            fission_body = (
                len(pre) > 0 and len(mid) > 0 and len(post) > 0 and self.n_lifts > 0
            )
            if fission_body:
                self.n_lifts -= 1
                self.alloc_check(pre, mid)
                self.alloc_check(mid, post)
                pre = LoopIR.If(s.cond, pre, [], None, s.srcinfo)
                mid = LoopIR.If(s.cond, mid, s.orelse, None, s.srcinfo)
                post = LoopIR.If(s.cond, post, [], None, s.srcinfo)
                return [pre], [mid], [post]

            body = pre + mid + post

            # if we don't, then check if we need to split the or-else
            pre, mid, post = self.map_stmts(s.orelse)
            fission_orelse = (
                len(pre) > 0 and len(post) > 0 and len(mid) > 0 and self.n_lifts > 0
            )
            if fission_orelse:
                self.n_lifts -= 1
                self.alloc_check(pre, mid)
                self.alloc_check(mid, post)
                pre = LoopIR.If(s.cond, [], pre, None, s.srcinfo)
                mid = LoopIR.If(s.cond, body, mid, None, s.srcinfo)
                post = LoopIR.If(s.cond, [], post, None, s.srcinfo)
                return [pre], [mid], [post]

            orelse = pre + mid + post

            # if we neither split the body nor the or-else,
            # then we need to gather together the pre and post.
            single_stmt = LoopIR.If(s.cond, body, orelse, None, s.srcinfo)

        elif isinstance(s, LoopIR.Seq):

            # check if we need to split the loop
            pre, mid, post = self.map_stmts(s.body)
            do_fission = (
                len(pre) > 0 and len(post) > 0 and len(mid) > 0 and self.n_lifts > 0
            )
            if do_fission:
                self.n_lifts -= 1
                self.alloc_check(pre, mid)
                self.alloc_check(mid, post)

                # we can skip the loop iteration if the
                # body doesn't depend on the loop
                # and the body is idempotent
                if s.iter in _FV(pre) or not _is_idempotent(pre):
                    pre = [s.update(body=pre, eff=None)]
                    # since we are copying the binding of s.iter,
                    # we should perform an Alpha_Rename for safety
                    pre = Alpha_Rename(pre).result()
                if s.iter in _FV(mid) or not _is_idempotent(mid):
                    mid = [s.update(body=mid, eff=None)]
                if s.iter in _FV(post) or not _is_idempotent(post):
                    post = [s.update(body=post, eff=None)]
                    post = Alpha_Rename(post).result()

                return pre, mid, post

            single_stmt = s.update(body=pre + mid + post, eff=None)

        else:
            # all other statements cannot recursively
            # contain statements, so...
            single_stmt = s

        if self.hit_fission1 and not self.hit_fission2:
            return [], [single_stmt], []
        elif self.hit_fission2:
            return [], [], [single_stmt]
        else:
            return [single_stmt], [], []


class _DoRemoveLoop(LoopIR_Rewrite):
    def __init__(self, proc, stmt):
        assert isinstance(stmt, LoopIR.stmt)
        self.stmt = stmt
        super().__init__(proc)

        self.proc = InferEffects(self.proc).result()

    def map_s(self, s):
        if s is self.stmt:
            # Check if we can remove the loop
            # Conditions are:
            # 1. Body does not depend on the loop iteration variable
            # 2. Body is idempotent
            # 3. The loop runs at least once
            # TODO: (3) could be checked statically using something similar to the legacy is_pos_int.

            if s.iter not in _FV(s.body):
                if _is_idempotent(s.body):
                    zero = LoopIR.Const(0, T.int, s.srcinfo)
                    cond = LoopIR.BinOp(">", s.hi, zero, T.bool, s.srcinfo)
                    body = self.apply_stmts(s.body)
                    guard = LoopIR.If(cond, body, [], None, s.srcinfo)
                    # remove loop and alpha rename
                    return Alpha_Rename([guard]).result()
                else:
                    raise SchedulingError(
                        "Cannot remove loop, loop body is " "not idempotent"
                    )
            else:
                raise SchedulingError(
                    f"Cannot remove loop, {s.iter} is not " "free in the loop body."
                )

        return super().map_s(s)


# This is same as original FissionAfter, except that
# this does not remove loop. We have separate remove_loop
# operator for that purpose.
class _DoFissionAfterSimple:
    def __init__(self, proc, stmt, n_lifts):
        assert isinstance(stmt, LoopIR.stmt)
        assert is_pos_int(n_lifts)
        self.orig_proc = proc
        self.tgt_stmt = stmt
        self.n_lifts = n_lifts

        self.hit_fission = False  # signal to map_stmts

        pre_body, post_body = self.map_stmts(proc.body)
        self.proc = LoopIR.proc(
            name=self.orig_proc.name,
            args=self.orig_proc.args,
            preds=self.orig_proc.preds,
            body=pre_body + post_body,
            instr=None,
            eff=self.orig_proc.eff,
            srcinfo=self.orig_proc.srcinfo,
        )
        self.proc = InferEffects(self.proc).result()

    def result(self):
        return self.proc

    def alloc_check(self, pre, post):
        if not _is_alloc_free(pre, post):
            raise SchedulingError(
                "Will not fission here, because "
                "an allocation might be buried "
                "in a different scope than some use-site"
            )

    # returns a pair of stmt-lists
    # for those statements occurring before and
    # after the fission point
    def map_stmts(self, stmts):
        pre_stmts = []
        post_stmts = []
        for orig_s in stmts:
            pre, post = self.map_s(orig_s)
            pre_stmts += pre
            post_stmts += post

        return pre_stmts, post_stmts

    # see map_stmts comment
    def map_s(self, s):
        if s is self.tgt_stmt:
            assert self.hit_fission == False
            self.hit_fission = True
            # none-the-less make sure we return this statement in
            # the pre-fission position
            return [s], []

        elif isinstance(s, LoopIR.If):

            # first, check if we need to split the body
            pre, post = self.map_stmts(s.body)
            if pre and post and self.n_lifts > 0:
                self.n_lifts -= 1
                self.alloc_check(pre, post)
                pre = LoopIR.If(s.cond, pre, [], None, s.srcinfo)
                post = LoopIR.If(s.cond, post, s.orelse, None, s.srcinfo)
                return [pre], [post]

            body = pre + post

            # if we don't, then check if we need to split the or-else
            pre, post = self.map_stmts(s.orelse)
            if pre and post and self.n_lifts > 0:
                self.n_lifts -= 1
                self.alloc_check(pre, post)
                pre = LoopIR.If(s.cond, body, pre, None, s.srcinfo)
                post = LoopIR.If(
                    s.cond, [LoopIR.Pass(None, s.srcinfo)], post, None, s.srcinfo
                )
                return [pre], [post]

            orelse = pre + post

            # if we neither split the body nor the or-else,
            # then we need to gather together the pre and post.
            single_stmt = LoopIR.If(s.cond, body, orelse, None, s.srcinfo)

        elif isinstance(s, LoopIR.Seq):
            styp = type(s)
            # check if we need to split the loop
            pre, post = self.map_stmts(s.body)
            if pre and post and self.n_lifts > 0:
                self.n_lifts -= 1
                self.alloc_check(pre, post)

                # we can skip the loop iteration if the
                # body doesn't depend on the loop
                # and the body is idempotent
                pre = [styp(s.iter, s.hi, pre, None, s.srcinfo)]
                pre = Alpha_Rename(pre).result()
                post = [styp(s.iter, s.hi, post, None, s.srcinfo)]
                post = Alpha_Rename(post).result()

                return pre, post

            # if we didn't split, then compose pre and post of the body
            single_stmt = styp(s.iter, s.hi, pre + post, None, s.srcinfo)

        else:
            # all other statements cannot recursively
            # contain statements, so...
            single_stmt = s

        if self.hit_fission:
            return [], [single_stmt]
        else:
            return [single_stmt], []


# structure is weird enough to skip using the Rewrite-pass super-class
class _FissionLoops:
    def __init__(self, proc, stmt, n_lifts):
        assert isinstance(stmt, LoopIR.stmt)
        assert is_pos_int(n_lifts)
        self.orig_proc = proc
        self.tgt_stmt = stmt
        self.n_lifts = n_lifts

        self.hit_fission = False  # signal to map_stmts

        pre_body, post_body = self.map_stmts(proc.body)
        self.proc = LoopIR.proc(
            name=self.orig_proc.name,
            args=self.orig_proc.args,
            preds=self.orig_proc.preds,
            body=pre_body + post_body,
            instr=None,
            eff=self.orig_proc.eff,
            srcinfo=self.orig_proc.srcinfo,
        )
        self.proc = InferEffects(self.proc).result()

    def result(self):
        return self.proc

    def alloc_check(self, pre, post):
        if not _is_alloc_free(pre, post):
            raise SchedulingError(
                "Will not fission here, because "
                "an allocation might be buried "
                "in a different scope than some use-site"
            )

    # returns a pair of stmt-lists
    # for those statements occurring before and
    # after the fission point
    def map_stmts(self, stmts):
        pre_stmts = []
        post_stmts = []
        for orig_s in stmts:
            pre, post = self.map_s(orig_s)
            pre_stmts += pre
            post_stmts += post

        return pre_stmts, post_stmts

    # see map_stmts comment
    def map_s(self, s):
        if s is self.tgt_stmt:
            # assert self.hit_fission == False
            self.hit_fission = True
            # none-the-less make sure we return this statement in
            # the pre-fission position
            return [s], []

        elif isinstance(s, LoopIR.If):

            # first, check if we need to split the body
            pre, post = self.map_stmts(s.body)
            fission_body = len(pre) > 0 and len(post) > 0 and self.n_lifts > 0
            if fission_body:
                self.n_lifts -= 1
                self.alloc_check(pre, post)
                pre = LoopIR.If(s.cond, pre, [], None, s.srcinfo)
                post = LoopIR.If(s.cond, post, s.orelse, None, s.srcinfo)
                return [pre], [post]

            body = pre + post

            # if we don't, then check if we need to split the or-else
            pre, post = self.map_stmts(s.orelse)
            fission_orelse = len(pre) > 0 and len(post) > 0 and self.n_lifts > 0
            if fission_orelse:
                self.n_lifts -= 1
                self.alloc_check(pre, post)
                pre = LoopIR.If(s.cond, body, pre, None, s.srcinfo)
                post = LoopIR.If(
                    s.cond, [LoopIR.Pass(None, s.srcinfo)], post, None, s.srcinfo
                )
                return [pre], [post]

            orelse = pre + post

            # if we neither split the body nor the or-else,
            # then we need to gather together the pre and post.
            single_stmt = LoopIR.If(s.cond, body, orelse, None, s.srcinfo)

        elif isinstance(s, LoopIR.Seq):

            # check if we need to split the loop
            pre, post = self.map_stmts(s.body)
            do_fission = len(pre) > 0 and len(post) > 0 and self.n_lifts > 0
            if do_fission:
                self.n_lifts -= 1
                self.alloc_check(pre, post)

                # we can skip the loop iteration if the
                # body doesn't depend on the loop
                # and the body is idempotent
                if s.iter in _FV(pre) or not _is_idempotent(pre):
                    pre = [s.update(body=pre, eff=None)]
                    # since we are copying the binding of s.iter,
                    # we should perform an Alpha_Rename for safety
                    pre = Alpha_Rename(pre).result()
                if s.iter in _FV(post) or not _is_idempotent(post):
                    post = [s.update(body=post, eff=None)]

                return pre, post

            # if we didn't split, then compose pre and post of the body
            single_stmt = s.update(body=pre + post, eff=None)

        else:
            # all other statements cannot recursively
            # contain statements, so...
            single_stmt = s

        if self.hit_fission:
            return [], [single_stmt]
        else:
            return [single_stmt], []


class _DoAddUnsafeGuard(LoopIR_Rewrite):
    def __init__(self, proc, stmt, cond):
        self.stmt = stmt
        self.cond = cond
        self.in_loop = False

        super().__init__(proc)

        self.proc = InferEffects(self.proc).result()

    def map_s(self, s):
        if s is self.stmt:
            # Check_ExprEqvInContext(self.orig_proc, [s],
            #                       self.cond,
            #                       LoopIR.Const(True, T.bool, s.srcinfo))
            s1 = Alpha_Rename([s]).result()
            return [LoopIR.If(self.cond, s1, [], None, s.srcinfo)]

        return super().map_s(s)


class _DoSpecialize(LoopIR_Rewrite):
    def __init__(self, proc, stmt, conds):
        assert conds, "Must add at least one condition"
        self.stmt = stmt
        self.conds = conds

        super().__init__(proc)

        self.proc = InferEffects(self.proc).result()

    def map_s(self, s):
        if s is self.stmt:
            else_br = Alpha_Rename([s]).result()
            for cond in reversed(self.conds):
                then_br = Alpha_Rename([s]).result()
                else_br = [LoopIR.If(cond, then_br, else_br, None, s.srcinfo)]
            return else_br

        return super().map_s(s)


class _DoAddGuard(LoopIR_Rewrite):
    def __init__(self, proc, stmt, itr_stmt, val):
        assert val == 0

        self.stmt = stmt
        self.loop = itr_stmt
        self.itr = itr_stmt.iter
        self.val = val
        self.in_loop = False

        super().__init__(proc)

        self.proc = InferEffects(self.proc).result()

    def map_s(self, s):
        if s is self.loop:
            self.in_loop = True
            hi = self.map_e(s.hi)
            body = self.map_stmts(s.body)
            eff = self.map_eff(s.eff)
            self.in_loop = False
            return [type(s)(s.iter, hi, body, eff, s.srcinfo)]
        if s is self.stmt:
            if not self.in_loop:
                raise SchedulingError(f"statement is not inside the loop {self.itr}")
            if self.itr in _FV([s]):
                raise SchedulingError(
                    f"expected {self.itr} not to be used" + " in statement {s}"
                )
            if not _is_idempotent([s]):
                raise SchedulingError(f"statement {s} is not idempotent")

            cond = LoopIR.BinOp(
                "==",
                LoopIR.Read(self.itr, [], T.index, s.srcinfo),
                LoopIR.Const(self.val, T.int, s.srcinfo),
                T.bool,
                s.srcinfo,
            )
            return [LoopIR.If(cond, [s], [], None, s.srcinfo)]

        return super().map_s(s)


def _get_constant_bound(e):
    if isinstance(e, LoopIR.BinOp) and e.op == "%":
        return e.rhs
    raise SchedulingError(f"Could not derive constant bound on {e}")


class _DoBoundAndGuard(LoopIR_Rewrite):
    def __init__(self, proc, loop):
        self.loop = loop
        super().__init__(proc)

    def map_s(self, s):
        if s == self.loop:
            assert isinstance(s, LoopIR.Seq)
            bound = _get_constant_bound(s.hi)
            guard = LoopIR.If(
                LoopIR.BinOp(
                    "<",
                    LoopIR.Read(s.iter, [], T.index, s.srcinfo),
                    s.hi,
                    T.bool,
                    s.srcinfo,
                ),
                s.body,
                [],
                None,
                s.srcinfo,
            )
            return [s.update(hi=bound, body=[guard], eff=None)]

        return super().map_s(s)


class _DoMergeGuard(LoopIR_Rewrite):
    def __init__(self, proc, stmt1, stmt2):
        assert isinstance(stmt1, LoopIR.If)
        assert isinstance(stmt2, LoopIR.If)

        self.stmt1 = stmt1
        self.stmt2 = stmt2
        self.found_first = False

        super().__init__(proc)

        self.proc = InferEffects(self.proc).result()

    def map_stmts(self, stmts):
        new_stmts = []

        for b in stmts:
            if self.found_first:
                if b != self.stmt2:
                    raise SchedulingError(
                        "expected the second stmt to be "
                        "directly after the first stmt"
                    )
                self.found_first = False

                body = self.stmt1.body + self.stmt2.body
                orelse = self.stmt1.orelse + self.stmt2.orelse
                b = LoopIR.If(b.cond, body, orelse, None, b.srcinfo)

            if b is self.stmt1:
                self.found_first = True
                continue

            for s in self.map_s(b):
                new_stmts.append(s)

        return new_stmts


class _DoFuseLoop(LoopIR_Rewrite):
    def __init__(self, proc, loop1, loop2):
        self.loop1 = loop1
        self.loop2 = loop2
        self.modified_stmts = None

        super().__init__(proc)

        loop, body1, body2 = self.modified_stmts
        Check_FissionLoop(self.proc, loop, body1, body2)

        self.proc = InferEffects(self.proc).result()

    def map_stmts(self, stmts):
        new_stmts = []

        for i, b in enumerate(stmts):
            if b is self.loop1:
                if i + 1 >= len(stmts) or stmts[i + 1] is not self.loop2:
                    raise SchedulingError(
                        "expected the two loops to be "
                        "fused to come one right after the other"
                    )

                loop1, loop2 = self.loop1, self.loop2

                # check if the loop bounds are equivalent
                Check_ExprEqvInContext(
                    self.orig_proc, [loop1, loop2], loop1.hi, loop2.hi
                )

                x = loop1.iter
                y = loop2.iter
                hi = loop1.hi
                body1 = loop1.body
                body2 = SubstArgs(
                    loop2.body, {y: LoopIR.Read(x, [], T.index, loop1.srcinfo)}
                ).result()
                loop = type(loop1)(x, hi, body1 + body2, None, loop1.srcinfo)
                self.modified_stmts = (loop, body1, body2)

                return stmts[:i] + [loop] + stmts[i + 2 :]

        # if we reached this point, we didn't find the loop
        return super().map_stmts(stmts)


class _DoFuseIf(LoopIR_Rewrite):
    def __init__(self, proc, if1, if2):
        self.if1 = if1
        self.if2 = if2

        super().__init__(proc)

        self.proc = InferEffects(self.proc).result()

    def map_stmts(self, stmts):
        new_stmts = []

        found_first = False
        for stmt in stmts:
            if stmt is self.if1:
                found_first = True
                continue

            if found_first:
                found_first = False  # Must have been set on previous iteration

                if stmt is not self.if2:
                    raise SchedulingError(
                        "expected the second stmt to be "
                        "directly after the first stmt"
                    )

                # Check that conditions are identical
                if self.if1.cond != self.if2.cond:
                    raise SchedulingError("expected conditions to match")

                stmt = LoopIR.If(
                    self.if1.cond,
                    self.if1.body + self.if2.body,
                    self.if1.orelse + self.if2.orelse,
                    None,
                    self.if1.srcinfo,
                )

            new_stmts.extend(self.map_s(stmt))

        return new_stmts


class _DoAddLoop(LoopIR_Rewrite):
    def __init__(self, proc, stmt, var, hi, guard):
        self.stmt = stmt
        self.var = var
        self.hi = hi
        self.guard = guard

        super().__init__(proc)

        self.proc = InferEffects(self.proc).result()

    def map_s(self, s):
        if s is self.stmt:
            if not _is_idempotent([s]):
                raise SchedulingError("expected stmt to be idempotent!")

            sym = Sym(self.var)

            new_s = s
            if self.guard:
                cond = LoopIR.BinOp(
                    "==",
                    LoopIR.Read(sym, [], T.index, s.srcinfo),
                    LoopIR.Const(0, T.int, s.srcinfo),
                    T.bool,
                    s.srcinfo,
                )
                new_s = LoopIR.If(cond, [s], [], None, s.srcinfo)

            ir = LoopIR.Seq(sym, self.hi, [new_s], None, new_s.srcinfo)
            return [ir]

        return super().map_s(s)


# --------------------------------------------------------------------------- #
# --------------------------------------------------------------------------- #
#   Factor out a sub-statement as a Procedure scheduling directive


def _make_closure(name, stmts, var_types):
    FVs = list(sorted(_FV(stmts)))
    info = stmts[0].srcinfo

    # work out the calling arguments (args) and sub-proc args (fnargs)
    args = []
    fnargs = []

    # first, scan over all the arguments and convert them.
    # accumulate all size symbols separately
    sizes = set()
    for v in FVs:
        typ = var_types[v]
        if typ is T.size:
            sizes.add(v)
        elif typ is T.index:
            args.append(LoopIR.Read(v, [], typ, info))
            fnargs.append(LoopIR.fnarg(v, typ, None, info))
        else:
            # add sizes (that this arg depends on) to the signature
            for sz in typ.shape():
                if isinstance(sz, Sym):
                    sizes.add(sz)
            args.append(LoopIR.Read(v, [], typ, info))
            fnargs.append(LoopIR.fnarg(v, typ, None, info))

    # now prepend all sizes to the argument list
    sizes = list(sorted(sizes))
    args = [LoopIR.Read(sz, [], T.size, info) for sz in sizes] + args
    fnargs = [LoopIR.fnarg(sz, T.size, None, info) for sz in sizes] + fnargs

    eff = None
    # TODO: raise NotImplementedError("need to figure out effect of new closure")
    closure = LoopIR.proc(name, fnargs, [], stmts, None, eff, info)

    return closure, args


class _DoInsertPass(LoopIR_Rewrite):
    def __init__(self, proc, stmt, before=True):
        self.stmt = stmt
        self.before = before
        super().__init__(proc)

    def map_s(self, s):
        if s is self.stmt:
            pass_s = LoopIR.Pass(eff_null(s.srcinfo), srcinfo=s.srcinfo)
            if self.before:
                return [pass_s, s]
            else:
                return [s, pass_s]
        return super().map_s(s)


class _DoDeleteConfig(LoopIR_Rewrite):
    def __init__(self, proc, stmt):
        self.stmt = stmt
        self.eq_mod_config = set()
        super().__init__(proc)

    def mod_eq(self):
        return self.eq_mod_config

    def map_s(self, s):
        if s is self.stmt:
            mod_cfg = Check_DeleteConfigWrite(self.orig_proc, [self.stmt])
            self.eq_mod_config = mod_cfg
            return []
        else:
            return super().map_s(s)


class _DoDeletePass(LoopIR_Rewrite):
    def map_s(self, s):
        if isinstance(s, LoopIR.Pass):
            return []

        elif isinstance(s, LoopIR.Seq):
            body = self.map_stmts(s.body)
            if body is None:
                return None
            elif body == []:
                return []
            else:
                return [s.update(body=body)]

        return super().map_s(s)


class _DoExtractMethod(LoopIR_Rewrite):
    def __init__(self, proc, name, stmt):
        assert isinstance(stmt, LoopIR.stmt)
        self.orig_proc = proc
        self.sub_proc_name = name
        self.match_stmt = stmt
        self.new_subproc = None

        self.var_types = ChainMap()

        for a in proc.args:
            self.var_types[a.name] = a.type

        super().__init__(proc)

    def subproc(self):
        return self.new_subproc

    def push(self):
        self.var_types = self.var_types.new_child()

    def pop(self):
        self.var_types = self.var_types.parents

    def map_s(self, s):
        if s is self.match_stmt:
            subproc, args = _make_closure(self.sub_proc_name, [s], self.var_types)
            self.new_subproc = subproc
            return [LoopIR.Call(subproc, args, None, s.srcinfo)]
        elif isinstance(s, LoopIR.Alloc):
            self.var_types[s.name] = s.type
            return None
        elif isinstance(s, LoopIR.Seq):
            self.push()
            self.var_types[s.iter] = T.index
            body = self.map_stmts(s.body)
            self.pop()

            if body:
                return [s.update(body=body, eff=None)]

            return None
        elif isinstance(s, LoopIR.If):
            self.push()
            body = self.map_stmts(s.body)
            self.pop()
            self.push()
            orelse = self.map_stmts(s.orelse)
            self.pop()

            if body or orelse:
                return [
                    s.update(body=body or s.body, orelse=orelse or s.orlse, eff=None)
                ]

            return None

        return super().map_s(s)

    def map_e(self, e):
        return None


class _DoNormalize(LoopIR_Rewrite):
    # This class operates on an idea of creating a coefficient map for each
    # indexing expression (normalize_e), and writing the map back to LoopIR
    # (get_loopir in index_start).
    # For example, when you have Assign statement:
    # y[n*4 - n*4 + 1] = 0.0
    # index_start will be called with e : n*4 - n*4 + 1.
    # Then, normalize_e will create a map of symbols and its coefficients.
    # The map for the expression `n*4 + 1` is:
    # { temporary_constant_symbol : 1, n : 4 }
    # and the map for the expression `n*4 - n*4 + 1` is:
    # { temporary_constant_symbol : 1, n : 0 }
    # This map concatnation is handled by concat_map function.
    def __init__(self, proc):
        self.C = Sym("temporary_constant_symbol")
        super().__init__(proc)

        self.proc = InferEffects(self.proc).result()

    def concat_map(self, op, lhs, rhs):
        if op == "+":
            # if has same key: add value
            common = {key: (lhs[key] + rhs[key]) for key in lhs if key in rhs}
            return lhs | rhs | common
        elif op == "-":
            # has same key: sub value
            common = {key: (lhs[key] - rhs[key]) for key in lhs if key in rhs}
            # else, negate the rhs and cat map
            neg_rhs = {key: -rhs[key] for key in rhs}
            return lhs | neg_rhs | common
        elif op == "*":
            # rhs or lhs NEEDS to be constant
            assert len(rhs) == 1 or len(lhs) == 1
            # multiply the other one's value by that constant
            if len(rhs) == 1 and self.C in rhs:
                return {key: lhs[key] * rhs[self.C] for key in lhs}
            else:
                assert len(lhs) == 1 and self.C in lhs
                return {key: rhs[key] * lhs[self.C] for key in rhs}
        else:
            assert False, "bad case"

    def normalize_e(self, e):
        assert e.type.is_indexable(), f"{e} is not indexable!"

        if isinstance(e, LoopIR.Read):
            assert len(e.idx) == 0, "Indexing inside indexing does not make any sense"
            return {e.name: 1}
        elif isinstance(e, LoopIR.Const):
            return {self.C: e.val}
        elif isinstance(e, LoopIR.USub):
            e_map = self.normalize_e(e.arg)
            return {key: -e_map[key] for key in e_map}
        elif isinstance(e, LoopIR.BinOp):
            lhs_map = self.normalize_e(e.lhs)
            rhs_map = self.normalize_e(e.rhs)
            return self.concat_map(e.op, lhs_map, rhs_map)
        else:
            assert False, (
                "index_start should only be called by"
                + f" an indexing expression. e was {e}"
            )

    def has_div_mod_config(self, e):
        if isinstance(e, LoopIR.Read):
            return False
        elif isinstance(e, LoopIR.Const):
            return False
        elif isinstance(e, LoopIR.USub):
            return self.has_div_mod_config(e.arg)
        elif isinstance(e, LoopIR.BinOp):
            if e.op == "/" or e.op == "%":
                return True
            else:
                lhs = self.has_div_mod_config(e.lhs)
                rhs = self.has_div_mod_config(e.rhs)
                return lhs or rhs
        elif isinstance(e, LoopIR.ReadConfig):
            return True
        else:
            assert False, "bad case"

    # Call this when e is one indexing expression
    # e should be an indexing expression
    def index_start(self, e):
        assert isinstance(e, LoopIR.expr)
        # Div and mod need more subtle handling. Don't normalize for now.
        # Skip ReadConfigs, they need careful handling because they're not Sym.
        if self.has_div_mod_config(e):
            return e

        # Make a map of symbols and coefficients
        n_map = self.normalize_e(e)

        # Write back to LoopIR.expr
        def scale_read(coeff, key):
            return LoopIR.BinOp(
                "*",
                LoopIR.Const(coeff, T.int, e.srcinfo),
                LoopIR.Read(key, [], e.type, e.srcinfo),
                e.type,
                e.srcinfo,
            )

        new_e = LoopIR.Const(n_map.get(self.C, 0), T.int, e.srcinfo)

        delete_zero = [(n_map[v], v) for v in n_map if v != self.C and n_map[v] != 0]

        for coeff, v in sorted(delete_zero):
            if coeff > 0:
                new_e = LoopIR.BinOp(
                    "+", new_e, scale_read(coeff, v), e.type, e.srcinfo
                )
            else:
                new_e = LoopIR.BinOp(
                    "-", new_e, scale_read(-coeff, v), e.type, e.srcinfo
                )

        return new_e

    def map_e(self, e):
        if e.type.is_indexable():
            return self.index_start(e)

        return super().map_e(e)


class _DoSimplify(LoopIR_Rewrite):
    def __init__(self, proc):
        self.facts = ChainMap()
        proc = _DoNormalize(proc).result()

        super().__init__(proc)
        self.proc = InferEffects(self.proc).result()

    def cfold(self, op, lhs, rhs):
        if op == "+":
            return lhs.val + rhs.val
        if op == "-":
            return lhs.val - rhs.val
        if op == "*":
            return lhs.val * rhs.val
        if op == "/":
            if lhs.type == T.f64 or lhs.type == T.f32:
                return lhs.val / rhs.val
            else:
                return lhs.val // rhs.val
        if op == "%":
            return lhs.val % rhs.val
        if op == "and":
            return lhs.val and rhs.val
        if op == "or":
            return lhs.val or rhs.val
        if op == "<":
            return lhs.val < rhs.val
        if op == ">":
            return lhs.val > rhs.val
        if op == "<=":
            return lhs.val <= rhs.val
        if op == ">=":
            return lhs.val >= rhs.val
        if op == "==":
            return lhs.val == rhs.val
        raise ValueError(f"Unknown operator ({op})")

    @staticmethod
    def is_quotient_remainder(e):
        """
        Checks if e is of the form (up to commutativity):
            N % K + K * (N / K)
        and returns N if so. Otherwise, returns None.
        """
        assert isinstance(e, LoopIR.BinOp)
        if e.op != "+":
            return None

        if isinstance(e.lhs, LoopIR.BinOp) and e.lhs.op == "%":
            assert isinstance(e.lhs.rhs, LoopIR.Const)
            num = e.lhs.lhs
            mod: LoopIR.Const = e.lhs.rhs
            rem = e.lhs
            quot = e.rhs
        elif isinstance(e.rhs, LoopIR.BinOp) and e.rhs.op == "%":
            assert isinstance(e.rhs.rhs, LoopIR.Const)
            num = e.rhs.lhs
            mod: LoopIR.Const = e.rhs.rhs
            rem = e.rhs
            quot = e.lhs
        else:
            return None

        # Validate form of remainder
        if not (
            isinstance(rem, LoopIR.BinOp)
            and rem.op == "%"
            and str(rem.lhs) == str(num)
            and str(rem.rhs) == str(mod)
        ):
            return None

        # Validate form of quotient
        if not (isinstance(quot, LoopIR.BinOp) and quot.op == "*"):
            return None

        def check_quot(const, div):
            if (
                isinstance(const, LoopIR.Const)
                and (isinstance(div, LoopIR.BinOp) and div.op == "/")
                and (str(const) == str(mod))
                and (str(div.lhs) == str(num))
                and (str(div.rhs) == str(mod))
            ):
                return num
            return None

        return check_quot(quot.lhs, quot.rhs) or check_quot(quot.rhs, quot.lhs)

    def map_binop(self, e: LoopIR.BinOp):
        lhs = self.map_e(e.lhs) or e.lhs
        rhs = self.map_e(e.rhs) or e.rhs

        if isinstance(lhs, LoopIR.Const) and isinstance(rhs, LoopIR.Const):
            return LoopIR.Const(self.cfold(e.op, lhs, rhs), lhs.type, lhs.srcinfo)

        if e.op == "+":
            if isinstance(lhs, LoopIR.Const) and lhs.val == 0:
                return rhs
            if isinstance(rhs, LoopIR.Const) and rhs.val == 0:
                return lhs
            if val := self.is_quotient_remainder(
                LoopIR.BinOp(e.op, lhs, rhs, lhs.type, lhs.srcinfo)
            ):
                return val
        elif e.op == "-":
            if isinstance(rhs, LoopIR.Const) and rhs.val == 0:
                return lhs
            if isinstance(lhs, LoopIR.BinOp) and lhs.op == "+":
                if lhs.lhs == rhs:
                    return lhs.rhs
                if lhs.rhs == rhs:
                    return lhs.lhs
        elif e.op == "*":
            if isinstance(lhs, LoopIR.Const) and lhs.val == 0:
                return LoopIR.Const(0, lhs.type, lhs.srcinfo)
            if isinstance(rhs, LoopIR.Const) and rhs.val == 0:
                return LoopIR.Const(0, lhs.type, lhs.srcinfo)
            if isinstance(lhs, LoopIR.Const) and lhs.val == 1:
                return rhs
            if isinstance(rhs, LoopIR.Const) and rhs.val == 1:
                return lhs
        elif e.op == "/":
            if isinstance(rhs, LoopIR.Const) and rhs.val == 1:
                return lhs
        elif e.op == "%":
            if isinstance(rhs, LoopIR.Const) and rhs.val == 1:
                return LoopIR.Const(0, lhs.type, lhs.srcinfo)

        return LoopIR.BinOp(e.op, lhs, rhs, e.type, e.srcinfo)

    def map_e(self, e):
        # If we get a match, then replace it with the known constant right away.
        # No need to run further simplify steps on this node.
        if const := self.is_known_constant(e):
            return const

        if isinstance(e, LoopIR.BinOp):
            e = self.map_binop(e)
        else:
            e = super().map_e(e) or e

        # After simplifying, we might match a known constant, so check again.
        if const := self.is_known_constant(e):
            return const

        return e

    def add_fact(self, cond):
        if (
            isinstance(cond, LoopIR.BinOp)
            and cond.op == "=="
            and isinstance(cond.rhs, LoopIR.Const)
        ):
            expr = cond.lhs
            const = cond.rhs
        elif (
            isinstance(cond, LoopIR.BinOp)
            and cond.op == "=="
            and isinstance(cond.lhs, LoopIR.Const)
        ):
            expr = cond.rhs
            const = cond.lhs
        else:
            return

        self.facts[str(expr)] = const

        # if we know that X / M == 0 then we also know that X % M == X.
        if isinstance(expr, LoopIR.BinOp) and expr.op == "/" and const.val == 0:
            mod_expr = LoopIR.BinOp("%", expr.lhs, expr.rhs, expr.type, expr.srcinfo)
            self.facts[str(mod_expr)] = expr.lhs

    def is_known_constant(self, e):
        if self.facts:
            return self.facts.get(str(e))
        return None

    def map_s(self, s):
        if isinstance(s, LoopIR.If):
            cond = self.map_e(s.cond)

            safe_cond = cond or s.cond

            # If constant true or false, then drop the branch
            if isinstance(safe_cond, LoopIR.Const):
                if safe_cond.val:
                    return super().map_stmts(s.body)
                else:
                    return super().map_stmts(s.orelse)

            # Try to use the condition while simplifying body
            self.facts = self.facts.new_child()
            self.add_fact(safe_cond)
            body = self.map_stmts(s.body)
            self.facts = self.facts.parents

            # Try to use the negation while simplifying orelse
            self.facts = self.facts.new_child()
            # TODO: negate fact here
            orelse = self.map_stmts(s.orelse)
            self.facts = self.facts.parents

            eff = self.map_eff(s.eff)
            if cond or body or orelse or eff:
                return [
                    s.update(
                        cond=safe_cond,
                        body=body or s.body,
                        orelse=orelse or s.orelse,
                        eff=eff or s.eff,
                    )
                ]
            return None
        elif isinstance(s, LoopIR.Seq):
            hi = self.map_e(s.hi)

            # Delete the loop if it would not run at all
            if isinstance(hi, LoopIR.Const) and hi.val == 0:
                return []

            # Delete the loop if it would have an empty body
            body = self.map_stmts(s.body)
            if body == []:
                return []

            eff = self.map_eff(s.eff)
            if hi or body or eff:
                return [s.update(hi=hi or s.hi, body=body or s.body, eff=eff or s.eff)]

            return None
        else:
            return super().map_s(s)


class _AssertIf(LoopIR_Rewrite):
    def __init__(self, proc, if_stmt, cond):
        assert isinstance(if_stmt, LoopIR.If)
        assert isinstance(cond, bool)

        self.if_stmt = if_stmt
        self.cond = cond

        super().__init__(proc)

        self.proc = InferEffects(self.proc).result()

    def map_s(self, s):
        if s is self.if_stmt:
            # TODO: Gilbert's SMT thing should do this safely
            if self.cond:
                return self.map_stmts(s.body)
            else:
                return self.map_stmts(s.orelse)
        elif isinstance(s, LoopIR.Seq):
            body = self.map_stmts(s.body)
            if not body:
                return []
            else:
                return [s.update(body=body)]

        return super().map_s(s)


# TODO: This analysis is overly conservative.
# However, it might be a bit involved to come up with
# a more precise analysis.
class _DoDataReuse(LoopIR_Rewrite):
    def __init__(self, proc, buf_pat, rep_pat):
        assert isinstance(buf_pat, LoopIR.Alloc)
        assert isinstance(rep_pat, LoopIR.Alloc)
        assert buf_pat.type == rep_pat.type

        self.buf_name = buf_pat.name
        self.rep_name = rep_pat.name
        self.rep_pat = rep_pat

        self.found_rep = False
        self.first_assn = False

        super().__init__(proc)

        self.proc = InferEffects(self.proc).result()

    def map_s(self, s):
        # Check that buf_name is only used
        # before the first assignment of rep_pat
        if self.first_assn:
            if self.buf_name in _FV([s]):
                raise SchedulingError(
                    "buf_name should not be used after the "
                    "first assignment of rep_pat"
                )

        if s is self.rep_pat:
            self.found_rep = True
            return []

        if self.found_rep:
            if isinstance(s, (LoopIR.Assign, LoopIR.Reduce)):
                rhs = self.apply_e(s.rhs)
                name = s.name
                if s.name == self.rep_name:
                    name = self.buf_name
                    if not self.first_assn:
                        self.first_assn = True

                return s.update(name=name, cast=None, rhs=rhs, eff=None)

        return super().map_s(s)

    def map_e(self, e):
        if isinstance(e, LoopIR.Read) and e.name == self.rep_name:
            return e.update(name=self.buf_name)

        return super().map_e(e)


# TODO: This can probably be re-factored into a generic
# "Live Variables" analysis w.r.t. a context/stmt separation?
class _DoStageMem_FindBufData(LoopIR_Do):
    def __init__(self, proc, buf_name, stmt_start):
        self.buf_str = buf_name
        self.buf_sym = None
        self.buf_typ = None
        self.buf_mem = None

        self.stmt_start = stmt_start

        self.buf_map = ChainMap()

        for fa in proc.args:
            if fa.type.is_numeric():
                self.buf_map[str(fa.name)] = (fa.name, fa.type, fa.mem)

        super().__init__(proc)

    def result(self):
        return self.buf_sym, self.buf_typ, self.buf_mem

    def push(self):
        self.buf_map = self.buf_map.new_child()

    def pop(self):
        self.buf_map = self.buf_map.parents

    def do_s(self, s):
        if s is self.stmt_start:
            if self.buf_str not in self.buf_map:
                raise SchedulingError(
                    f"no buffer or window "
                    f"named {self.buf_str} was live "
                    f"in the indicated statement block"
                )
            nm, typ, mem = self.buf_map[self.buf_str]
            self.buf_sym = nm
            self.buf_typ = typ
            self.buf_mem = mem

        if isinstance(s, LoopIR.Alloc):
            self.buf_map[str(s.name)] = (s.name, s.type, s.mem)
        if isinstance(s, LoopIR.WindowStmt):
            nm, typ, mem = self.buf_map[s.rhs.name]
            self.buf_map[str(s.name)] = (s.name, s.rhs.type, mem)
        elif isinstance(s, LoopIR.If):
            self.push()
            self.do_stmts(s.body)
            self.pop()
            self.push()
            self.do_stmts(s.orelse)
            self.pop()
        elif isinstance(s, LoopIR.Seq):
            self.push()
            self.do_stmts(s.body)
            self.pop()
        else:
            super().do_s(s)

    # short-circuit
    def do_e(self, e):
        pass


class _DoStageMem(LoopIR_Rewrite):
    def __init__(
        self,
        proc,
        buf_name,
        new_name,
        w_exprs,
        stmt_start,
        stmt_end,
        use_accum_zero=False,
    ):

        self.stmt_start = stmt_start
        self.stmt_end = stmt_end
        self.use_accum_zero = use_accum_zero

        nm, typ, mem = _DoStageMem_FindBufData(proc, buf_name, stmt_start).result()
        self.buf_name = nm  # this is a symbol
        self.buf_typ = typ if not isinstance(typ, T.Window) else typ.as_tensor
        self.buf_mem = mem

        self.w_exprs = w_exprs
        if len(w_exprs) != len(self.buf_typ.shape()):
            raise SchedulingError(
                f"expected windowing of '{buf_name}' "
                f"to have {len(self.buf_typ.shape())} indices, "
                f"but only got {len(w_exprs)}"
            )

        self.new_sizes = [
            LoopIR.BinOp("-", w[1], w[0], T.index, w[0].srcinfo)
            for w in w_exprs
            if isinstance(w, tuple)
        ]

        self.new_name = Sym(new_name)

        if all(isinstance(w, LoopIR.expr) for w in w_exprs):
            self.new_typ = typ.basetype()
        else:
            self.new_typ = T.Tensor(self.new_sizes, False, typ.basetype())

        self.found_stmt = False
        self.new_block = []
        self.in_block = False
        super().__init__(proc)
        assert self.found_stmt

        Check_Bounds(self.proc, self.new_block[0], self.new_block[1:])

        self.proc = InferEffects(self.proc).result()

    def rewrite_idx(self, idx):
        assert len(idx) == len(self.w_exprs)
        return [
            LoopIR.BinOp("-", i, w[0], T.index, i.srcinfo)
            for i, w in zip(idx, self.w_exprs)
            if isinstance(w, tuple)
        ]

    def rewrite_win(self, w_idx):
        assert len(w_idx) == len(self.w_exprs)

        def off_w(w, off):
            if isinstance(w, LoopIR.Interval):
                lo = LoopIR.BinOp("-", w.lo, off, T.index, w.srcinfo)
                hi = LoopIR.BinOp("-", w.hi, off, T.index, w.srcinfo)
                return LoopIR.Interval(lo, hi, w.srcinfo)
            else:
                assert isinstance(w, LoopIR.Point)
                pt = LoopIR.BinOp("-", w.pt, off, T.index, w.srcinfo)
                return LoopIR.Point(pt, w.srcinfo)

        return [off_w(w_i, w_e[0]) for w_i, w_e in zip(w_idx, self.w_exprs)]

    def map_stmts(self, stmts):
        """This method overload simply tries to find the indicated block"""
        if not self.in_block:
            for i, s1 in enumerate(stmts):
                if s1 is self.stmt_start:
                    for j, s2 in enumerate(stmts):
                        if s2 is self.stmt_end:
                            self.found_stmt = True
                            assert j >= i
                            pre = stmts[:i]
                            block = stmts[i : j + 1]
                            post = stmts[j + 1 :]

                            if self.use_accum_zero:
                                n_dims = len(self.buf_typ.shape())
                                Check_BufferReduceOnly(
                                    self.orig_proc, block, self.buf_name, n_dims
                                )

                            block = self.wrap_block(block)
                            self.new_block = block

                            return pre + block + post

        # fall through
        return super().map_stmts(stmts)

    def wrap_block(self, block):
        """This method rewrites the structure around the block.
        `map_s` and `map_e` below substitute the buffer
        name within the block."""
        orig_typ = self.buf_typ
        new_typ = self.new_typ
        mem = self.buf_mem
        shape = self.new_sizes

        n_dims = len(orig_typ.shape())
        basetyp = new_typ.basetype() if isinstance(new_typ, T.Tensor) else new_typ

        isR, isW = Check_BufferRW(self.orig_proc, block, self.buf_name, n_dims)
        srcinfo = block[0].srcinfo

        new_alloc = [LoopIR.Alloc(self.new_name, new_typ, mem, None, srcinfo)]

        load_nest = []
        store_nest = []

        if isR:
            load_iter = [Sym(f"i{i}") for i, _ in enumerate(shape)]
            load_widx = [LoopIR.Read(s, [], T.index, srcinfo) for s in load_iter]

            cp_load_widx = load_widx.copy()
            load_ridx = []
            for w in self.w_exprs:
                if isinstance(w, tuple):
                    load_ridx.append(
                        LoopIR.BinOp("+", cp_load_widx.pop(0), w[0], T.index, srcinfo)
                    )
                else:
                    load_ridx.append(w)

            if self.use_accum_zero:
                load_rhs = LoopIR.Const(0.0, basetyp, srcinfo)
            else:
                load_rhs = LoopIR.Read(self.buf_name, load_ridx, basetyp, srcinfo)
            load_nest = [
                LoopIR.Assign(
                    self.new_name, basetyp, None, load_widx, load_rhs, None, srcinfo
                )
            ]

            for i, n in reversed(list(zip(load_iter, shape))):
                loop = LoopIR.Seq(i, n, load_nest, None, srcinfo)
                load_nest = [loop]

        if isW:
            store_iter = [Sym(f"i{i}") for i, _ in enumerate(shape)]
            store_ridx = [LoopIR.Read(s, [], T.index, srcinfo) for s in store_iter]
            cp_store_ridx = store_ridx.copy()
            store_widx = []
            for w in self.w_exprs:
                if isinstance(w, tuple):
                    store_widx.append(
                        LoopIR.BinOp("+", cp_store_ridx.pop(0), w[0], T.index, srcinfo)
                    )
                else:
                    store_widx.append(w)

            store_rhs = LoopIR.Read(self.new_name, store_ridx, basetyp, srcinfo)
            store_stmt = LoopIR.Reduce if self.use_accum_zero else LoopIR.Assign
            store_nest = [
                store_stmt(
                    self.buf_name, basetyp, None, store_widx, store_rhs, None, srcinfo
                )
            ]

            for i, n in reversed(list(zip(store_iter, shape))):
                loop = LoopIR.Seq(i, n, store_nest, None, srcinfo)
                store_nest = [loop]

        self.in_block = True
        block = self.map_stmts(block)
        self.in_block = False

        return new_alloc + load_nest + block + store_nest

    def map_s(self, s):
        new_s = super().map_s(s)

        if self.in_block:
            if isinstance(s, (LoopIR.Assign, LoopIR.Reduce)):
                if s.name is self.buf_name:
                    new_s = new_s[0] if new_s is not None else s
                    new_s = new_s.update(name=self.new_name)
                    idx = self.rewrite_idx(new_s.idx)
                    new_s = new_s.update(idx=idx)
                    return new_s

        return new_s

    def map_e(self, e):
        new_e = super().map_e(e)

        if self.in_block:
            if isinstance(e, LoopIR.Read):
                if e.name is self.buf_name:
                    new_e = new_e or e
                    new_e = new_e.update(name=self.new_name)

                    idx = self.rewrite_idx(new_e.idx)
                    return new_e.update(idx=idx)

            elif isinstance(e, LoopIR.WindowExpr):
                if e.name is self.buf_name:
                    new_e = new_e or e
                    w_idx = self.rewrite_win(new_e.idx)
                    return new_e.update(
                        name=self.new_name,
                        idx=w_idx,
                        type=T.Window(
                            self.new_typ, e.type.as_tensor, self.new_name, w_idx
                        ),
                    )

        return new_e


class _DoStageWindow(LoopIR_Rewrite):
    def __init__(self, proc, new_name, memory, expr):
        # Inputs
        self.new_name = Sym(new_name)
        self.memory = memory
        self.target_expr = expr

        # Visitor state
        self._found_expr = False
        self._complete = False
        self._copy_code = None

        proc = InferEffects(proc).result()

        super().__init__(proc)

    def _stmt_writes_to_window(self, s):
        for eff in s.eff.reduces + s.eff.writes:
            if self.target_expr.name == eff.buffer:
                return True
        return False

    def _make_staged_alloc(self):
        """
        proc(Win[0:10, N, lo:hi])
        =>
        Staged : ty[10, hi - lo]
        for i0 in par(0, 10):
          for i1 in par(0, hi - lo):
            Staged[i0, i1] = Buf[0 + i0, N, lo + i1]
        proc(Staged[0:10, 0:(hi - lo)])
        """

        staged_extents = []  # e.g. 10, hi - lo
        staged_vars = []  # e.g. i0, i1
        staged_var_reads = []  # reads of staged_vars

        buf_points = []  # e.g. 0 + i0, N, lo + i1

        for idx in self.target_expr.idx:
            assert isinstance(idx, (LoopIR.Interval, LoopIR.Point))

            if isinstance(idx, LoopIR.Interval):
                assert isinstance(idx.hi.type, (T.Index, T.Size)), f"{idx.hi.type}"

                sym_i = Sym(f"i{len(staged_vars)}")
                staged_vars.append(sym_i)
                staged_extents.append(
                    LoopIR.BinOp("-", idx.hi, idx.lo, T.index, idx.srcinfo)
                )
                offset = LoopIR.Read(sym_i, [], T.index, idx.lo.srcinfo)
                buf_points.append(
                    LoopIR.BinOp("+", idx.lo, offset, T.index, idx.srcinfo)
                )
                staged_var_reads.append(LoopIR.Read(sym_i, [], T.index, idx.lo.srcinfo))
            elif isinstance(idx, LoopIR.Point):
                # TODO: test me!
                buf_points.append(idx.pt)

        assert staged_vars, "Window expression had no intervals"
        assert len(staged_vars) == len(staged_extents)

        # Staged : ty[10, hi - lo]
        srcinfo = self.target_expr.srcinfo
        data_type = self.target_expr.type.src_type.type
        alloc_type = T.Tensor(staged_extents, False, data_type)
        alloc = LoopIR.Alloc(self.new_name, alloc_type, self.memory, None, srcinfo)

        # Staged[i0, i1] = Buf[0 + i0, N, lo + i1]
        copy_stmt = LoopIR.Assign(
            self.new_name,
            data_type,
            None,
            staged_var_reads,
            LoopIR.Read(self.target_expr.name, buf_points, data_type, srcinfo),
            None,
            srcinfo,
        )

        # for i0 in par(0, 10):
        #     for i1 in par(0, hi - lo):
        for sym_i, extent_i in reversed(list(zip(staged_vars, staged_extents))):
            copy_stmt = LoopIR.Seq(sym_i, extent_i, [copy_stmt], None, srcinfo)

        # Staged[0:10, 0:(hi - lo)]
        w_extents = [
            LoopIR.Interval(LoopIR.Const(0, T.index, srcinfo), hi, srcinfo)
            for hi in staged_extents
        ]
        new_window = LoopIR.WindowExpr(
            self.new_name,
            w_extents,
            T.Window(data_type, alloc_type, self.new_name, w_extents),
            srcinfo,
        )

        return [alloc, copy_stmt], new_window

    def map_stmts(self, stmts):
        result = []

        for s in stmts:
            # TODO: be smarter about None here
            s = self.apply_s(s)

            if self._found_expr and not self._complete:
                assert len(s) == 1
                assert self._copy_code
                s = s[0]

                if self._stmt_writes_to_window(s):
                    raise NotImplementedError(
                        "StageWindow does not handle " "writes yet."
                    )
                s = self._copy_code + [s]
                self._complete = True

            result.extend(s)

        return result

    def map_e(self, e):
        if self._found_expr:
            return None

        if e is self.target_expr:
            self._found_expr = True
            self._copy_code, new_window = self._make_staged_alloc()
            return new_window

        return super().map_e(e)


class _DoBoundAlloc(LoopIR_Rewrite):
    def __init__(self, proc, alloc_site, bounds):
        self.alloc_site = alloc_site
        self.bounds = bounds
        super().__init__(proc)

    def map_s(self, s):
        if s is self.alloc_site:
            assert isinstance(s.type, T.Tensor)
            if len(self.bounds) != len(s.type.hi):
                raise SchedulingError(
                    f"bound_alloc: dimensions do not match: {len(self.bounds)} "
                    f"!= {len(s.type.hi)} (expected)"
                )

            new_type = T.Tensor(
                [(new if new else old) for old, new in zip(s.type.hi, self.bounds)],
                s.type.is_window,
                s.type.type,
            )

            return [LoopIR.Alloc(s.name, new_type, s.mem, s.eff, s.srcinfo)]

        return super().map_s(s)


# --------------------------------------------------------------------------- #
# --------------------------------------------------------------------------- #
# The Passes to export


class Schedules:
    DoReorder = _Reorder
    DoSplit = _Split
    DoUnroll = _Unroll
    DoInline = _Inline
    DoPartialEval = _PartialEval
    SetTypAndMem = _SetTypAndMem
    DoCallSwap = _CallSwap
    DoBindExpr = _BindExpr
    DoBindConfig = _BindConfig
    DoStageAssn = _DoStageAssn
    DoLiftAlloc = _LiftAlloc
    DoFissionLoops = _FissionLoops
    DoExtractMethod = _DoExtractMethod
    DoReorderStmt = _DoReorderStmt
    DoConfigWrite = _ConfigWrite
    DoConfigWriteAfter = _ConfigWriteAfter
    DoConfigWriteRoot = _ConfigWriteRoot
    DoInlineWindow = _InlineWindow
    DoInsertPass = _DoInsertPass
    DoDeletePass = _DoDeletePass
    DoSimplify = _DoSimplify
    DoAddGuard = _DoAddGuard
    DoBoundAndGuard = _DoBoundAndGuard
    DoMergeGuard = _DoMergeGuard
    DoFuseLoop = _DoFuseLoop
    DoAddLoop = _DoAddLoop
    DoDataReuse = _DoDataReuse
    DoLiftIf = _DoLiftIf
    DoDoubleFission = _DoDoubleFission
    DoPartitionLoop = _PartitionLoop
    DoAssertIf = _AssertIf
    DoSpecialize = _DoSpecialize
    DoAddUnsafeGuard = _DoAddUnsafeGuard
    DoDeleteConfig = _DoDeleteConfig
    DoFuseIf = _DoFuseIf
    DoStageMem = _DoStageMem
    DoStageWindow = _DoStageWindow
    DoBoundAlloc = _DoBoundAlloc
    DoExpandDim = _DoExpandDim
    DoRearrangeDim = _DoRearrangeDim
    DoDivideDim = _DoDivideDim
    DoMultiplyDim = _DoMultiplyDim
    DoRemoveLoop = _DoRemoveLoop
    DoLiftAllocSimple = _DoLiftAllocSimple
    DoFissionAfterSimple = _DoFissionAfterSimple
    DoProductLoop = _DoProductLoop
    DoCommuteExpr = _DoCommuteExpr<|MERGE_RESOLUTION|>--- conflicted
+++ resolved
@@ -1183,11 +1183,8 @@
     else:
         assert False, "bad case"
 
-<<<<<<< HEAD
-=======
 
 # TODO: add more tests to ensure correctness
->>>>>>> 80ecf1c1
 class _BindExpr(LoopIR_Rewrite):
     def __init__(self, proc, new_name, exprs, cse=False):
         assert all(isinstance(expr, LoopIR.expr) for expr in exprs)
