import re
from collections import ChainMap

from .LoopIR import (LoopIR, LoopIR_Rewrite, Alpha_Rename, LoopIR_Do,
                     SubstArgs, T, lift_to_eff_expr)
from .LoopIR_dataflow import LoopIR_Dependencies
from .LoopIR_effects import (Effects as E, eff_filter, eff_bind, eff_null,
                             get_effect_of_stmts)
from .effectcheck import InferEffects
from .new_eff import (
    SchedulingError,
    Check_ReorderStmts,
    Check_ReorderLoops,
    Check_FissionLoop,
    Check_DeleteConfigWrite,
    Check_ExtendEqv,
    Check_ExprEqvInContext,
    Check_BufferRW,
    Check_BufferReduceOnly,
    Check_Bounds,
    Check_IsDeadAfter,
)
from .prelude import *

from .proc_eqv import get_strictest_eqv_proc


# --------------------------------------------------------------------------- #
# --------------------------------------------------------------------------- #
# Finding Names

def name_plus_count(namestr):
    results = re.search(r"^([a-zA-Z_]\w*)\s*(\#\s*([0-9]+))?$", namestr)
    if not results:
        raise TypeError("expected name pattern of the form\n"
                        "  ident (# integer)?\n"
                        "where ident is the name of a variable "
                        "and (e.g.) '#2' may optionally be attached to mean "
                        "'the second occurence of that identifier")

    name        = results[1]
    count       = int(results[3]) if results[3] else None
    return name,count

def iter_name_to_pattern(namestr):
    name, count = name_plus_count(namestr)
    if count is not None:
        count   = f" #{count}"
    else:
        count   = ""

    pattern     = f"for {name} in _: _{count}"
    return pattern


def nested_iter_names_to_pattern(namestr, inner):
    name, count = name_plus_count(namestr)
    if count is not None:
        count   = f" #{count}"
    else:
        count   = ""
    assert is_valid_name(inner)

    pattern = (f"for {name} in _:\n"
               f"  for {inner} in _: _{count}")
    return pattern

# --------------------------------------------------------------------------- #
# --------------------------------------------------------------------------- #
# Reorder scheduling directive


# Take a conservative approach and allow stmt reordering only when they are
# writing to different buffers
# TODO: Do effectcheck's check_commutes-ish thing using SMT here
class _DoReorderStmt(LoopIR_Rewrite):
    def __init__(self, proc, f_stmt, s_stmt):
        self.f_stmt = f_stmt
        self.s_stmt = s_stmt
        #self.found_first = False

        #raise NotImplementedError("HIT REORDER STMTS")

        super().__init__(proc)

        self.proc = InferEffects(self.proc).result()

    def map_stmts(self, stmts):
        for i,s in enumerate(stmts):
            if s is self.f_stmt:
                if i+1 < len(stmts) and stmts[i+1] is self.s_stmt:

                    Check_ReorderStmts(self.orig_proc,
                                       self.f_stmt, self.s_stmt)

                    return (stmts[:i] +
                            [ self.s_stmt, self.f_stmt ] +
                            stmts[i+2:])
                else:
                    raise SchedulingError("expected the second stmt to be "
                                          "directly after the first stmt")

        return super().map_stmts(stmts)


class _PartitionLoop(LoopIR_Rewrite):
    def __init__(self, proc, loop_stmt, num):
        self.stmt         = loop_stmt
        self.partition_by = num
        self.second       = False
        self.second_iter  = None

        super().__init__(proc)

        self.proc = InferEffects(self.proc).result()

    def map_s(self, s):
        styp = type(s)
        if s is self.stmt:
            assert isinstance(s, (LoopIR.ForAll, LoopIR.Seq))
            if not isinstance(s.hi, LoopIR.Const):
                raise SchedulingError("expected loop bound to be constant")
            if s.hi.val <= self.partition_by:
                raise SchedulingError("expected loop bound to be larger than "
                                      "partitioning value")

            body        = self.map_stmts(s.body)
            first_loop  = styp(s.iter,
                            LoopIR.Const(self.partition_by, T.int, s.srcinfo),
                            body, None, s.srcinfo)

            # Should add partition_by to everything in body
            self.second = True
            new_iter = s.iter.copy()
            self.second_iter = new_iter
            second_body = SubstArgs(body,
                    {s.iter: LoopIR.Read(new_iter, [], T.index, s.srcinfo)}).result()
            second_body = self.map_stmts(second_body)
            second_loop = styp(new_iter,
                            LoopIR.Const(s.hi.val - self.partition_by, T.int, s.srcinfo),
                            second_body, None, s.srcinfo)

            return [first_loop] + [second_loop]

        return super().map_s(s)

    def map_e(self, e):
        if self.second:
            if type(e) == LoopIR.Read and e.name == self.second_iter:
                assert e.type.is_indexable()
                return LoopIR.BinOp("+", e, LoopIR.Const(self.partition_by, T.int, e.srcinfo), T.index, e.srcinfo)

        return super().map_e(e)



class _Reorder(LoopIR_Rewrite):
    def __init__(self, proc, loop_stmt):
        self.stmt = loop_stmt
        self.out_var = loop_stmt.iter
        if (len(loop_stmt.body) != 1 or
                not isinstance(loop_stmt.body[0], (LoopIR.ForAll,LoopIR.Seq))):
            raise SchedulingError(f"expected loop directly inside of "
                                  f"{self.out_var} loop")
        self.in_var = loop_stmt.body[0].iter

        super().__init__(proc)

    def map_s(self, s):
        styp = type(s)
        if s is self.stmt:
            Check_ReorderLoops(self.orig_proc, self.stmt)

            # short-hands for sanity
            def boolop(op,lhs,rhs):
                return LoopIR.BinOp(op,lhs,rhs,T.bool,s.srcinfo)
            def cnst(intval):
                return LoopIR.Const(intval, T.int, s.srcinfo)
            def rd(i):
                return LoopIR.Read(i, [], T.index, s.srcinfo)
            def rng(x, hi):
                lhs = boolop("<=", cnst(0), x)
                rhs = boolop("<", x, hi)
                return boolop("and", lhs, rhs)
            def do_bind(x, hi, eff):
                cond    = lift_to_eff_expr( rng(rd(x),hi) )
                cond_nz = boolop("<", cnst(0), hi)
                return eff_bind(x, eff, pred=cond)#TODO: , config_pred=cond_nz)

            # this is the actual body inside both for-loops
            body        = s.body[0].body
            body_eff    = get_effect_of_stmts(body)
            # blah
            inner_eff   = do_bind(s.iter, s.hi, body_eff)
            outer_eff   = do_bind(s.body[0].iter, s.body[0].hi, inner_eff)
            return [styp(s.body[0].iter, s.body[0].hi,
                        [styp(s.iter, s.hi,
                            body,
                            inner_eff, s.srcinfo)],
                        outer_eff, s.body[0].srcinfo)]

        # fall-through
        return super().map_s(s)

    # make this more efficient by not rewriting
    # most of the sub-trees
    def map_e(self,e):
        return e
    def map_t(self,t):
        return t
    def map_eff(self,eff):
        return eff



# --------------------------------------------------------------------------- #
# --------------------------------------------------------------------------- #
# Split scheduling directive


class _Split(LoopIR_Rewrite):
    def __init__(self, proc, split_loop, quot, hi, lo,
                 tail='guard', perfect=False):
        self.split_loop     = split_loop
        self.split_var      = split_loop.iter
        self.quot = quot
        self.hi_i = Sym(hi)
        self.lo_i = Sym(lo)
        self.cut_i = Sym(lo)

        assert quot > 1

        # Tail strategies are 'cut', 'guard', and 'cut_and_guard'
        self._tail_strategy = tail
        if perfect:
            self._tail_strategy = 'perfect'
        self._in_cut_tail = False

        super().__init__(proc)

    def substitute(self, srcinfo):
        cnst = lambda x: LoopIR.Const(x, T.int, srcinfo)
        rd   = lambda x: LoopIR.Read(x, [], T.index, srcinfo)
        op   = lambda op,lhs,rhs: LoopIR.BinOp(op,lhs,rhs,T.index, srcinfo)

        return op('+', op('*', cnst(self.quot),
                               rd(self.hi_i)),
                       rd(self.lo_i))

    def cut_tail_sub(self, srcinfo):
        return self._cut_tail_sub

    def map_s(self, s):
        styp = type(s)
        if s is self.split_loop:
            # short-hands for sanity
            def boolop(op,lhs,rhs):
                return LoopIR.BinOp(op,lhs,rhs,T.bool,s.srcinfo)
            def szop(op,lhs,rhs):
                return LoopIR.BinOp(op,lhs,rhs,lhs.type,s.srcinfo)
            def cnst(intval):
                return LoopIR.Const(intval, T.int, s.srcinfo)
            def rd(i):
                return LoopIR.Read(i, [], T.index, s.srcinfo)
            def ceildiv(lhs,rhs):
                assert isinstance(rhs, LoopIR.Const) and rhs.val > 1
                rhs_1 = cnst(rhs.val-1)
                return szop("/", szop("+", lhs, rhs_1), rhs)

            def rng(x, hi):
                lhs = boolop("<=", cnst(0), x)
                rhs = boolop("<", x, hi)
                return boolop("and", lhs, rhs)
            def do_bind(x, hi, eff):
                cond    = lift_to_eff_expr( rng(rd(x),hi) )
                cond_nz = lift_to_eff_expr( boolop("<", cnst(0), hi) )
                return eff_bind(x, eff, pred=cond, config_pred=cond_nz)

            # in the simple case, wrap body in a guard
            if self._tail_strategy == 'guard':
                body    = self.map_stmts(s.body)
                body_eff= get_effect_of_stmts(body)
                idx_sub = self.substitute(s.srcinfo)
                cond    = boolop("<", idx_sub, s.hi)
                # condition for guarded loop is applied to effects
                body_eff= eff_filter(lift_to_eff_expr(cond), body_eff)
                body    = [LoopIR.If(cond, body, [], body_eff, s.srcinfo)]

                lo_rng  = cnst(self.quot)
                hi_rng  = ceildiv(s.hi, lo_rng)

                # pred for inner loop is: 0 <= lo <= lo_rng
                inner_eff   = do_bind(self.lo_i, lo_rng, body_eff)

                return [styp(self.hi_i, hi_rng,
                            [styp(self.lo_i, lo_rng,
                                body,
                                inner_eff, s.srcinfo)],
                            s.eff, s.srcinfo)]

            # an alternate scheme is to split the loop in two
            # by cutting off the tail into a second loop
            elif (self._tail_strategy == 'cut' or
                    self._tail_strategy == 'cut_and_guard'):
                # if N == s.hi and Q == self.quot, then
                #   we want Ncut == (N-Q+1)/Q
                Q       = cnst(self.quot)
                N       = s.hi
                Ncut    = szop("/", N, Q) # floor div

                # and then for the tail loop, we want to
                # iterate from 0 to Ntail
                # where Ntail == N % Q
                Ntail   = szop("%", N, Q)
                # in that loop we want the iteration variable to
                # be mapped instead to (Ncut*Q + cut_i)
                self._cut_tail_sub = szop("+", rd(self.cut_i),
                                               szop("*", Ncut, Q))

                main_body = self.map_stmts(s.body)
                self._in_cut_tail = True
                tail_body = Alpha_Rename(self.map_stmts(s.body)).result()
                self._in_cut_tail = False

                main_eff    = get_effect_of_stmts(main_body)
                tail_eff    = get_effect_of_stmts(tail_body)
                lo_eff      = do_bind(self.lo_i, Q, main_eff)
                hi_eff      = do_bind(self.hi_i, Ncut, lo_eff)
                tail_eff    = do_bind(self.cut_i, Ntail, tail_eff)

                if self._tail_strategy == 'cut_and_guard':
                    body = [styp(self.cut_i, Ntail,
                            tail_body,
                            tail_eff, s.srcinfo)]
                    body_eff= get_effect_of_stmts(body)
                    cond = boolop(">", Ntail, LoopIR.Const(0, T.int, s.srcinfo))
                    body_eff= eff_filter(lift_to_eff_expr(cond), body_eff)

                    loops = [styp(self.hi_i, Ncut,
                                [styp(self.lo_i, Q,
                                    main_body,
                                    lo_eff, s.srcinfo)],
                                hi_eff, s.srcinfo),
                             LoopIR.If(cond, body, [], body_eff, s.srcinfo)]

                else:
                    loops = [styp(self.hi_i, Ncut,
                                [styp(self.lo_i, Q,
                                    main_body,
                                    lo_eff, s.srcinfo)],
                                hi_eff, s.srcinfo),
                             styp(self.cut_i, Ntail,
                                tail_body,
                                tail_eff, s.srcinfo)]

                return loops

            elif self._tail_strategy == 'perfect':
                if not isinstance(s.hi, LoopIR.Const):
                    raise SchedulingError(
                        f"cannot perfectly split the '{s.iter}' loop "
                        f"unless it has a constant bound")
                elif s.hi.val % self.quot != 0:
                    raise SchedulingError(
                        f"cannot perfectly split the '{s.iter}' loop "
                        f"because {self.quot} does not evenly divide "
                        f"{s.hi.val}")

                # otherwise, we're good to go
                body    = self.map_stmts(s.body)
                body_eff= get_effect_of_stmts(body)

                lo_rng  = cnst(self.quot)
                hi_rng  = cnst(s.hi.val // self.quot)

                # pred for inner loop is: 0 <= lo <= lo_rng
                inner_eff   = do_bind(self.lo_i, lo_rng, body_eff)

                return [styp(self.hi_i, hi_rng,
                            [styp(self.lo_i, lo_rng,
                                body,
                                inner_eff, s.srcinfo)],
                            s.eff, s.srcinfo)]

            else:
                assert False, f"bad tail strategy: {self._tail_strategy}"

        # fall-through
        return super().map_s(s)

    def map_e(self, e):
        if isinstance(e, LoopIR.Read):
            if e.type is T.index:
                # This is a split variable, substitute it!
                if e.name is self.split_var:
                    if self._in_cut_tail:
                        return self.cut_tail_sub(e.srcinfo)
                    else:
                        return self.substitute(e.srcinfo)

        # fall-through
        return super().map_e(e)

    def map_eff_e(self, e):
        if isinstance(e, E.Var):
            if e.type is T.index:
                # This is a split variable, substitute it!
                if e.name is self.split_var:
                    if self._in_cut_tail:
                        sub = self.cut_tail_sub(e.srcinfo)
                    else:
                        sub = self.substitute(e.srcinfo)
                    return lift_to_eff_expr(sub)

        # fall-through
        return super().map_eff_e(e)


# --------------------------------------------------------------------------- #
# --------------------------------------------------------------------------- #
# Unroll scheduling directive


class _Unroll(LoopIR_Rewrite):
    def __init__(self, proc, unroll_loop):
        self.orig_proc      = proc
        self.unroll_loop    = unroll_loop
        self.unroll_var     = unroll_loop.iter
        self.unroll_itr     = 0
        self.env            = {}

        super().__init__(proc)

    def map_s(self, s):
        if s is self.unroll_loop:
            # if isinstance(s, LoopIR.ForAll):
            #    # unroll this to loops!!
            #    if s.iter is self.unroll_var:
            if not isinstance(s.hi, LoopIR.Const):
                raise SchedulingError(f"expected loop '{s.iter}' "
                                      f"to have constant bounds")
            # if len(s.body) != 1:
            #    raise SchedulingError(f"expected loop '{s.iter}' "
            #                          f"to have only one body")
            hi      = s.hi.val
            if hi == 0:
                return []

            #assert hi > 0
            orig_body = s.body

            self.unroll_itr = 0

            body    = Alpha_Rename(self.map_stmts(orig_body)).result()
            for i in range(1,hi):
                self.unroll_itr = i
                nxtbody = Alpha_Rename(self.map_stmts(orig_body)).result()
                body   += nxtbody

            return body

        # fall-through
        return super().map_s(s)

    def map_e(self, e):
        if isinstance(e, LoopIR.Read):
            if e.type is T.index:
                # This is an unrolled variable, substitute it!
                if e.name is self.unroll_var:
                    return LoopIR.Const(self.unroll_itr, T.index, e.srcinfo)

        # fall-through
        return super().map_e(e)

    def map_eff_e(self, e):
        if isinstance(e, E.Var):
            if e.type is T.index:
                # This is an unrolled variable, substitute it!
                if e.name is self.unroll_var:
                    return E.Const(self.unroll_itr, T.index, e.srcinfo)

        # fall-through
        return super().map_eff_e(e)


# --------------------------------------------------------------------------- #
# --------------------------------------------------------------------------- #
# Inline scheduling directive


class _Inline(LoopIR_Rewrite):
    def __init__(self, proc, call_stmt):
        assert isinstance(call_stmt, LoopIR.Call)
        self.orig_proc  = proc
        self.call_stmt  = call_stmt
        self.env        = {}

        super().__init__(proc)

        self.proc = InferEffects(self.proc).result()

    def map_s(self, s):
        if s is self.call_stmt:
            # handle potential window expressions in call positions
            win_binds = []

            def map_bind(nm, a):
                if isinstance(a, LoopIR.WindowExpr):
                    stmt = LoopIR.WindowStmt(nm, a, eff_null(a.srcinfo),
                                             a.srcinfo)
                    win_binds.append(stmt)
                    return LoopIR.Read(nm, [], a.type, a.srcinfo)
                else:
                    return a

            # first, set-up a binding from sub-proc arguments
            # to supplied expressions at the call-site
            call_bind = {xd.name: map_bind(xd.name, a)
                         for xd, a in zip(s.f.args, s.args)}

            # we will substitute the bindings for the call
            body = SubstArgs(s.f.body, call_bind).result()

            # note that all sub-procedure assertions must be true
            # even if not asserted, or else this call being inlined
            # wouldn't have been valid to make in the first place

            # whenever we copy code we need to alpha-rename for safety
            # the code to splice in at this point
            return Alpha_Rename(win_binds + body).result()

        # fall-through
        return super().map_s(s)

    # make this more efficient by not rewriting
    # most of the sub-trees
    def map_e(self,e):
        return e
    def map_t(self,t):
        return t
    def map_eff(self,eff):
        return eff


# --------------------------------------------------------------------------- #
# --------------------------------------------------------------------------- #
# Partial Evaluation scheduling directive


class _PartialEval(LoopIR_Rewrite):
    def __init__(self, proc, arg_vals):
        assert arg_vals, "Don't call _PartialEval without any substitutions"
        self.env = arg_vals

        arg_types = {p.name: p.type for p in proc.args}

        # Validate env:
        for k, v in self.env.items():
            if not arg_types[k].is_indexable() and not arg_types[k].is_bool():
                raise SchedulingError("cannot partially evaluate "
                                      "numeric (non-index, non-bool) arguments")
            if not isinstance(v, int):
                raise SchedulingError("cannot partially evaluate "
                                      "to a non-int, non-bool value")

        self.orig_proc = proc

        args = [self.map_fnarg(a) for a in proc.args
                if a.name not in self.env]
        preds = [self.map_e(p) for p in self.orig_proc.preds]
        body = self.map_stmts(self.orig_proc.body)
        eff = self.map_eff(self.orig_proc.eff)

        self.proc = LoopIR.proc(name=self.orig_proc.name,
                                args=args,
                                preds=preds,
                                body=body,
                                instr=None,
                                eff=eff,
                                srcinfo=self.orig_proc.srcinfo)

    def map_e(self,e):
        if isinstance(e, LoopIR.Read):
            if e.type.is_indexable():
                assert len(e.idx) == 0
                if e.name in self.env:
                    return LoopIR.Const(self.env[e.name], T.int, e.srcinfo)
            elif e.type.is_bool():
                if e.name in self.env:
                    return LoopIR.Const(self.env[e.name], T.bool, e.srcinfo)

        return super().map_e(e)

    def map_eff_e(self,e):
        if isinstance(e, E.Var):
            if e.type.is_indexable() and e.name in self.env:
                return E.Const(self.env[e.name], T.int, e.srcinfo)
            elif e.type.is_bool() and e.name in self.env:
                return E.Const(self.env[e.name], T.bool, e.srcinfo)

        return super().map_eff_e(e)





# --------------------------------------------------------------------------- #
# --------------------------------------------------------------------------- #
# Set Type and/or Memory Annotations scheduling directive


# This pass uses a raw name string instead of a pattern
class _SetTypAndMem(LoopIR_Rewrite):
    def __init__(self, proc, name, inst_no, basetyp=None, win=None, mem=None):
        ind = lambda x: 1 if x else 0
        assert ind(basetyp) + ind(win) + ind(mem) == 1
        self.orig_proc  = proc
        self.name       = name
        self.n_match    = inst_no
        self.basetyp    = basetyp
        self.win        = win
        self.mem        = mem

        super().__init__(proc)

    def check_inst(self):
        # otherwise, handle instance counting...
        if self.n_match is None:
            return True
        else:
            self.n_match = self.n_match-1
            return (self.n_match == 0)

    def early_exit(self):
        return self.n_match is not None and self.n_match <= 0

    def change_precision(self, t):
        assert self.basetyp.is_real_scalar()
        if t.is_real_scalar():
            return self.basetyp
        elif isinstance(t, T.Tensor):
            assert t.type.is_real_scalar()
            return T.Tensor(t.hi, t.is_window, self.basetyp)
        else:
            assert False, "bad case"

    def change_window(self, t):
        assert isinstance(t, T.Tensor)
        assert isinstance(self.win, bool)
        return T.Tensor(t.hi, self.win, t.type)

    def map_fnarg(self, a):
        if str(a.name) != self.name:
            return a

        # otherwise, handle instance counting...
        if not self.check_inst():
            return a

        # if that passed, we definitely found the symbol being pointed at
        # So attempt the substitution
        typ     = a.type
        mem     = a.mem
        if self.basetyp is not None:
            if not a.type.is_numeric():
                raise SchedulingError("cannot change the precision of a "
                                      "non-numeric argument")
            typ = self.change_precision(typ)
        elif self.win is not None:
            if not a.type.is_tensor_or_window():
                raise SchedulingError("cannot change windowing of a "
                                      "non-tensor/window argument")
            typ = self.change_window(typ)
        else:
            assert self.mem is not None
            if not a.type.is_numeric():
                raise SchedulingError("cannot change the memory of a "
                                      "non-numeric argument")
            mem = self.mem

        return LoopIR.fnarg( a.name, typ, mem, a.srcinfo )

    def map_s(self, s):
        if self.early_exit():
            return [s]

        if isinstance(s, LoopIR.Alloc) and str(s.name) == self.name:
            if self.check_inst():

                # if that passed, we definitely found the symbol being pointed at
                # So attempt the substitution
                typ = s.type
                assert typ.is_numeric()
                mem = s.mem
                if self.basetyp is not None:
                    typ = self.change_precision(typ)
                elif self.win is not None:
                    raise SchedulingError("cannot change an allocation to "
                                          "be or not be a window")
                else:
                    assert self.mem is not None
                    mem = self.mem

                return [LoopIR.Alloc( s.name, typ, mem, s.eff, s.srcinfo )]

        # fall-through
        return super().map_s(s)

    # make this more efficient by not rewriting
    # most of the sub-trees
    def map_e(self,e):
        return e
    def map_t(self,t):
        return t
    def map_eff(self,eff):
        return eff


# --------------------------------------------------------------------------- #
# --------------------------------------------------------------------------- #
# Call Swap scheduling directive


class _CallSwap(LoopIR_Rewrite):
    def __init__(self, proc, call_stmt, new_subproc):
        assert isinstance(call_stmt, LoopIR.Call)
        self.orig_proc  = proc
        self.call_stmt  = call_stmt
        self.new_subproc = new_subproc

        super().__init__(proc)

    def mod_eq(self):
        return self.eq_mod_config

    def map_s(self, s):
        if s is self.call_stmt:
            old_f = s.f
            new_f = self.new_subproc
            s_new = LoopIR.Call(new_f, s.args, None, s.srcinfo)
            is_eqv, configkeys = get_strictest_eqv_proc(old_f, new_f)
            if not is_eqv:
                raise SchedulingError(
                    f"{s.srcinfo}: Cannot swap call because the two "
                    f"procedures are not equivalent")
            mod_cfg = Check_ExtendEqv(self.orig_proc, [s], [s_new], configkeys)
            self.eq_mod_config = mod_cfg

            return [ s_new ]

        # fall-through
        return super().map_s(s)

    # make this more efficient by not rewriting
    # most of the sub-trees
    def map_e(self,e):
        return e
    def map_t(self,t):
        return t
    def map_eff(self,eff):
        return eff


class _InlineWindow(LoopIR_Rewrite):
    def __init__(self, proc, stmt):
        assert (isinstance(stmt, LoopIR.WindowStmt))

        self.orig_proc = proc
        self.win_stmt  = stmt

        super().__init__(proc)

        # repair effects...
        self.proc = InferEffects(self.proc).result()


    def calc_idx(self, idxs):
        assert (len([w for w in self.win_stmt.rhs.idx
                     if isinstance(w, LoopIR.Interval)]) == len(idxs))

        new_idxs = []
        for w in self.win_stmt.rhs.idx:
            if isinstance(w, LoopIR.Interval):
                new_idxs.append(
                    LoopIR.BinOp("+", w.lo, idxs[0], T.index,
                                 w.srcinfo))
                idxs.pop()
            else:
                new_idxs.append(w.pt)

        return new_idxs

    def map_s(self, s):
        if s is self.win_stmt:
            return []

        if isinstance(s, LoopIR.Assign) or isinstance(s, LoopIR.Reduce):
            if self.win_stmt.lhs == s.name:
                new_idxs = self.calc_idx(s.idx)

                return [type(s)( self.win_stmt.rhs.name, s.type, s.cast, new_idxs,
                                 s.rhs, None, s.srcinfo )]

        return super().map_s(s)

    def map_e(self, e):
        etyp    = type(e)
        assert isinstance(self.win_stmt.rhs, LoopIR.WindowExpr)

        # TODO: Add more safety check?
        if etyp is LoopIR.WindowExpr:
            if self.win_stmt.lhs == e.name:
                assert (len([w for w in self.win_stmt.rhs.idx
                             if isinstance(w, LoopIR.Interval)]) == len(e.idx))
                idxs     = e.idx
                new_idxs = []
                for w in self.win_stmt.rhs.idx:
                    if isinstance(w, LoopIR.Interval):
                        if isinstance(idxs[0], LoopIR.Interval):
                            # window again, so
                            # w.lo + idxs[0].lo : w.lo + idxs[0].hi
                            lo = LoopIR.BinOp("+", w.lo, idxs[0].lo,
                                              T.index, w.srcinfo)
                            hi = LoopIR.BinOp("+", w.lo, idxs[0].hi,
                                              T.index, w.srcinfo)
                            ivl = LoopIR.Interval(lo, hi, w.srcinfo)
                            new_idxs.append(ivl)
                        else:  # Point
                            p = LoopIR.Point(LoopIR.BinOp("+", w.lo, idxs[0].pt,
                                                           T.index, w.srcinfo),
                                             w.srcinfo)
                            new_idxs.append(p)
                        idxs = idxs[1:]
                    else:
                        new_idxs.append(w)

                # repair window type..
                old_typ = self.win_stmt.rhs.type
                new_type = LoopIR.WindowType(old_typ.src_type,
                                             old_typ.as_tensor,
                                             self.win_stmt.rhs.name,
                                             new_idxs)


                return LoopIR.WindowExpr( self.win_stmt.rhs.name,
                                          new_idxs, new_type, e.srcinfo )

        elif etyp is LoopIR.Read:
            if self.win_stmt.lhs == e.name:
                new_idxs = self.calc_idx(e.idx)

                return LoopIR.Read( self.win_stmt.rhs.name,
                                    new_idxs, e.type, e.srcinfo )

        elif etyp is LoopIR.StrideExpr:
            if self.win_stmt.lhs == e.name:
                return LoopIR.StrideExpr( self.win_stmt.rhs.name, e.dim, e.type, e.srcinfo )

        return super().map_e(e)



class _ConfigWriteRoot(LoopIR_Rewrite):
    def __init__(self, proc, config, field, expr):
        assert (isinstance(expr, LoopIR.Read)
                or isinstance(expr, LoopIR.StrideExpr)
                or isinstance(expr, LoopIR.Const))

        self.orig_proc = proc

        cw_s    = LoopIR.WriteConfig(config, field, expr, None, proc.srcinfo)
        body    = [cw_s] + proc.body

        self.proc = LoopIR.proc(name    = proc.name,
                                args    = proc.args,
                                preds   = proc.preds,
                                body    = body,
                                instr   = proc.instr,
                                eff     = proc.eff,
                                srcinfo = proc.srcinfo)

        # check safety...
        mod_cfg = Check_DeleteConfigWrite(self.proc,[cw_s])
        self.eq_mod_config = mod_cfg

        # repair effects...
        self.proc = InferEffects(self.proc).result()

    def mod_eq(self):
        return self.eq_mod_config



class _ConfigWriteAfter(LoopIR_Rewrite):
    def __init__(self, proc, stmt, config, field, expr):
        assert (isinstance(expr, LoopIR.Read)
                or isinstance(expr, LoopIR.StrideExpr)
                or isinstance(expr, LoopIR.Const))

        self.orig_proc = proc
        self.stmt = stmt
        self.config = config
        self.field = field
        self.expr = expr

        self._new_cfgwrite_stmt = None

        super().__init__(proc)

        # check safety...
        mod_cfg = Check_DeleteConfigWrite(self.proc,
                                          [self._new_cfgwrite_stmt])
        self.eq_mod_config = mod_cfg

        # repair effects...
        self.proc = InferEffects(self.proc).result()

    def mod_eq(self):
        return self.eq_mod_config

    def map_stmts(self, stmts):
        body = []
        for s in stmts:
            body += self.map_s(s)
            if s is self.stmt:
                cw_s = LoopIR.WriteConfig(self.config, self.field, self.expr,
                                          None, s.srcinfo)
                self._new_cfgwrite_stmt = cw_s
                body.append(cw_s)

        return body

# --------------------------------------------------------------------------- #
# --------------------------------------------------------------------------- #
# Bind Expression scheduling directive

class _BindConfig_AnalysisSubst(LoopIR_Rewrite):
    def __init__(self, proc, keep_s, old_e, new_e):
        self.orig_proc  = proc
        self.keep_s     = keep_s
        self.old_e      = old_e
        self.new_e      = new_e
        super().__init__(proc)

    def map_s(self, s):
        if s is self.keep_s:
            return [s]
        else:
            return super().map_s(s)

    def map_e(self, e):
        if e is self.old_e:
            return self.new_e
        else:
            return super().map_e(e)

class _BindConfig(LoopIR_Rewrite):
    def __init__(self, proc, config, field, expr):
        assert isinstance(expr, LoopIR.Read)

        self.orig_proc = proc
        self.config    = config
        self.field     = field
        self.expr      = expr
        self.found_expr= False
        self.placed_writeconfig = False
        self.sub_done  = False

        self.cfg_write_s    = None
        self.cfg_read_e     = None

        super().__init__(proc)

        proc_analysis = _BindConfig_AnalysisSubst(self.proc,
                                                  self.cfg_write_s,
                                                  self.cfg_read_e,
                                                  self.expr).result()
        mod_cfg = Check_DeleteConfigWrite(proc_analysis,[self.cfg_write_s])
        self.eq_mod_config = mod_cfg

        # repair effects...
        self.proc = InferEffects(self.proc).result()

    def mod_eq(self):
        return self.eq_mod_config

    def process_block(self, block):
        if self.sub_done:
            return block

        new_block = []
        is_writeconfig_block = False

        for stmt in block:
            stmt = self.map_s(stmt)

            if self.found_expr and not self.placed_writeconfig:
                self.placed_writeconfig = True
                is_writeconfig_block    = True
                wc = LoopIR.WriteConfig( self.config, self.field,
                                         self.expr, None,
                                         self.expr.srcinfo )
                self.cfg_write_s        = wc
                new_block.extend([wc])

            new_block.extend(stmt)

        if is_writeconfig_block:
            self.sub_done = True

        return new_block

    def map_s(self, s):
        if self.sub_done:
            return super().map_s(s)

        if isinstance(s, LoopIR.ForAll):
            body = self.process_block(s.body)
            return [LoopIR.ForAll(s.iter, s.hi, body, s.eff, s.srcinfo)]

        if isinstance(s, LoopIR.If):
            if_then = self.process_block(s.body)
            if_else = self.process_block(s.orelse)
            cond    = self.map_e(s.cond)
            return [LoopIR.If(cond, if_then, if_else, s.eff, s.srcinfo)]

        return super().map_s(s)

    def map_e(self, e):
        if e is self.expr and not self.sub_done:
            assert not self.found_expr
            self.found_expr = True

            self.cfg_read_e = LoopIR.ReadConfig( self.config, self.field,
                                                 e.type, e.srcinfo )
            return self.cfg_read_e
        else:
            return super().map_e(e)



class _BindExpr(LoopIR_Rewrite):
    def __init__(self, proc, new_name, exprs, cse=False):
        assert all(isinstance(expr, LoopIR.expr) for expr in exprs)
        assert all(expr.type.is_numeric() for expr in exprs)
        assert exprs

        self.orig_proc      = proc
        self.new_name       = Sym(new_name)
        self.exprs          = exprs if cse else [exprs[0]]
        self.use_cse        = cse
        self.found_expr     = None
        self.placed_alloc   = False
        self.sub_done       = False

        super().__init__(proc)

        # repair effects...
        self.proc = InferEffects(self.proc).result()

    def process_block(self, block):
        if self.sub_done:
            return block

        new_block = []
        is_alloc_block = False

        for stmt in block:
            stmt = self.map_s(stmt)

            if self.found_expr and not self.placed_alloc:
                self.placed_alloc = True
                is_alloc_block = True
                alloc = LoopIR.Alloc(self.new_name, T.R, None, None,
                                     self.found_expr.srcinfo)
                # TODO Fix Assign, probably wrong
                assign = LoopIR.Assign(self.new_name, T.R, None, [],
                                       self.found_expr, None,
                                       self.found_expr.srcinfo)
                new_block.extend([alloc, assign])

            new_block.extend(stmt)

        # If this is the block containing the new alloc, stop substituting
        if is_alloc_block:
            self.sub_done = True

        return new_block

    def map_s(self, s):
        if self.sub_done:
            return super().map_s(s)

        if isinstance(s, (LoopIR.ForAll, LoopIR.Seq)):
            body = self.process_block(s.body)
            return [LoopIR.ForAll(s.iter, s.hi, body, s.eff, s.srcinfo)]

        if isinstance(s, LoopIR.If):
            # TODO: our CSE here is very conservative. It won't look for
            #  matches between the then and else branches; in other words,
            #  it is restricted to a single basic block.
            if_then = self.process_block(s.body)
            if_else = self.process_block(s.orelse)
            return [LoopIR.If(s.cond, if_then, if_else, s.eff, s.srcinfo)]

        if isinstance(s, (LoopIR.Assign, LoopIR.Reduce)):
            e = self.exprs[0]
            # bind LHS when self.use_cse == True
            if (self.use_cse and
                    isinstance(e, LoopIR.Read) and
                    e.name == s.name and
                    e.type == s.type and
                    all([True for i, j in zip(e.idx, s.idx) if i == j])):
                rhs = self.map_e(s.rhs)

                return [type(s)(self.new_name, s.type, None, [], rhs, None,
                                s.srcinfo)]

        return super().map_s(s)

    def map_e(self, e):
        if e in self.exprs and not self.sub_done:
            if not self.found_expr:
                # TODO: dirty hack. need real CSE-equality (i.e. modulo srcinfo)
                self.exprs = [x for x in self.exprs if str(e) == str(x)]
            self.found_expr = e
            return LoopIR.Read(self.new_name, [], e.type, e.srcinfo)
        else:
            return super().map_e(e)


class _DoStageAssn(LoopIR_Rewrite):
    def __init__(self, proc, new_name, assn):
        assert isinstance(assn, (LoopIR.Assign, LoopIR.Reduce))
        self.assn = assn
        self.new_name = Sym(new_name)

        super().__init__(proc)

        # repair effects...
        self.proc = InferEffects(self.proc).result()

    def map_s(self, s):
        tmp = self.new_name
        if s is self.assn and isinstance(s, LoopIR.Assign):
            rdtmp = LoopIR.Read(tmp, [], s.type, s.srcinfo)
            return [
                # tmp : R
                LoopIR.Alloc(tmp, T.R, None, None, s.srcinfo),
                # tmp = rhs
                LoopIR.Assign(tmp, s.type, None, [], s.rhs, None, s.srcinfo),
                # lhs = tmp
                LoopIR.Assign(s.name, s.type, None, s.idx, rdtmp, None,
                              s.srcinfo)
            ]
        elif s is self.assn and isinstance(s, LoopIR.Reduce):
            rdbuf = LoopIR.Read(s.name, s.idx, s.type, s.srcinfo)
            rdtmp = LoopIR.Read(tmp, [], s.type, s.srcinfo)
            return [
                # tmp : R
                LoopIR.Alloc(tmp, T.R, None, None, s.srcinfo),
                # tmp = lhs
                LoopIR.Assign(tmp, s.type, None, [], rdbuf, None, s.srcinfo),
                # tmp += rhs
                LoopIR.Reduce(tmp, s.type, None, [], s.rhs, None, s.srcinfo),
                # lhs = tmp
                LoopIR.Assign(s.name, s.type, None, s.idx, rdtmp, None,
                              s.srcinfo)
            ]

        return super().map_s(s)


class _DoParToSeq(LoopIR_Rewrite):
    def __init__(self, proc, par_stmt):
        assert isinstance(par_stmt, LoopIR.ForAll)

        self.par_stmt = par_stmt
        super().__init__(proc)

    def map_s(self, s):
        if s is self.par_stmt:
            body = self.map_stmts(s.body)
            return [LoopIR.Seq(s.iter, s.hi, body, s.eff, s.srcinfo)]
        else:
            return super().map_s(s)


# Lift if no variable dependency
class _DoLiftIf(LoopIR_Rewrite):
    def __init__(self, proc, if_stmt, n_lifts):
        assert isinstance(if_stmt, LoopIR.If)
        assert is_pos_int(n_lifts)

        self.target = if_stmt
        self.loop_deps = vars_in_expr(if_stmt.cond)

        self.n_lifts = n_lifts

        super().__init__(proc)

        if self.n_lifts:
            raise SchedulingError(f'Could not lift if statement all the way! '
                                  f'{self.n_lifts} lift(s) remain!',
                                  orig=self.orig_proc,
                                  proc=self.proc)

        # repair effects...
        self.proc = InferEffects(self.proc).result()

    def upd_if(self, if_s, body, orelse):
        if not body and not orelse:
            return []
        cond = self.map_e(if_s.cond)
        body = body or [LoopIR.Pass(None, if_s.srcinfo)]
        return [LoopIR.If(cond, body, orelse, None, if_s.srcinfo)]

    def upd_loop(self, s, body):
        if not body:
            return []
        ctor = type(s)
        return [ctor(s.iter, self.map_e(s.hi), body, None, s.srcinfo)]

    def resolve_lift(self, new_if):
        assert new_if, 'if statement was deleted during lifting'
        self.target = new_if[0]
        self.n_lifts -= 1
        return new_if

    def map_s(self, s):
        if s is self.target:
            return [s]

        if isinstance(s, LoopIR.If):
            body = self.map_stmts(s.body)
            orelse = self.map_stmts(s.orelse)

            if self.target in body and self.n_lifts:
                if len(body) != 1:
                    raise SchedulingError('expected if statement to be '
                                          'directly nested in parents')
                inner_if = body[0]
                new_if = self.upd_if(
                    inner_if,
                    self.upd_if(s, inner_if.body, orelse),
                    self.upd_if(s, inner_if.orelse, self.map_stmts(orelse))
                )

                return self.resolve_lift(new_if)

            if self.target in orelse and self.n_lifts:
                if len(orelse) != 1:
                    raise SchedulingError('expected if statement to be '
                                          'directly nested in parents')
                inner_if = orelse[0]
                new_if = self.upd_if(
                    inner_if,
                    self.upd_if(s, body, inner_if.body),
                    self.upd_if(s, self.map_stmts(body), inner_if.orelse)
                )

                return self.resolve_lift(new_if)

            return self.upd_if(s, body, orelse)

        elif isinstance(s, (LoopIR.ForAll, LoopIR.Seq)):
            body = super().map_stmts(s.body)

            if self.target in body and self.n_lifts:
                if len(body) != 1:
                    raise SchedulingError('expected if statement to be '
                                          'directly nested in parents')
                if s.iter in self.loop_deps:
                    raise SchedulingError(
                        'if statement depends on iteration variable')

                inner_if = body[0]
                new_if = self.upd_if(
                    inner_if,
                    self.upd_loop(s, inner_if.body),
                    self.upd_loop(s, inner_if.orelse)
                )

                return self.resolve_lift(new_if)

            return self.upd_loop(s, body)

        else:
            return super().map_s(s)


class _DoExpandDim(LoopIR_Rewrite):
    def __init__(self, proc, alloc_stmt, alloc_dim, indexing):
        assert isinstance(alloc_stmt, LoopIR.Alloc)
        assert isinstance(alloc_dim, LoopIR.expr)
        assert isinstance(indexing, LoopIR.expr)

        self.orig_proc    = proc
        self.alloc_stmt   = alloc_stmt
        self.alloc_sym    = alloc_stmt.name
        self.alloc_dim    = alloc_dim
        self.indexing     = indexing
        self.alloc_type   = None

        super().__init__(proc)

        # repair effects...
        self.proc = InferEffects(self.proc).result()

    def map_s(self, s):
        if s is self.alloc_stmt:
            old_typ = s.type
            new_rngs = [self.alloc_dim]

            if isinstance(old_typ, T.Tensor):
                new_rngs += old_typ.shape()

            basetyp = old_typ.basetype()
            new_typ = T.Tensor(new_rngs, False, basetyp)
            self.alloc_type = new_typ

            return [LoopIR.Alloc(s.name, new_typ, s.mem, None, s.srcinfo)]

        if (isinstance(s, (LoopIR.Assign, LoopIR.Reduce))
                and s.name == self.alloc_sym):
            idx = [self.indexing] + [ self.map_e(i) for i in s.idx ]
            rhs = self.map_e(s.rhs)
            return [type(s)( s.name, s.type, s.cast,
                             idx, rhs, None, s.srcinfo )]

        return super().map_s(s)

    def map_e(self, e):
        if isinstance(e, LoopIR.Read) and e.name == self.alloc_sym:
            idx = [self.indexing] + [ self.map_e(i) for i in e.idx ]
            return LoopIR.Read(e.name, idx, e.type, e.srcinfo)

        if isinstance(e, LoopIR.WindowExpr) and e.name == self.alloc_sym:
            idx = ([ LoopIR.Point(self.indexing, e.srcinfo) ] +
                   [ self.map_w_access(w) for w in e.idx ])
            win_typ = T.Window(self.alloc_type, e.type.as_tensor, e.name, idx)
            return LoopIR.WindowExpr(e.name, idx, win_typ, e.srcinfo)

        # fall-through
        return super().map_e(e)


class _DoRearrangeDim(LoopIR_Rewrite):
    def __init__(self, proc, alloc_stmt, dimensions):
        assert isinstance(alloc_stmt, LoopIR.Alloc)

        self.alloc_stmt = alloc_stmt
        self.dimensions = dimensions

        super().__init__(proc)

        self.proc = InferEffects(self.proc).result()

    def map_s(self, s):
        # simply change the dimension
        if s is self.alloc_stmt:
            # construct new_hi
            new_hi   = [s.type.hi[i] for i in self.dimensions]
            # construct new_type
            new_type = LoopIR.Tensor(new_hi, s.type.is_window, s.type.type)

            return [LoopIR.Alloc(s.name, new_type, s.mem, None, s.srcinfo)]

        # Adjust the use-site
        if isinstance(s, LoopIR.Assign) or isinstance(s, LoopIR.Reduce):
            if s.name is self.alloc_stmt.name:
                # shuffle
                new_idx = [s.idx[i] for i in self.dimensions]
                return [type(s)(s.name, s.type, s.cast, new_idx, s.rhs, None, s.srcinfo)]

        return super().map_s(s)

    def map_e(self, e):
        # TODO: I am not sure what rearrange_dim should do in terms of StrideExpr
        if isinstance(e, LoopIR.Read) or isinstance(e, LoopIR.WindowExpr):
            if e.name is self.alloc_stmt.name:
                new_idx = [e.idx[i] for i in self.dimensions]
                return type(e)(e.name, new_idx, e.type, e.srcinfo)

        return super().map_e(e)



# --------------------------------------------------------------------------- #
# --------------------------------------------------------------------------- #
# *Only* lifting an allocation

class _DoLiftAllocSimple(LoopIR_Rewrite):
    def __init__(self, proc, alloc_stmt, n_lifts):
        assert isinstance(alloc_stmt, LoopIR.Alloc)
        assert is_pos_int(n_lifts)

        self.alloc_stmt = alloc_stmt
        self.n_lifts = n_lifts
        self.ctrl_ctxt = []
        self.lift_site = None

        super().__init__(proc)

        self.proc = InferEffects(self.proc).result()

    def map_s(self, s):
        if s is self.alloc_stmt:
            if self.n_lifts > len(self.ctrl_ctxt):
                raise SchedulingError("specified lift level {self.n_lifts} "+
                                      "is higher than the number of loop "+
                                      "{len(self.ctrl_ctxt)}")
            self.lift_site = self.ctrl_ctxt[-self.n_lifts]

            return []

        elif isinstance(s, (LoopIR.If, LoopIR.ForAll, LoopIR.Seq)):
            self.ctrl_ctxt.append(s)
            stmts = super().map_s(s)
            self.ctrl_ctxt.pop()

            if s is self.lift_site:
                new_alloc = LoopIR.Alloc( self.alloc_stmt.name,
                            self.alloc_stmt.type, self.alloc_stmt.mem,
                            None, s.srcinfo )
                stmts = [new_alloc] + stmts

            return stmts

        return super().map_s(s)


# --------------------------------------------------------------------------- #
# --------------------------------------------------------------------------- #
# Lift Allocation scheduling directive

class _LiftAlloc(LoopIR_Rewrite):
    def __init__(self, proc, alloc_stmt, n_lifts, mode, size, keep_dims):
        assert isinstance(alloc_stmt, LoopIR.Alloc)
        assert is_pos_int(n_lifts)

        if mode not in ('row', 'col'):
            raise SchedulingError(
                f"Unknown lift mode {mode}, should be 'row' or 'col'")

        self.orig_proc    = proc
        self.alloc_stmt   = alloc_stmt
        self.alloc_sym    = alloc_stmt.name
        self.alloc_deps   = LoopIR_Dependencies(self.alloc_sym,
                                                proc.body).result()
        self.lift_mode    = mode
        self.lift_size    = size
        self.keep_dims    = keep_dims

        self.n_lifts      = n_lifts

        self.ctrl_ctxt    = []
        self.lift_site    = None

        self.lifted_stmt  = None
        self.access_idxs  = None
        self.alloc_type   = None
        self._in_call_arg = False

        super().__init__(proc)

        # repair effects...
        self.proc = InferEffects(self.proc).result()

    def idx_mode(self, access, orig):
        if self.lift_mode == 'row':
            return access + orig
        elif self.lift_mode == 'col':
            return orig + access
        assert False

    def map_s(self, s):
        if s is self.alloc_stmt:
            # mark the point we want to lift this alloc-stmt to
            n_up = min(self.n_lifts, len(self.ctrl_ctxt))
            self.lift_site = self.ctrl_ctxt[-n_up]

            # extract the ranges and variables of enclosing loops
            idxs, rngs = self.get_ctxt_itrs_and_rngs(n_up)

            # compute the lifted allocation buffer type, and
            # the new allocation statement
            new_typ = s.type
            new_rngs = []
            for r in rngs:
                if isinstance(r, LoopIR.Const):
                    if r.val > 0:
                        new_rngs.append(r)
                    else:
                        assert False, "why loop bound is negative?"
                else:
                    new_rngs.append(
                        LoopIR.BinOp("+", r,
                                     LoopIR.Const(1, T.int, r.srcinfo),
                                     T.index, r.srcinfo))

            if isinstance(new_typ, T.Tensor):
                if self.lift_mode == 'row':
                    new_rngs += new_typ.shape()
                elif self.lift_mode == 'col':
                    new_rngs = new_typ.shape() + new_rngs
                else:
                    assert False

                new_typ = new_typ.basetype()
            if len(new_rngs) > 0:
                new_typ = T.Tensor(new_rngs, False, new_typ)

            # effect remains null
            self.lifted_stmt = LoopIR.Alloc(s.name, new_typ, s.mem,
                                            None, s.srcinfo)
            self.access_idxs = idxs
            self.alloc_type = new_typ

            # erase the statement from this location
            return []

        elif isinstance(s, (LoopIR.If, LoopIR.ForAll, LoopIR.Seq)):
            # handle recursive part of pass at this statement
            self.ctrl_ctxt.append(s)
            stmts = super().map_s(s)
            self.ctrl_ctxt.pop()

            # splice in lifted statement at the point to lift-to
            if s is self.lift_site:
                stmts = [self.lifted_stmt] + stmts

            return stmts

        elif isinstance(s, (LoopIR.Assign, LoopIR.Reduce)):
            # in this case, we may need to substitute the
            # buffer name on the lhs of the assignment/reduction
            if s.name is self.alloc_sym:
                assert self.access_idxs is not None
                idx = self.idx_mode(
                    [LoopIR.Read(i, [], T.index, s.srcinfo)
                     for i in self.access_idxs], s.idx)
                rhs = self.map_e(s.rhs)
                # return allocation or reduction...
                return [type(s)(s.name, s.type, s.cast, idx, rhs, None,
                                s.srcinfo)]

        elif isinstance(s, LoopIR.Call):
            # substitution in call arguments currently unsupported;
            # so setting flag here
            self._in_call_arg = True
            stmts = super().map_s(s)
            self._in_call_arg = False
            return stmts

        # fall-through
        return super().map_s(s)

    def map_e(self, e):
        if isinstance(e, LoopIR.Read) and e.name == self.alloc_sym:
            assert self.access_idxs is not None
            if len(self.access_idxs) == 0:
                return e

            # if self._in_call_arg:
            if e.type.is_real_scalar():
                idx = self.idx_mode(
                    [LoopIR.Read(i, [], T.index, e.srcinfo)
                     for i in self.access_idxs],
                    e.idx)
                return LoopIR.Read(e.name, idx, e.type, e.srcinfo)
            else:
                assert self._in_call_arg
                assert len(e.idx) == 0
                # then we need to replace this read with a
                # windowing expression
                access = [LoopIR.Point(LoopIR.Read(i, [], T.index, e.srcinfo),
                                       e.srcinfo)
                          for i in self.access_idxs]
                orig = [LoopIR.Interval(LoopIR.Const(0, T.int, e.srcinfo),
                                        hi,
                                        e.srcinfo)
                        for hi in e.type.shape()]
                idx = self.idx_mode(access, orig)
                tensor_type = (e.type.as_tensor if isinstance(e.type, T.Window)
                               else e.type)
                win_typ = T.Window(self.alloc_type, tensor_type, e.name, idx)
                return LoopIR.WindowExpr(e.name, idx, win_typ, e.srcinfo)

        if isinstance(e, LoopIR.WindowExpr) and e.name == self.alloc_sym:
            assert self.access_idxs is not None
            if len(self.access_idxs) == 0:
                return e
            # otherwise, extend windowing with accesses...

            idx = self.idx_mode(
                [LoopIR.Point(LoopIR.Read(i, [], T.index, e.srcinfo),
                              e.srcinfo)
                 for i in self.access_idxs], e.idx)
            win_typ = T.Window(self.alloc_type, e.type.as_tensor, e.name, idx)
            return LoopIR.WindowExpr(e.name, idx, win_typ, e.srcinfo)

        # fall-through
        return super().map_e(e)

    def get_ctxt_itrs_and_rngs(self, n_up):
        rngs = []
        idxs = []
        for s in self.ctrl_ctxt[-n_up:]:
            if isinstance(s, LoopIR.If):
                # if-statements do not affect allocations
                # note that this may miss opportunities to
                # shrink the allocation by being aware of
                # guards; oh well.
                continue
            elif isinstance(s, LoopIR.ForAll):
                # note, do not accrue false dependencies
                if s.iter in self.alloc_deps or self.keep_dims:
                    idxs.append(s.iter)
                    if isinstance(s.hi, LoopIR.Read):
                        assert s.hi.type.is_indexable()
                        assert len(s.hi.idx) == 0
                    elif isinstance(s.hi, LoopIR.Const):
                        assert s.hi.type == T.int
                    elif isinstance(s.hi, LoopIR.BinOp):
                        assert s.hi.type.is_indexable()
                    else:
                        assert False, "bad case"

                    if self.lift_size is not None:
                        assert isinstance(self.lift_size, int)
                        # TODO: More robust checking of self.lift_size >= s.hi
                        if isinstance(s.hi, LoopIR.Const):
                            if s.hi.val > self.lift_size:
                                raise SchedulingError(
                                    f"Lift size cannot "
                                    f"be less than for-loop bound {s.hi.val}")
                        elif isinstance(s.hi, LoopIR.BinOp) and s.hi.op == '%':
                            assert isinstance(s.hi.rhs, LoopIR.Const)
                            if s.hi.rhs.val > self.lift_size:
                                raise SchedulingError(
                                    f"Lift size cannot "
                                    f"be less than for-loop bound {s.hi}")
                        else:
                            raise NotImplementedError

                        rngs.append(LoopIR.Const(self.lift_size, T.int, s.srcinfo))
                    else:
                        rngs.append(s.hi)
            elif isinstance(s, LoopIR.Seq):
                pass
            else:
                assert False, "bad case"

        return idxs, rngs


# --------------------------------------------------------------------------- #
# --------------------------------------------------------------------------- #
# Fissioning at a Statement scheduling directive

def check_used(variables, eff):
    for e in eff:
        if e.buffer in variables:
            return True
    return False


class _Is_Alloc_Free(LoopIR_Do):
    def __init__(self, pre, post):
        self._is_alloc_free = True
        self._alloc_var = []

        self.do_stmts(pre)

        # make sure all of _alloc_vars are not used in any of the
        # post statement
        for s in post:
            if type(s) is LoopIR.Reduce: # Allow reduce
                continue
            if s.eff is None:
                continue
            if check_used(self._alloc_var, s.eff.reads):
                self._is_alloc_free = False
                break
            if check_used(self._alloc_var, s.eff.writes):
                self._is_alloc_free = False
                break
            if check_used(self._alloc_var, s.eff.reduces):
                self._is_alloc_free = False
                break

    def result(self):
        return self._is_alloc_free

    def do_s(self, s):
        if isinstance(s, LoopIR.Alloc):
            self._alloc_var.append(s.name)

        super().do_s(s)


def _is_alloc_free(pre, post):
    return _Is_Alloc_Free(pre, post).result()


# which variable symbols are free
class _FreeVars(LoopIR_Do):
    def __init__(self, stmts):
        self._fvs     = set()
        self._bound   = set()

        self.do_stmts(stmts)

    def result(self):
        return self._fvs

    def do_s(self, s):
        if isinstance(s, (LoopIR.Assign, LoopIR.Reduce)):
            if s.name not in self._bound:
                self._fvs.add(s.name)
        elif isinstance(s, LoopIR.ForAll):
            self._bound.add(s.iter)
        elif isinstance(s, LoopIR.Alloc):
            self._bound.add(s.name)

        super().do_s(s)

    def do_e(self, e):
        if isinstance(e, LoopIR.Read):
            if e.name not in self._bound:
                self._fvs.add(e.name)

        super().do_e(e)


def _FV(stmts):
    return _FreeVars(stmts).result()


class _VarsInExpr(LoopIR_Do):
    def __init__(self, expr):
        assert isinstance(expr, LoopIR.expr)

        self.vars = set()
        self.do_e(expr)

    def result(self):
        return self.vars

    def do_e(self, e):
        if isinstance(e, LoopIR.Read):
            self.vars.add(e.name)

        super().do_e(e)

def vars_in_expr(expr):
    return _VarsInExpr(expr).result()


def _is_idempotent(stmts):
    def _stmt(s):
        styp = type(s)
        if styp is LoopIR.Reduce:
            return False
        elif styp is LoopIR.Call:
            return _is_idempotent(s.f.body)
        elif styp is LoopIR.If:
            return _is_idempotent(s.body) and _is_idempotent(s.orelse)
        elif styp is LoopIR.ForAll:
            return _is_idempotent(s.body)
        else:
            return True

    return all( _stmt(s) for s in stmts )


class _DoDoubleFission:
    def __init__(self, proc, stmt1, stmt2, n_lifts):
        assert isinstance(stmt1, LoopIR.stmt)
        assert isinstance(stmt2, LoopIR.stmt)
        assert is_pos_int(n_lifts)
        self.orig_proc      = proc
        self.tgt_stmt1      = stmt1
        self.tgt_stmt2      = stmt2
        self.n_lifts        = n_lifts

        self.hit_fission1   = False
        self.hit_fission2   = False

        pre_body, mid_body, post_body = self.map_stmts(proc.body)
        self.proc = LoopIR.proc(name    = self.orig_proc.name,
                                args    = self.orig_proc.args,
                                preds   = self.orig_proc.preds,
                                body    = pre_body + mid_body + post_body,
                                instr   = None,
                                eff     = self.orig_proc.eff,
                                srcinfo = self.orig_proc.srcinfo)

        self.proc = InferEffects(self.proc).result()

    def result(self):
        return self.proc

    def alloc_check(self, pre, post):
        if not _is_alloc_free(pre, post):
            raise SchedulingError("Will not fission here, because "
                                  "an allocation might be buried "
                                  "in a different scope than some use-site")

    def map_stmts(self, stmts):
        pre_stmts           = []
        mid_stmts           = []
        post_stmts          = []
        for orig_s in stmts:
            pre, mid, post  = self.map_s(orig_s)
            pre_stmts      += pre
            mid_stmts      += mid
            post_stmts     += post

        return (pre_stmts, mid_stmts, post_stmts)


    def map_s(self, s):
        if s is self.tgt_stmt1:
            self.hit_fission1 = True
            return ([s],[],[])
        elif s is self.tgt_stmt2:
            self.hit_fission2 = True
            return ([],[s],[])

        elif isinstance(s, LoopIR.If):

            # first, check if we need to split the body
            pre, mid, post = self.map_stmts(s.body)
            fission_body = (len(pre) > 0 and len(mid) > 0 and len(post) > 0 and self.n_lifts > 0)
            if fission_body:
                self.n_lifts -= 1
                self.alloc_check(pre, mid)
                self.alloc_check(mid, post)
                pre = LoopIR.If(s.cond, pre, [], None, s.srcinfo)
                mid = LoopIR.If(s.cond, mid, s.orelse, None, s.srcinfo)
                post = LoopIR.If(s.cond, post, [], None, s.srcinfo)
                return ([pre],[mid],[post])

            body = pre+mid+post

            # if we don't, then check if we need to split the or-else
            pre, mid, post       = self.map_stmts(s.orelse)
            fission_orelse  = (len(pre) > 0 and len(post) > 0 and len(mid) > 0 and
                               self.n_lifts > 0)
            if fission_orelse:
                self.n_lifts -= 1
                self.alloc_check(pre, mid)
                self.alloc_check(mid, post)
                pre        = LoopIR.If(s.cond, [], pre, None, s.srcinfo)
                mid        = LoopIR.If(s.cond, body, mid, None, s.srcinfo)
                post       = LoopIR.If(s.cond, [], post, None, s.srcinfo)
                return ([pre],[mid],[post])

            orelse = pre+mid+post

            # if we neither split the body nor the or-else,
            # then we need to gather together the pre and post.
            single_stmt = LoopIR.If(s.cond, body, orelse, None, s.srcinfo)

        elif isinstance(s, LoopIR.ForAll) or isinstance(s, LoopIR.Seq):

            # check if we need to split the loop
            pre, mid, post = self.map_stmts(s.body)
            do_fission = (len(pre) > 0 and len(post) > 0 and len(mid) > 0 and
                          self.n_lifts > 0)
            if do_fission:
                self.n_lifts -= 1
                self.alloc_check(pre, mid)
                self.alloc_check(mid, post)

                # we can skip the loop iteration if the
                # body doesn't depend on the loop
                # and the body is idempotent
                if s.iter in _FV(pre) or not _is_idempotent(pre):
                    pre    = [LoopIR.ForAll(s.iter, s.hi, pre, None, s.srcinfo)]
                    # since we are copying the binding of s.iter,
                    # we should perform an Alpha_Rename for safety
                    pre    = Alpha_Rename(pre).result()
                if s.iter in _FV(mid) or not _is_idempotent(mid):
                    mid    = [LoopIR.ForAll(s.iter, s.hi, mid, None, s.srcinfo)]
                if s.iter in _FV(post) or not _is_idempotent(post):
                    post   = [LoopIR.ForAll(s.iter, s.hi, post, None, s.srcinfo)]
                    post   = Alpha_Rename(post).result()

                return (pre,mid,post)

            single_stmt = LoopIR.ForAll(s.iter, s.hi, pre+mid+post, None, s.srcinfo)

        else:
            # all other statements cannot recursively
            # contain statements, so...
            single_stmt = s

        if self.hit_fission1 and not self.hit_fission2:
            return ([],[single_stmt],[])
        elif self.hit_fission2:
            return ([],[],[single_stmt])
        else:
            return ([single_stmt],[],[])


class _DoRemoveLoop(LoopIR_Rewrite):
    def __init__(self, proc, stmt):
        assert isinstance(stmt, LoopIR.stmt)
        self.stmt = stmt
        super().__init__(proc)

        self.proc = InferEffects(self.proc).result()

    def map_s(self, s):
        if s is self.stmt:
            # Check if we can remove the loop
            # Conditions are:
            # 1. Body does not depend on the loop iteration variable
            # 2. Body is idemopotent
            # 3. The loop runs at least once
            # TODO: (3) could be checked statically using something similar to the legacy is_pos_int.

            if s.iter not in _FV(s.body):
                if _is_idempotent(s.body):
                    cond  = LoopIR.BinOp('>', s.hi, LoopIR.Const(0, T.int, s.srcinfo),
                                         T.bool, s.srcinfo)
                    guard = LoopIR.If(cond, self.map_stmts(s.body), [], None, s.srcinfo)
                    # remove loop and alpha rename
                    new_body = Alpha_Rename([guard]).result()
                    return new_body
                else:
                    raise SchedulingError("Cannot remove loop, loop body is "+
                                          "not idempotent")
            else:
                raise SchedulingError("Cannot remove loop, {s.iter} is not "+
                                      "free in the loop body.")

        return super().map_s(s)


# This is same as original FissionAfter, except that
# this does not remove loop. We have separate remove_loop
# operator for that purpose.
class _DoFissionAfterSimple:
    def __init__(self, proc, stmt, n_lifts):
        assert isinstance(stmt, LoopIR.stmt)
        assert is_pos_int(n_lifts)
        self.orig_proc      = proc
        self.tgt_stmt       = stmt
        self.n_lifts        = n_lifts

        self.hit_fission    = False     # signal to map_stmts

        pre_body, post_body = self.map_stmts(proc.body)
        self.proc = LoopIR.proc(name    = self.orig_proc.name,
                                args    = self.orig_proc.args,
                                preds   = self.orig_proc.preds,
                                body    = pre_body + post_body,
                                instr   = None,
                                eff     = self.orig_proc.eff,
                                srcinfo = self.orig_proc.srcinfo)
        self.proc = InferEffects(self.proc).result()

    def result(self):
        return self.proc

    def alloc_check(self, pre, post):
        if not _is_alloc_free(pre, post):
            raise SchedulingError("Will not fission here, because "
                                  "an allocation might be buried "
                                  "in a different scope than some use-site")

    # returns a pair of stmt-lists
    # for those statements occurring before and
    # after the fission point
    def map_stmts(self, stmts):
        pre_stmts           = []
        post_stmts          = []
        for orig_s in stmts:
            pre, post       = self.map_s(orig_s)
            pre_stmts      += pre
            post_stmts     += post

        return (pre_stmts, post_stmts)

    # see map_stmts comment
    def map_s(self, s):
        if s is self.tgt_stmt:
            assert self.hit_fission == False
            self.hit_fission = True
            # none-the-less make sure we return this statement in
            # the pre-fission position
            return ([s],[])

        elif isinstance(s, LoopIR.If):

            # first, check if we need to split the body
            pre, post = self.map_stmts(s.body)
            if pre and post and self.n_lifts > 0:
                self.n_lifts -= 1
                self.alloc_check(pre, post)
                pre = LoopIR.If(s.cond, pre, [], None, s.srcinfo)
                post = LoopIR.If(s.cond, post, s.orelse, None, s.srcinfo)
                return ([pre],[post])

            body = pre+post

            # if we don't, then check if we need to split the or-else
            pre, post       = self.map_stmts(s.orelse)
            if pre and post and self.n_lifts > 0:
                self.n_lifts -= 1
                self.alloc_check(pre, post)
                pre         = LoopIR.If(s.cond, body, pre, None, s.srcinfo)
                post        = LoopIR.If(s.cond, [LoopIR.Pass(None, s.srcinfo)],
                                                post, None, s.srcinfo)
                return ([pre],[post])

            orelse = pre+post

            # if we neither split the body nor the or-else,
            # then we need to gather together the pre and post.
            single_stmt = LoopIR.If(s.cond, body, orelse, None, s.srcinfo)

        elif isinstance(s, LoopIR.ForAll) or isinstance(s, LoopIR.Seq):
            styp = type(s)
            # check if we need to split the loop
            pre, post = self.map_stmts(s.body)
            if pre and post and self.n_lifts > 0:
                self.n_lifts -= 1
                self.alloc_check(pre, post)

                # we can skip the loop iteration if the
                # body doesn't depend on the loop
                # and the body is idempotent
                pre  = [styp(s.iter, s.hi, pre, None, s.srcinfo)]
                pre  = Alpha_Rename(pre).result()
                post = [styp(s.iter, s.hi, post, None, s.srcinfo)]
                post = Alpha_Rename(post).result()

                return (pre,post)

            # if we didn't split, then compose pre and post of the body
            single_stmt = styp(s.iter, s.hi, pre+post, None, s.srcinfo)

        else:
            # all other statements cannot recursively
            # contain statements, so...
            single_stmt = s

        if self.hit_fission:
            return ([],[single_stmt])
        else:
            return ([single_stmt],[])



# structure is weird enough to skip using the Rewrite-pass super-class
class _FissionLoops:
    def __init__(self, proc, stmt, n_lifts):
        assert isinstance(stmt, LoopIR.stmt)
        assert is_pos_int(n_lifts)
        self.orig_proc      = proc
        self.tgt_stmt       = stmt
        self.n_lifts        = n_lifts

        self.hit_fission    = False     # signal to map_stmts

        pre_body, post_body = self.map_stmts(proc.body)
        self.proc = LoopIR.proc(name    = self.orig_proc.name,
                                args    = self.orig_proc.args,
                                preds   = self.orig_proc.preds,
                                body    = pre_body + post_body,
                                instr   = None,
                                eff     = self.orig_proc.eff,
                                srcinfo = self.orig_proc.srcinfo)
        self.proc = InferEffects(self.proc).result()

    def result(self):
        return self.proc

    def alloc_check(self, pre, post):
        if not _is_alloc_free(pre, post):
            raise SchedulingError("Will not fission here, because "
                                  "an allocation might be buried "
                                  "in a different scope than some use-site")

    # returns a pair of stmt-lists
    # for those statements occurring before and
    # after the fission point
    def map_stmts(self, stmts):
        pre_stmts           = []
        post_stmts          = []
        for orig_s in stmts:
            pre, post       = self.map_s(orig_s)
            pre_stmts      += pre
            post_stmts     += post

        return (pre_stmts, post_stmts)

    # see map_stmts comment
    def map_s(self, s):
        if s is self.tgt_stmt:
            #assert self.hit_fission == False
            self.hit_fission = True
            # none-the-less make sure we return this statement in
            # the pre-fission position
            return ([s],[])

        elif isinstance(s, LoopIR.If):

            # first, check if we need to split the body
            pre, post = self.map_stmts(s.body)
            fission_body = (len(pre) > 0 and len(post) > 0 and self.n_lifts > 0)
            if fission_body:
                self.n_lifts -= 1
                self.alloc_check(pre, post)
                pre = LoopIR.If(s.cond, pre, [], None, s.srcinfo)
                post = LoopIR.If(s.cond, post, s.orelse, None, s.srcinfo)
                return ([pre],[post])

            body = pre+post

            # if we don't, then check if we need to split the or-else
            pre, post       = self.map_stmts(s.orelse)
            fission_orelse  = (len(pre) > 0 and len(post) > 0 and
                               self.n_lifts > 0)
            if fission_orelse:
                self.n_lifts -= 1
                self.alloc_check(pre, post)
                pre         = LoopIR.If(s.cond, body, pre, None, s.srcinfo)
                post        = LoopIR.If(s.cond, [LoopIR.Pass(None, s.srcinfo)],
                                                post, None, s.srcinfo)
                return ([pre],[post])

            orelse = pre+post

            # if we neither split the body nor the or-else,
            # then we need to gather together the pre and post.
            single_stmt = LoopIR.If(s.cond, body, orelse, None, s.srcinfo)

        elif isinstance(s, LoopIR.ForAll) or isinstance(s, LoopIR.Seq):

            # check if we need to split the loop
            pre, post = self.map_stmts(s.body)
            do_fission = (len(pre) > 0 and len(post) > 0 and
                          self.n_lifts > 0)
            if do_fission:
                self.n_lifts -= 1
                self.alloc_check(pre, post)

                # we can skip the loop iteration if the
                # body doesn't depend on the loop
                # and the body is idempotent
                if s.iter in _FV(pre) or not _is_idempotent(pre):
                    pre     = [LoopIR.ForAll(s.iter, s.hi, pre, None, s.srcinfo)]
                    # since we are copying the binding of s.iter,
                    # we should perform an Alpha_Rename for safety
                    pre         = Alpha_Rename(pre).result()
                if s.iter in _FV(post) or not _is_idempotent(post):
                    post    = [LoopIR.ForAll(s.iter, s.hi, post, None, s.srcinfo)]

                return (pre,post)

            # if we didn't split, then compose pre and post of the body
            single_stmt = LoopIR.ForAll(s.iter, s.hi, pre+post, None, s.srcinfo)

        else:
            # all other statements cannot recursively
            # contain statements, so...
            single_stmt = s

        if self.hit_fission:
            return ([],[single_stmt])
        else:
            return ([single_stmt],[])


class _DoAddUnsafeGuard(LoopIR_Rewrite):
    def __init__(self, proc, stmt, cond):
        self.stmt = stmt
        self.cond = cond
        self.in_loop = False

        super().__init__(proc)

        self.proc = InferEffects(self.proc).result()

    def map_s(self, s):
        if s is self.stmt:
            #Check_ExprEqvInContext(self.orig_proc, [s],
            #                       self.cond,
            #                       LoopIR.Const(True, T.bool, s.srcinfo))
            s1 = Alpha_Rename([s]).result()
            return [LoopIR.If(self.cond, s1, [], None, s.srcinfo)]

        return super().map_s(s)


class _DoSpecialize(LoopIR_Rewrite):
    def __init__(self, proc, stmt, conds):
        assert conds, "Must add at least one condition"
        self.stmt = stmt
        self.conds = conds

        super().__init__(proc)

        self.proc = InferEffects(self.proc).result()

    def map_s(self, s):
        if s is self.stmt:
            else_br = Alpha_Rename([s]).result()
            for cond in reversed(self.conds):
                then_br = Alpha_Rename([s]).result()
                else_br = [LoopIR.If(cond, then_br, else_br, None, s.srcinfo)]
            return else_br

        return super().map_s(s)


class _DoAddGuard(LoopIR_Rewrite):
    def __init__(self, proc, stmt, itr_stmt, val):
        assert val == 0

        self.stmt = stmt
        self.loop = itr_stmt
        self.itr = itr_stmt.iter
        self.val = val
        self.in_loop = False

        super().__init__(proc)

        self.proc = InferEffects(self.proc).result()

    def map_s(self, s):
        if s is self.loop:
            self.in_loop = True
            hi = self.map_e(s.hi)
            body = self.map_stmts(s.body)
            eff = self.map_eff(s.eff)
            self.in_loop = False
            return [type(s)( s.iter, hi, body, eff, s.srcinfo )]
        if s is self.stmt:
            if not self.in_loop:
                raise SchedulingError(f"statement is not inside the loop {self.itr}")
            if self.itr in _FV([s]):
                raise SchedulingError(f"expected {self.itr} not to be used"+
                                      " in statement {s}")
            if not _is_idempotent([s]):
                raise SchedulingError(f"statement {s} is not idempotent")

            cond = LoopIR.BinOp('==', LoopIR.Read(self.itr, [], T.index, s.srcinfo),
                                      LoopIR.Const(self.val, T.int, s.srcinfo), T.bool, s.srcinfo)
            return [LoopIR.If(cond, [s], [], None, s.srcinfo)]

        return super().map_s(s)


def _get_constant_bound(e):
    if isinstance(e, LoopIR.BinOp) and e.op == '%':
        return e.rhs
    raise SchedulingError(f'Could not derive constant bound on {e}')


class _DoBoundAndGuard(LoopIR_Rewrite):
    def __init__(self, proc, loop):
        self.loop = loop
        super().__init__(proc)

    def map_s(self, s):
        if s == self.loop:
            assert isinstance(s, LoopIR.ForAll)
            bound = _get_constant_bound(s.hi)
            guard = LoopIR.If(
                LoopIR.BinOp('<',
                             LoopIR.Read(s.iter, [], T.index, s.srcinfo),
                             s.hi,
                             T.bool,
                             s.srcinfo),
                s.body,
                [],
                None,
                s.srcinfo
            )
            return [LoopIR.ForAll(s.iter, bound, [guard], None, s.srcinfo)]

        return super().map_s(s)


class _DoMergeGuard(LoopIR_Rewrite):
    def __init__(self, proc, stmt1, stmt2):
        assert isinstance(stmt1, LoopIR.If)
        assert isinstance(stmt2, LoopIR.If)

        self.stmt1 = stmt1
        self.stmt2 = stmt2
        self.found_first = False

        super().__init__(proc)

        self.proc = InferEffects(self.proc).result()

    def map_stmts(self, stmts):
        new_stmts = []

        for b in stmts:
            if self.found_first:
                if b != self.stmt2:
                    raise SchedulingError("expected the second stmt to be "
                                          "directly after the first stmt")
                self.found_first = False

                body = self.stmt1.body + self.stmt2.body
                orelse = self.stmt1.orelse + self.stmt2.orelse
                b = LoopIR.If(b.cond, body, orelse, None, b.srcinfo)

            if b is self.stmt1:
                self.found_first = True
                continue

            for s in self.map_s(b):
                new_stmts.append(s)

        return new_stmts


class _DoFuseLoop(LoopIR_Rewrite):
    def __init__(self, proc, loop1, loop2):
        self.loop1 = loop1
        self.loop2 = loop2
        self.modified_stmts = None

        super().__init__(proc)

        loop, body1, body2 = self.modified_stmts
        Check_FissionLoop(self.proc, loop, body1, body2)

        self.proc = InferEffects(self.proc).result()

    def map_stmts(self, stmts):
        new_stmts = []

        for i,b in enumerate(stmts):
            if b is self.loop1:
                if i+1 >= len(stmts) or stmts[i+1] is not self.loop2:
                    raise SchedulingError("expected the two loops to be "
                        "fused to come one right after the other")

                loop1, loop2 = self.loop1, self.loop2

                # check if the loop bounds are equivalent
                Check_ExprEqvInContext(self.orig_proc, [loop1, loop2],
                                       loop1.hi, loop2.hi)

                x     = loop1.iter
                y     = loop2.iter
                hi    = loop1.hi
                body1 = loop1.body
                body2 = SubstArgs(loop2.body,
                    { y : LoopIR.Read(x, [], T.index, loop1.srcinfo) }
                ).result()
                loop  = type(loop1)(x, hi, body1+body2, None, loop1.srcinfo)
                self.modified_stmts = (loop, body1, body2)

                return (stmts[:i] + [loop] + stmts[i+2:])

        # if we reached this point, we didn't find the loop
        return super().map_stmts(stmts)


class _DoFuseIf(LoopIR_Rewrite):
    def __init__(self, proc, if1, if2):
        self.if1 = if1
        self.if2 = if2

        super().__init__(proc)

        self.proc = InferEffects(self.proc).result()

    def map_stmts(self, stmts):
        new_stmts = []

        found_first = False
        for stmt in stmts:
            if stmt is self.if1:
                found_first = True
                continue

            if found_first:
                found_first = False  # Must have been set on previous iteration

                if stmt is not self.if2:
                    raise SchedulingError("expected the second stmt to be "
                                          "directly after the first stmt")

                # Check that conditions are identical
                if self.if1.cond != self.if2.cond:
                    raise SchedulingError("expected conditions to match")

                stmt = LoopIR.If(
                    self.if1.cond,
                    self.if1.body + self.if2.body,
                    self.if1.orelse + self.if2.orelse,
                    None,
                    self.if1.srcinfo
                )

            new_stmts.extend(self.map_s(stmt))

        return new_stmts


class _DoAddLoop(LoopIR_Rewrite):
    def __init__(self, proc, stmt, var, hi):
        self.stmt = stmt
        self.var  = var
        self.hi   = hi

        super().__init__(proc)

        self.proc = InferEffects(self.proc).result()

    def map_s(self, s):
        if s is self.stmt:
            if not _is_idempotent([s]):
                raise SchedulingError("expected stmt to be idempotent!")

            sym = Sym(self.var)
            hi  = LoopIR.Const(self.hi, T.int, s.srcinfo)
            ir  = LoopIR.ForAll(sym, hi, [s], None, s.srcinfo)
            return [ir]

        return super().map_s(s)

# --------------------------------------------------------------------------- #
# --------------------------------------------------------------------------- #
#   Factor out a sub-statement as a Procedure scheduling directive

def _make_closure(name, stmts, var_types):
    FVs = list(sorted(_FV(stmts)))
    info = stmts[0].srcinfo

    # work out the calling arguments (args) and sub-proc args (fnargs)
    args = []
    fnargs = []

    # first, scan over all the arguments and convert them.
    # accumulate all size symbols separately
    sizes = set()
    for v in FVs:
        typ = var_types[v]
        if typ is T.size:
            sizes.add(v)
        elif typ is T.index:
            args.append(LoopIR.Read(v, [], typ, info))
            fnargs.append(LoopIR.fnarg(v, typ, None, info))
        else:
            # add sizes (that this arg depends on) to the signature
            for sz in typ.shape():
                if isinstance(sz, Sym):
                    sizes.add(sz)
            args.append(LoopIR.Read(v, [], typ, info))
            fnargs.append(LoopIR.fnarg(v, typ, None, info))

    # now prepend all sizes to the argument list
    sizes = list(sorted(sizes))
    args = [LoopIR.Read(sz, [], T.size, info) for sz in sizes] + args
    fnargs = [LoopIR.fnarg(sz, T.size, None, info)
              for sz in sizes] + fnargs

    eff = None
    # TODO: raise NotImplementedError("need to figure out effect of new closure")
    closure = LoopIR.proc(name, fnargs, [], stmts, None, eff, info)

    return closure, args


class _DoInsertPass(LoopIR_Rewrite):
    def __init__(self, proc, stmt):
        self.stmt = stmt
        super().__init__(proc)

    def map_s(self, s):
        if s is self.stmt:
            return [LoopIR.Pass(eff_null(s.srcinfo), srcinfo=s.srcinfo), s]
        return super().map_s(s)


class _DoDeleteConfig(LoopIR_Rewrite):
    def __init__(self, proc, stmt):
        self.stmt           = stmt
        self.eq_mod_config  = set()
        super().__init__(proc)

    def mod_eq(self):
        return self.eq_mod_config

    def map_s(self, s):
        if s is self.stmt:
            mod_cfg = Check_DeleteConfigWrite(self.orig_proc, [self.stmt])
            self.eq_mod_config = mod_cfg
            return []
        else:
            return super().map_s(s)


class _DoDeletePass(LoopIR_Rewrite):
    def map_s(self, s):
        if isinstance(s, LoopIR.Pass):
            return []
        else:
            return super().map_s(s)


class _DoExtractMethod(LoopIR_Rewrite):
    def __init__(self, proc, name, stmt):
        assert isinstance(stmt, LoopIR.stmt)
        self.orig_proc      = proc
        self.sub_proc_name  = name
        self.match_stmt     = stmt
        self.new_subproc    = None

        self.var_types      = ChainMap()

        for a in proc.args:
            self.var_types[a.name] = a.type

        super().__init__(proc)

    def subproc(self):
        return self.new_subproc

    def push(self):
        self.var_types = self.var_types.new_child()

    def pop(self):
        self.var_types = self.var_types.parents

    def map_s(self, s):
        if s is self.match_stmt:
            subproc, args = _make_closure(self.sub_proc_name,
                                          [s], self.var_types)
            self.new_subproc = subproc
            return [LoopIR.Call(subproc, args, None, s.srcinfo)]
        elif isinstance(s, LoopIR.Alloc):
            self.var_types[s.name] = s.type
            return [s]
        elif isinstance(s, LoopIR.ForAll):
            self.push()
            self.var_types[s.iter] = T.index
            body = self.map_stmts(s.body)
            self.pop()
            return [LoopIR.ForAll(s.iter, s.hi, body, None, s.srcinfo)]
        elif isinstance(s, LoopIR.If):
            self.push()
            body = self.map_stmts(s.body)
            self.pop()
            self.push()
            orelse = self.map_stmts(s.orelse)
            self.pop()
            return [LoopIR.If(s.cond, body, orelse, None, s.srcinfo)]
        else:
            return super().map_s(s)

    def map_e(self, e):
        return e



class _DoNormalize(LoopIR_Rewrite):
    # This class operates on an idea of creating a coefficient map for each
    # indexing expression (normalize_e), and writing the map back to LoopIR
    # (get_loopir in index_start).
    # For example, when you have Assign statement:
    # y[n*4 - n*4 + 1] = 0.0
    # index_start will be called with e : n*4 - n*4 + 1.
    # Then, normalize_e will create a map of symbols and its coefficients.
    # The map for the expression `n*4 + 1` is:
    # { temporary_constant_symbol : 1, n : 4 }
    # and the map for the expression `n*4 - n*4 + 1` is:
    # { temporary_constant_symbol : 1, n : 0 }
    # This map concatnation is handled by concat_map function.
    def __init__(self, proc):
        self.C = Sym("temporary_constant_symbol")
        super().__init__(proc)

        self.proc = InferEffects(self.proc).result()

    def concat_map(self, op, lhs, rhs):
        if op == '+':
            # if has same key: add value
            common = { key: (lhs[key]+rhs[key]) for key in lhs if key in rhs }
            return lhs | rhs | common
        elif op == '-':
            # has same key: sub value
            common = { key: (lhs[key]-rhs[key]) for key in lhs if key in rhs }
            # else, negate the rhs and cat map
            neg_rhs = { key: -rhs[key] for key in rhs }
            return lhs | neg_rhs | common
        elif op == '*':
            # rhs or lhs NEEDS to be constant
            assert len(rhs) == 1 or len(lhs) == 1
            # multiply the other one's value by that constant
            if len(rhs) == 1 and self.C in rhs:
                return { key: lhs[key]*rhs[self.C] for key in lhs }
            else:
                assert len(lhs) == 1 and self.C in lhs
                return { key: rhs[key]*lhs[self.C] for key in rhs }
        else:
            assert False, "bad case"

    def normalize_e(self, e):
        assert e.type.is_indexable(), f"{e} is not indexable!"

        if isinstance(e, LoopIR.Read):
            assert len(e.idx) == 0, "Indexing inside indexing does not make any sense"
            return { e.name : 1 }
        elif isinstance(e, LoopIR.Const):
            return { self.C : e.val }
        elif isinstance(e, LoopIR.USub):
            e_map = self.normalize_e(e.arg)
            return { key: -e_map[key] for key in e_map }
        elif isinstance(e, LoopIR.BinOp):
            lhs_map = self.normalize_e(e.lhs)
            rhs_map = self.normalize_e(e.rhs)
            return self.concat_map(e.op, lhs_map, rhs_map)
        else:
            assert False, ("index_start should only be called by"+
                           f" an indexing expression. e was {e}")

    def has_div_mod_config(self, e):
        if isinstance(e, LoopIR.Read):
            return False
        elif isinstance(e, LoopIR.Const):
            return False
        elif isinstance(e, LoopIR.USub):
            return self.has_div_mod_config(e.arg)
        elif isinstance(e, LoopIR.BinOp):
            if e.op == '/' or e.op == '%':
                return True
            else:
                lhs = self.has_div_mod_config(e.lhs)
                rhs = self.has_div_mod_config(e.rhs)
                return lhs or rhs
        elif isinstance(e, LoopIR.ReadConfig):
            return True
        else:
            assert False, "bad case"

    # Call this when e is one indexing expression
    # e should be an indexing expression
    def index_start(self, e):
        assert isinstance(e, LoopIR.expr)
        # Div and mod need more subtle handling. Don't normalize for now.
        # Skip ReadConfigs, they needs careful handling because they're not Sym.
        if self.has_div_mod_config(e):
            return e

        # Make a map of symbols and coefficients
        n_map = self.normalize_e(e)

        # Write back to LoopIR.expr
        def get_loopir(key, value):
            vconst = LoopIR.Const(value, T.int, e.srcinfo)
            if key == self.C:
                return vconst
            else:
                readkey = LoopIR.Read(key, [], e.type, e.srcinfo)
                return LoopIR.BinOp('*', vconst, readkey, e.type, e.srcinfo)
        
        delete_zero = { key: n_map[key] for key in n_map if n_map[key] != 0 }
        new_e = LoopIR.Const(0, T.int, e.srcinfo)
        for key, val in delete_zero.items():
            if val > 0:
                # add
                new_e = LoopIR.BinOp('+', new_e, get_loopir(key, val), e.type, e.srcinfo)
            else:
                # sub
                new_e = LoopIR.BinOp('-', new_e, get_loopir(key, -val), e.type, e.srcinfo)

        return new_e


    def map_e(self, e):
        if e.type.is_indexable():
            return self.index_start(e)

        return super().map_e(e)


class _DoSimplify(LoopIR_Rewrite):
    def __init__(self, proc):
        self.facts = ChainMap()
        proc = _DoNormalize(proc).result()

        super().__init__(proc)
        self.proc = InferEffects(self.proc).result()

    def cfold(self, op, lhs, rhs):
        if op == '+':
            return lhs.val + rhs.val
        if op == '-':
            return lhs.val - rhs.val
        if op == '*':
            return lhs.val * rhs.val
        if op == '/':
            if lhs.type == T.f64 or lhs.type == T.f32:
                return lhs.val / rhs.val
            else:
                return lhs.val // rhs.val
        if op == '%':
            return lhs.val % rhs.val
        if op == 'and':
            return lhs.val and rhs.val
        if op == 'or':
            return lhs.val or rhs.val
        if op == '<':
            return lhs.val < rhs.val
        if op == '>':
            return lhs.val > rhs.val
        if op == '<=':
            return lhs.val <= rhs.val
        if op == '>=':
            return lhs.val >= rhs.val
        if op == '==':
            return lhs.val == rhs.val
        raise ValueError(f'Unknown operator ({op})')

    @staticmethod
    def is_quotient_remainder(e):
        """
        Checks if e is of the form (up to commutativity):
            N % K + K * (N / K)
        and returns N if so. Otherwise, returns None.
        """
        assert isinstance(e, LoopIR.BinOp)
        if e.op != '+':
            return None

        if isinstance(e.lhs, LoopIR.BinOp) and e.lhs.op == '%':
            assert isinstance(e.lhs.rhs, LoopIR.Const)
            num = e.lhs.lhs
            mod: LoopIR.Const = e.lhs.rhs
            rem = e.lhs
            quot = e.rhs
        elif isinstance(e.rhs, LoopIR.BinOp) and e.rhs.op == '%':
            assert isinstance(e.rhs.rhs, LoopIR.Const)
            num = e.rhs.lhs
            mod: LoopIR.Const = e.rhs.rhs
            rem = e.rhs
            quot = e.lhs
        else:
            return None

        # Validate form of remainder
        if not (isinstance(rem, LoopIR.BinOp) and rem.op == '%'
                and str(rem.lhs) == str(num) and str(rem.rhs) == str(mod)):
            return None

        # Validate form of quotient
        if not (isinstance(quot, LoopIR.BinOp) and quot.op == '*'):
            return None

        def check_quot(const, div):
            if (isinstance(const, LoopIR.Const)
                    and (isinstance(div, LoopIR.BinOp) and div.op == '/')
                    and (str(const) == str(mod))
                    and (str(div.lhs) == str(num))
                    and (str(div.rhs) == str(mod))):
                return num
            return None

        return check_quot(quot.lhs, quot.rhs) or check_quot(quot.rhs, quot.lhs)

    def map_binop(self, e: LoopIR.BinOp):
        lhs = self.map_e(e.lhs)
        rhs = self.map_e(e.rhs)

        if isinstance(lhs, LoopIR.Const) and isinstance(rhs, LoopIR.Const):
            return LoopIR.Const(self.cfold(e.op, lhs, rhs), lhs.type,
                                lhs.srcinfo)

        if e.op == '+':
            if isinstance(lhs, LoopIR.Const) and lhs.val == 0:
                return rhs
            if isinstance(rhs, LoopIR.Const) and rhs.val == 0:
                return lhs
            if val := self.is_quotient_remainder(
                    LoopIR.BinOp(e.op, lhs, rhs, lhs.type, lhs.srcinfo)):
                return val
        elif e.op == '-':
            if isinstance(rhs, LoopIR.Const) and rhs.val == 0:
                return lhs
            if isinstance(lhs, LoopIR.BinOp) and lhs.op == '+':
                if lhs.lhs == rhs:
                    return lhs.rhs
                if lhs.rhs == rhs:
                    return lhs.lhs
        elif e.op == '*':
            if isinstance(lhs, LoopIR.Const) and lhs.val == 0:
                return LoopIR.Const(0, lhs.type, lhs.srcinfo)
            if isinstance(rhs, LoopIR.Const) and rhs.val == 0:
                return LoopIR.Const(0, lhs.type, lhs.srcinfo)
            if isinstance(lhs, LoopIR.Const) and lhs.val == 1:
                return rhs
            if isinstance(rhs, LoopIR.Const) and rhs.val == 1:
                return lhs
        elif e.op == '/':
            if isinstance(rhs, LoopIR.Const) and rhs.val == 1:
                return lhs
        elif e.op == '%':
            if isinstance(rhs, LoopIR.Const) and rhs.val == 1:
                return LoopIR.Const(0, lhs.type, lhs.srcinfo)

        return LoopIR.BinOp(e.op, lhs, rhs, e.type, e.srcinfo)

    def map_e(self, e):
        # If we get a match, then replace it with the known constant right away.
        # No need to run further simplify steps on this node.
        if const := self.is_known_constant(e):
            return const

        if isinstance(e, LoopIR.BinOp):
            e = self.map_binop(e)
        else:
            e = super().map_e(e)

        # After simplifying, we might match a known constant, so check again.
        if const := self.is_known_constant(e):
            return const

        return e

    def add_fact(self, cond):
        if (isinstance(cond, LoopIR.BinOp) and cond.op == '=='
                and isinstance(cond.rhs, LoopIR.Const)):
            expr = cond.lhs
            const = cond.rhs
        elif (isinstance(cond, LoopIR.BinOp) and cond.op == '=='
              and isinstance(cond.lhs, LoopIR.Const)):
            expr = cond.rhs
            const = cond.lhs
        else:
            return

        self.facts[str(expr)] = const

        # if we know that X / M == 0 then we also know that X % M == X.
        if (isinstance(expr, LoopIR.BinOp) and expr.op == '/'
                and const.val == 0):
            mod_expr = LoopIR.BinOp('%', expr.lhs, expr.rhs, expr.type,
                                    expr.srcinfo)
            self.facts[str(mod_expr)] = expr.lhs

    def is_known_constant(self, e):
        if self.facts:
            return self.facts.get(str(e))
        return None

    def map_s(self, s):
        if isinstance(s, LoopIR.If):
            cond = self.map_e(s.cond)

            # If constant true or false, then drop the branch
            if isinstance(cond, LoopIR.Const):
                if cond.val:
                    return super().map_stmts(s.body)
                else:
                    return super().map_stmts(s.orelse)

            # Try to use the condition while simplifying body
            self.facts = self.facts.new_child()
            self.add_fact(cond)
            body = self.map_stmts(s.body)
            self.facts = self.facts.parents

            # Try to use the negation while simplifying orelse
            self.facts = self.facts.new_child()
            # TODO: negate fact here
            orelse = self.map_stmts(s.orelse)
            self.facts = self.facts.parents

            return [LoopIR.If(cond, body, orelse, self.map_eff(s.eff),
                              s.srcinfo)]
        elif isinstance(s, (LoopIR.ForAll, LoopIR.Seq)):
            styp = type(s)
            hi = self.map_e(s.hi)
            # Delete the loop if it would not run at all
            if isinstance(hi, LoopIR.Const) and hi.val == 0:
                return []

            # Delete the loop if it would have an empty body
            body = self.map_stmts(s.body)
            if not body:
                return []
            return [styp(s.iter, hi, body, self.map_eff(s.eff),
                                  s.srcinfo)]
        else:
            return super().map_s(s)


class _AssertIf(LoopIR_Rewrite):
    def __init__(self, proc, if_stmt, cond):
        assert type(if_stmt) is LoopIR.If
        assert type(cond) is bool

        self.if_stmt = if_stmt
        self.cond    = cond

        super().__init__(proc)

        self.proc = InferEffects(self.proc).result()

    def map_s(self, s):
        if s is self.if_stmt:
            # TODO: Gilbert's SMT thing should do this safely
            if self.cond:
                return self.map_stmts(s.body)
            else:
                return self.map_stmts(s.orelse)

        return super().map_s(s)


class _DoDataReuse(LoopIR_Rewrite):
    def __init__(self, proc, buf_pat, rep_pat):
        assert type(buf_pat) is LoopIR.Alloc
        assert type(rep_pat) is LoopIR.Alloc
        assert buf_pat.type == rep_pat.type

        self.buf_name = buf_pat.name
        self.buf_dims = len(buf_pat.type.shape())
        self.rep_name = rep_pat.name
        self.rep_pat = rep_pat

        self.found_rep_alloc    = False
        self.first_assn         = True

        super().__init__(proc)

        self.proc = InferEffects(self.proc).result()

    def map_s(self, s):
<<<<<<< HEAD
        # remove the allocation that we are eliminating through re-use
=======
        # Check that buf_name is only used
        # before the first assignment of rep_pat
        if self.first_assn:
            if self.buf_name in _FV([s]):
                raise SchedulingError("buf_name should not be used after the "
                                      "first  assignment of rep_pat")

>>>>>>> b1a42d5c
        if s is self.rep_pat:
            self.found_rep_alloc = True
            return []

        if self.found_rep_alloc:
            if ( (type(s) is LoopIR.Assign or type(s) is LoopIR.Reduce) and
                    s.name == self.rep_name ):
                name = self.buf_name
                rhs = self.map_e(s.rhs)

                # check whether the buffer we are trying to re-use
                # is live or not at this point in the execution
                if self.first_assn:
                    self.first_assn = False
                    Check_IsDeadAfter(self.orig_proc, [s],
                                      self.buf_name, self.buf_dims)

                return [type(s)(name, s.type, None,
                                s.idx, rhs, None, s.srcinfo)]


        return super().map_s(s)

    def map_e(self, e):
        if type(e) is LoopIR.Read and e.name == self.rep_name:
            return LoopIR.Read(self.buf_name, e.idx, e.type, e.srcinfo)

        return super().map_e(e)


# TODO: This can probably be re-factored into a generic
# "Live Variables" analysis w.r.t. a context/stmt separation?
class _DoStageMem_FindBufData(LoopIR_Do):
    def __init__(self, proc, buf_name, stmt_start):
        self.buf_str    = buf_name
        self.buf_sym    = None
        self.buf_typ    = None
        self.buf_mem    = None

        self.stmt_start = stmt_start

        self.buf_map    = ChainMap()

        for fa in proc.args:
            if fa.type.is_numeric():
                self.buf_map[str(fa.name)] = (fa.name, fa.type, fa.mem)

        super().__init__(proc)

    def result(self):
        return self.buf_sym, self.buf_typ, self.buf_mem

    def push(self):
        self.buf_map = self.buf_map.new_child()

    def pop(self):
        self.buf_map = self.buf_map.parents

    def do_s(self, s):
        if s is self.stmt_start:
            if self.buf_str not in self.buf_map:
                raise SchedulingError(f"no buffer or window "
                                      f"named {self.buf_str} was live "
                                      f"in the indicated statement block")
            nm, typ, mem    = self.buf_map[self.buf_str]
            self.buf_sym    = nm
            self.buf_typ    = typ
            self.buf_mem    = mem

        if isinstance(s, LoopIR.Alloc):
            self.buf_map[str(s.name)]    = (s.name, s.type, s.mem)
        if isinstance(s, LoopIR.WindowStmt):
            nm, typ, mem            = self.buf_map[s.rhs.name]
            self.buf_map[str(s.name)]    = (s.name, s.rhs.type, mem)
        elif isinstance(s, LoopIR.If):
            self.push()
            self.do_stmts(s.body)
            self.pop()
            self.push()
            self.do_stmts(s.orelse)
            self.pop()
        elif isinstance(s, (LoopIR.ForAll, LoopIR.Seq)):
            self.push()
            self.do_stmts(s.body)
            self.pop()
        else:
            super().do_s(s)

    # short-circuit
    def do_e(self, e):
        pass

class _DoStageMem(LoopIR_Rewrite):
    def __init__(self, proc, buf_name, new_name, w_exprs,
                 stmt_start, stmt_end, use_accum_zero=False):

        self.stmt_start = stmt_start
        self.stmt_end   = stmt_end
        self.use_accum_zero = use_accum_zero

        nm, typ, mem    = _DoStageMem_FindBufData(proc, buf_name,
                                                  stmt_start).result()
        self.buf_name   = nm # this is a symbol
        self.buf_typ    = ( typ if not isinstance(typ, T.Window) else
                            typ.as_tensor )
        self.buf_mem    = mem

        self.w_exprs    = w_exprs
        if len(w_exprs) != len(self.buf_typ.shape()):
            raise SchedulingError(f"expected windowing of '{buf_name}' "
                    f"to have {len(self.buf_typ.shape())} indices, "
                    f"but only got {len(w_exprs)}")

        self.new_sizes  = [ LoopIR.BinOp('-', w[1], w[0], T.index, w[0].srcinfo)
                            for w in w_exprs if isinstance(w, tuple) ]
        self.new_offset = [ w[0] for w in w_exprs if isinstance(w, tuple) ]

        self.new_name   = Sym(new_name)

        if all( isinstance(w, LoopIR.expr) for w in w_exprs ):
            self.new_typ    = typ.basetype()
        else:
            self.new_typ    = T.Tensor(self.new_sizes, False, typ.basetype())

        self.found_stmt = False
        self.new_block  = []
        self.in_block   = False
        super().__init__(proc)
        assert self.found_stmt

        Check_Bounds(self.proc, self.new_block[0], self.new_block[1:])

        self.proc   = InferEffects(self.proc).result()

    def map_stmts(self, stmts):
        """ This method overload simply tries to find the indicated block """
        if not self.in_block:
            for i,s1 in enumerate(stmts):
                if s1 is self.stmt_start:
                    for j,s2 in enumerate(stmts):
                        if s2 is self.stmt_end:
                            self.found_stmt = True
                            assert j >= i
                            pre     = stmts[:i]
                            block   = stmts[i:j+1]
                            post    = stmts[j+1:]

                            if self.use_accum_zero:
                                n_dims = len(self.buf_typ.shape())
                                Check_BufferReduceOnly(self.orig_proc, block,
                                                       self.buf_name, n_dims)

                            block = self.wrap_block(block)
                            self.new_block = block

                            return (pre + block + post)

        # fall through
        return super().map_stmts(stmts)

    def wrap_block(self, block):
        """ This method rewrites the structure around the block.
            `map_s` and `map_e` below substitute the buffer
            name within the block. """
        orig_typ    = self.buf_typ
        new_typ     = self.new_typ
        mem         = self.buf_mem
        shape       = self.new_sizes

        n_dims      = len(orig_typ.shape())
        basetyp = new_typ.basetype() if isinstance(new_typ, T.Tensor) else new_typ

        isR, isW    = Check_BufferRW(self.orig_proc, block,
                                     self.buf_name, n_dims)
        srcinfo     = block[0].srcinfo


        new_alloc   = [LoopIR.Alloc(self.new_name, new_typ, mem,
                                    None, srcinfo)]

        load_nest   = []
        store_nest  = []

        if isR:
            load_iter   = [ Sym(f"i{i}") for i,_ in enumerate(shape) ]
            load_widx   = [ LoopIR.Read(s,[],T.index,srcinfo)
                            for s in load_iter ]

            cp_load_widx= load_widx.copy()
            load_ridx = []
            for w in self.w_exprs:
                if isinstance(w, tuple):
                    load_ridx.append(LoopIR.BinOp('+', cp_load_widx.pop(0), w[0],
                                                       T.index, srcinfo))
                else:
                    load_ridx.append(w)

            if self.use_accum_zero:
                load_rhs = LoopIR.Const(0.0, basetyp, srcinfo)
            else:
                load_rhs = LoopIR.Read(self.buf_name, load_ridx,
                                       basetyp, srcinfo)
            load_nest   = [LoopIR.Assign(self.new_name, basetyp, None,
                                         load_widx, load_rhs, None, srcinfo)]

            for i,n in reversed(list(zip(load_iter,shape))):
                loop    = LoopIR.Seq(i, n, load_nest, None, srcinfo)
                load_nest = [loop]

        if isW:
            store_iter  = [ Sym(f"i{i}") for i,_ in enumerate(shape) ]
            store_ridx  = [ LoopIR.Read(s,[],T.index,srcinfo)
                            for s in store_iter ]
            cp_store_ridx=store_ridx.copy()
            store_widx = []
            for w in self.w_exprs:
                if isinstance(w, tuple):
                    store_widx.append(LoopIR.BinOp('+', cp_store_ridx.pop(0), w[0],
                                                       T.index, srcinfo))
                else:
                    store_widx.append(w)

            store_rhs   = LoopIR.Read(self.new_name, store_ridx,
                                      basetyp, srcinfo)
            store_stmt  = (LoopIR.Reduce if self.use_accum_zero else
                           LoopIR.Assign)
            store_nest  = [store_stmt(self.buf_name, basetyp, None,
                                      store_widx, store_rhs,
                                      None, srcinfo)]

            for i,n in reversed(list(zip(store_iter,shape))):
                loop    = LoopIR.Seq(i, n, store_nest, None, srcinfo)
                store_nest = [loop]

        self.in_block = True
        block       = self.map_stmts(block)
        self.in_block = False

        return (new_alloc + load_nest + block + store_nest)

    def map_s(self, s):
        new_s = super().map_s(s)

        if self.in_block:
            if isinstance(s, (LoopIR.Assign, LoopIR.Reduce)):
                if s.name is self.buf_name:
                    assert len(new_s) == 1
                    new_s[0] = new_s[0].update(name=self.new_name)

                    idx = [ LoopIR.BinOp('-', i, off, T.index, s.srcinfo)
                            for i,off in zip(new_s[0].idx, self.new_offset) ]
                    new_s[0] = new_s[0].update(idx=idx)

        return new_s

    def map_e(self, e):
        new_e = super().map_e(e)

        if self.in_block:
            if isinstance(e, LoopIR.Read):
                if e.name is self.buf_name:
                    new_e = new_e.update(name=self.new_name)

                    idx = [ LoopIR.BinOp('-', i, off, T.index, e.srcinfo)
                            for i,off in zip(new_e.idx, self.new_offset) ]
                    new_e = new_e.update(idx=idx)

            elif isinstance(e, LoopIR.WindowExpr):
                if e.name is self.buf_name:
                    def off_w(w,off):
                        if isinstance(w, LoopIR.Interval):
                            lo = LoopIR.BinOp('-',w.lo,off,T.index,w.srcinfo)
                            hi = LoopIR.BinOp('-',w.hi,off,T.index,w.srcinfo)
                            return LoopIR.Interval(lo, hi, w.srcinfo)
                        else:
                            assert isinstance(w, LoopIR.Point)
                            pt = LoopIR.BinOp('-',w.pt,off,T.index,w.srcinfo)
                            return LoopIR.Point(pt, w.srcinfo)

                    w_idx = [off_w(w, off)
                             for w, off in zip(new_e.idx, self.new_offset)]

                    new_e = new_e.update(
                        name=self.new_name,
                        idx=w_idx,
                        type=T.Window(self.new_typ, e.typ.as_tensor,
                                      self.new_name, w_idx)
                    )

        return new_e


class _DoStageWindow(LoopIR_Rewrite):
    def __init__(self, proc, new_name, memory, expr):
        # Inputs
        self.new_name = Sym(new_name)
        self.memory = memory
        self.target_expr = expr

        # Visitor state
        self._found_expr = False
        self._complete = False
        self._copy_code = None

        proc = InferEffects(proc).result()

        super().__init__(proc)

    def _stmt_writes_to_window(self, s):
        for eff in s.eff.reduces + s.eff.writes:
            if self.target_expr.name == eff.buffer:
                return True
        return False

    def _make_staged_alloc(self):
        '''
        proc(Win[0:10, N, lo:hi])
        =>
        Staged : ty[10, hi - lo]
        for i0 in par(0, 10):
          for i1 in par(0, hi - lo):
            Staged[i0, i1] = Buf[0 + i0, N, lo + i1]
        proc(Staged[0:10, 0:(hi - lo)])
        '''

        staged_extents = []  # e.g. 10, hi - lo
        staged_vars = []  # e.g. i0, i1
        staged_var_reads = []  # reads of staged_vars

        buf_points = []  # e.g. 0 + i0, N, lo + i1

        for idx in self.target_expr.idx:
            assert isinstance(idx, (LoopIR.Interval, LoopIR.Point))

            if isinstance(idx, LoopIR.Interval):
                assert isinstance(idx.hi.type, (T.Index, T.Size)), \
                    f'{idx.hi.type}'

                sym_i = Sym(f'i{len(staged_vars)}')
                staged_vars.append(sym_i)
                staged_extents.append(
                    LoopIR.BinOp('-', idx.hi, idx.lo, T.index, idx.srcinfo)
                )
                offset = LoopIR.Read(sym_i, [], T.index, idx.lo.srcinfo)
                buf_points.append(
                    LoopIR.BinOp('+', idx.lo, offset, T.index, idx.srcinfo)
                )
                staged_var_reads.append(
                    LoopIR.Read(sym_i, [], T.index, idx.lo.srcinfo)
                )
            elif isinstance(idx, LoopIR.Point):
                # TODO: test me!
                buf_points.append(idx.pt)

        assert staged_vars, "Window expression had no intervals"
        assert len(staged_vars) == len(staged_extents)

        # Staged : ty[10, hi - lo]
        srcinfo = self.target_expr.srcinfo
        data_type = self.target_expr.type.src_type.type
        alloc_type = T.Tensor(staged_extents, False, data_type)
        alloc = LoopIR.Alloc(self.new_name, alloc_type, self.memory, None,
                             srcinfo)

        # Staged[i0, i1] = Buf[0 + i0, N, lo + i1]
        copy_stmt = LoopIR.Assign(
            self.new_name,
            data_type,
            None,
            staged_var_reads,
            LoopIR.Read(self.target_expr.name, buf_points,
                        data_type, srcinfo),
            None,
            srcinfo
        )

        # for i0 in par(0, 10):
        #     for i1 in par(0, hi - lo):
        for sym_i, extent_i in reversed(list(zip(staged_vars, staged_extents))):
            copy_stmt = LoopIR.ForAll(sym_i, extent_i, [copy_stmt], None,
                                      srcinfo)

        # Staged[0:10, 0:(hi - lo)]
        w_extents = [
            LoopIR.Interval(LoopIR.Const(0, T.index, srcinfo), hi, srcinfo)
            for hi in staged_extents
        ]
        new_window = LoopIR.WindowExpr(
            self.new_name,
            w_extents,
            T.Window(
                data_type,
                alloc_type,
                self.new_name,
                w_extents
            ),
            srcinfo
        )

        return [alloc, copy_stmt], new_window

    def map_stmts(self, stmts):
        result = []
        for s in stmts:
            s = self.map_s(s)
            if self._found_expr and not self._complete:
                assert len(s) == 1
                assert self._copy_code
                s = s[0]

                if self._stmt_writes_to_window(s):
                    raise NotImplementedError('StageWindow does not handle '
                                              'writes yet.')
                s = self._copy_code + [s]
                self._complete = True
            result.extend(s)
        return result

    def map_e(self, e):
        if self._found_expr:
            return e
        if e is self.target_expr:
            self._found_expr = True
            self._copy_code, new_window = self._make_staged_alloc()
            return new_window
        return super().map_e(e)


class _DoBoundAlloc(LoopIR_Rewrite):
    def __init__(self, proc, alloc_site, bounds):
        self.alloc_site = alloc_site
        self.bounds = bounds
        super().__init__(proc)

    def map_s(self, s):
        if s is self.alloc_site:
            assert isinstance(s.type, T.Tensor)
            if len(self.bounds) != len(s.type.hi):
                raise SchedulingError(
                    f'bound_alloc: dimensions do not match: {len(self.bounds)} '
                    f'!= {len(s.type.hi)} (expected)')

            new_type = T.Tensor(
                [(new if new else old)
                 for old, new in zip(s.type.hi, self.bounds)],
                s.type.is_window,
                s.type.type,
            )

            return [LoopIR.Alloc(s.name, new_type, s.mem, s.eff, s.srcinfo)]

        return super().map_s(s)

# --------------------------------------------------------------------------- #
# --------------------------------------------------------------------------- #
# The Passes to export

class Schedules:
    DoReorder = _Reorder
    DoSplit = _Split
    DoUnroll = _Unroll
    DoInline = _Inline
    DoPartialEval = _PartialEval
    SetTypAndMem = _SetTypAndMem
    DoCallSwap = _CallSwap
    DoBindExpr = _BindExpr
    DoBindConfig = _BindConfig
    DoStageAssn = _DoStageAssn
    DoLiftAlloc = _LiftAlloc
    DoFissionLoops = _FissionLoops
    DoExtractMethod = _DoExtractMethod
    DoParToSeq = _DoParToSeq
    DoReorderStmt = _DoReorderStmt
    DoConfigWriteAfter = _ConfigWriteAfter
    DoConfigWriteRoot = _ConfigWriteRoot
    DoInlineWindow = _InlineWindow
    DoInsertPass = _DoInsertPass
    DoDeletePass = _DoDeletePass
    DoSimplify = _DoSimplify
    DoAddGuard = _DoAddGuard
    DoBoundAndGuard = _DoBoundAndGuard
    DoMergeGuard = _DoMergeGuard
    DoFuseLoop = _DoFuseLoop
    DoAddLoop = _DoAddLoop
    DoDataReuse = _DoDataReuse
    DoLiftIf = _DoLiftIf
    DoDoubleFission = _DoDoubleFission
    DoPartitionLoop = _PartitionLoop
    DoAssertIf = _AssertIf
    DoSpecialize = _DoSpecialize
    DoAddUnsafeGuard = _DoAddUnsafeGuard
    DoDeleteConfig = _DoDeleteConfig
    DoFuseIf = _DoFuseIf
    DoStageMem = _DoStageMem
    DoStageWindow = _DoStageWindow
    DoBoundAlloc = _DoBoundAlloc
    DoExpandDim    = _DoExpandDim
    DoRearrangeDim  = _DoRearrangeDim
    DoRemoveLoop   = _DoRemoveLoop
    DoLiftAllocSimple  = _DoLiftAllocSimple
    DoFissionAfterSimple  = _DoFissionAfterSimple<|MERGE_RESOLUTION|>--- conflicted
+++ resolved
@@ -2943,21 +2943,12 @@
         self.proc = InferEffects(self.proc).result()
 
     def map_s(self, s):
-<<<<<<< HEAD
         # remove the allocation that we are eliminating through re-use
-=======
-        # Check that buf_name is only used
-        # before the first assignment of rep_pat
-        if self.first_assn:
-            if self.buf_name in _FV([s]):
-                raise SchedulingError("buf_name should not be used after the "
-                                      "first  assignment of rep_pat")
-
->>>>>>> b1a42d5c
         if s is self.rep_pat:
             self.found_rep_alloc = True
             return []
 
+        # make replacements after the first write to the buffer
         if self.found_rep_alloc:
             if ( (type(s) is LoopIR.Assign or type(s) is LoopIR.Reduce) and
                     s.name == self.rep_name ):
