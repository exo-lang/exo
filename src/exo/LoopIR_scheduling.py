--- conflicted
+++ resolved
@@ -1654,10 +1654,7 @@
     alloc_stmt = alloc_cursor._node
     scope_stmt = scope_cursor._node
     assert isinstance(alloc_stmt, LoopIR.Alloc)
-<<<<<<< HEAD
-=======
     assert isinstance(scope_stmt, (LoopIR.If, LoopIR.Seq))
->>>>>>> 7bae34fc
 
     # TODO: we need analysis here about the effects on this allocation within the scope
     # Specifically, each loop iteration should have disjoint accesses (e.g. no dependencies
@@ -1671,21 +1668,12 @@
             f"Cannot sink allocation {alloc_stmt} because the buffer is accessed outside of the scope provided."
         )
 
-<<<<<<< HEAD
-    if isinstance(scope_stmt, LoopIR.If) and len(scope_stmt.orelse) > 0:
-        raise SchedulingError(
-            "Currently sink_alloc cannot handle if statements with an else clause"
-        )
-
-    ir, fwd = alloc_cursor._move(scope_cursor.body()[0].before())
-=======
     ir, fwd = alloc_cursor._move(scope_cursor.body()[0].before())
     if isinstance(scope_stmt, LoopIR.If) and len(scope_stmt.orelse) > 0:
         else_alloc = Alpha_Rename([alloc_stmt]).result()
         ir, fwd_ins = fwd(scope_cursor).orelse()[0].before()._insert(else_alloc)
         fwd = _compose(fwd_ins, fwd)
 
->>>>>>> 7bae34fc
     return ir, fwd
 
 
