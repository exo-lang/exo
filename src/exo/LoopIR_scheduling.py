--- conflicted
+++ resolved
@@ -261,15 +261,6 @@
     #   multi-way replacement?
     cur_fwd = lambda x: x
     for rd in match_pattern(c, pat):
-<<<<<<< HEAD
-        rd = fwd(rd)
-        new_rd = repl(rd)
-        if isinstance(rd.parent()._node, LoopIR.Call):
-            new_rd = [new_rd]
-        ir, fwd_rd = rd._replace(new_rd)
-        fwd = _compose(fwd_rd, fwd)
-    return ir, fwd
-=======
         if c_is_fwded:
             rd = cur_fwd(rd)
         else:
@@ -277,19 +268,12 @@
         ir, fwd_rd = _replace_helper(rd, repl(rd), attrs)
         cur_fwd = _compose(fwd_rd, cur_fwd)
     return ir, _compose(cur_fwd, fwd)
->>>>>>> 42f0606b
 
 
 def _replace_pats_stmts(ir, fwd, c, pat, repl, c_is_fwded=False, attrs=None):
     cur_fwd = lambda x: x
     for block in match_pattern(c, pat):
         # needed because match_pattern on stmts return blocks
-<<<<<<< HEAD
-        s = block[0]
-        ir, fwd_rd = s._replace([repl(s)])
-        fwd = _compose(fwd_rd, fwd)
-    return ir, fwd
-=======
         assert len(block) == 1
         if c_is_fwded:
             s = cur_fwd(block[0])
@@ -298,7 +282,6 @@
         ir, fwd_s = _replace_helper(s, repl(s), attrs)
         cur_fwd = _compose(fwd_s, cur_fwd)
     return ir, _compose(cur_fwd, fwd)
->>>>>>> 42f0606b
 
 
 # --------------------------------------------------------------------------- #
@@ -1406,15 +1389,9 @@
             )
 
         if isinstance(rd, LoopIR.Read):
-<<<<<<< HEAD
-            return rd.update(idx=[indexing] + rd.idx)
-        elif isinstance(rd, LoopIR.WindowExpr):
-            return rd.update(idx=[LoopIR.Point(indexing, rd.srcinfo)] + rd.idx)
-=======
             return {"idx": [indexing] + rd.idx}
         elif isinstance(rd, LoopIR.WindowExpr):
             return {"idx": [LoopIR.Point(indexing, rd.srcinfo)] + rd.idx}
->>>>>>> 42f0606b
         else:
             raise NotImplementedError(
                 f"Did not implement {type(rd)}. This may be a bug."
@@ -1422,18 +1399,7 @@
 
     def mk_write(c):
         s = c._node
-<<<<<<< HEAD
-        return s.update(idx=[indexing] + s.idx)
-
-    c = alloc_cursor
-    while True:
-        try:
-            c = c.next()
-        except ic.InvalidCursorError as e:
-            break
-=======
         return {"idx": [indexing] + s.idx}
->>>>>>> 42f0606b
 
     for c in alloc_cursor.as_block().expand(delta_lo=0):
         ir, fwd = _replace_pats(
@@ -3324,38 +3290,6 @@
     assert isinstance(buf_cursor._node, LoopIR.Alloc)
     assert isinstance(rep_cursor._node, LoopIR.Alloc)
     assert buf_cursor._node.type == rep_cursor._node.type
-<<<<<<< HEAD
-
-    buf_name = buf_cursor._node.name
-    buf_dims = len(buf_cursor._node.type.shape())
-    rep_name = rep_cursor._node.name
-    first_assn = True
-
-    ir, fwd = rep_cursor._delete()
-
-    c = rep_cursor
-    while True:
-        try:
-            c = c.next()
-        except ic.InvalidCursorError:
-            break
-
-        def mk_read(c):
-            return c._node.update(name=buf_name)
-
-        def mk_write(c):
-            nonlocal first_assn
-            if first_assn:
-                first_assn = False
-                Check_IsDeadAfter(buf_cursor.get_root(), [c._node], buf_name, buf_dims)
-            return c._node.update(name=buf_name)
-
-        ir, fwd = _replace_pats(ir, fwd, c, f"{rep_name}[_]", mk_read)
-        new_c = fwd(c)
-
-        ir, fwd = _replace_pats_stmts(ir, fwd, new_c, f"{rep_name} = _", mk_write)
-        ir, fwd = _replace_pats_stmts(ir, fwd, new_c, f"{rep_name} += _", mk_write)
-=======
 
     buf_name = buf_cursor._node.name
     buf_dims = len(buf_cursor._node.type.shape())
@@ -3382,7 +3316,6 @@
         ir, fwd = _replace_pats_stmts(
             ir, fwd, c, f"{rep_name} += _", mk_write, attrs=["name"]
         )
->>>>>>> 42f0606b
 
     return _fixup_effects(ir, fwd)
 
