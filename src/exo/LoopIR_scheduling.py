--- conflicted
+++ resolved
@@ -3959,12 +3959,9 @@
     "DoConfigWrite",
     "DoDeleteConfig",
     "DoUnrollBuffer",
-<<<<<<< HEAD
     "DoEliminateDeadCode",
     "DoDeletePass",
-=======
     "DoExtractSubproc",
->>>>>>> 2581e550
     ### END Scheduling Ops with Cursor Forwarding ###
     "DoPartialEval",
     "DoLiftAlloc",
