--- conflicted
+++ resolved
@@ -3182,12 +3182,7 @@
         super().__init__(proc)
 
         # might need to update IR with predicate changes
-<<<<<<< HEAD
         if new_preds := self.map_exprs(self.ir.preds):
-=======
-        new_preds = self.map_exprs(self.ir.preds)
-        if new_preds:
->>>>>>> c791819a
             self.ir, fwd = (
                 ic.Cursor.create(self.ir)._child_block("preds")._replace(new_preds)
             )
