import re
from collections import ChainMap

from .LoopIR import (
    LoopIR,
    LoopIR_Rewrite,
    Alpha_Rename,
    LoopIR_Do,
    SubstArgs,
    T,
    lift_to_eff_expr,
)
from .LoopIR_dataflow import LoopIR_Dependencies
from .LoopIR_effects import (
    Effects as E,
    eff_filter,
    eff_bind,
    eff_null,
    get_effect_of_stmts,
)
from .effectcheck import InferEffects
from .new_eff import (
    SchedulingError,
    Check_ReorderStmts,
    Check_ReorderLoops,
    Check_FissionLoop,
    Check_DeleteConfigWrite,
    Check_ExtendEqv,
    Check_ExprEqvInContext,
    Check_BufferRW,
    Check_BufferReduceOnly,
    Check_Bounds,
    Check_IsDeadAfter,
    Check_IsIdempotent,
    Check_IsPositiveExpr,
    Check_Aliasing,
)
from .range_analysis import IndexRangeAnalysis
from .prelude import *
from .proc_eqv import get_strictest_eqv_proc
import exo.internal_cursors as ic
import exo.API as api
from .pattern_match import match_pattern


# --------------------------------------------------------------------------- #
# --------------------------------------------------------------------------- #
# Wrapper for LoopIR_Rewrite for scheduling directives which takes procedure cursor
# and returns Procedure object


class Cursor_Rewrite(LoopIR_Rewrite):
    def __init__(self, proc_cursor):
        # TODO: naughty! we're trying to remove this
        self.provenance = proc_cursor._root
        self.orig_proc = proc_cursor
        self.proc = self.apply_proc(proc_cursor)

    def result(self, mod_config=None):
        return api.Procedure(
            self.proc, _provenance_eq_Procedure=self.provenance, _mod_config=mod_config
        )

    def map_proc(self, pc):
        p = pc._node
        new_args = self._map_list(self.map_fnarg, p.args)
        new_preds = self.map_exprs(p.preds)
        new_body = self.map_stmts(pc.body())
        new_eff = self.map_eff(p.eff)

        if any(
            (new_args is not None, new_preds is not None, new_body is not None, new_eff)
        ):
            new_preds = new_preds or p.preds
            new_preds = [
                p for p in new_preds if not (isinstance(p, LoopIR.Const) and p.val)
            ]
            return p.update(
                args=new_args or p.args,
                preds=new_preds,
                body=new_body or p.body,
                eff=new_eff or p.eff,
            )

        return None

    def apply_stmts(self, old):
        if (new := self.map_stmts(old)) is not None:
            return new
        return [o._node for o in old]

    def apply_s(self, old):
        if (new := self.map_s(old)) is not None:
            return new
        return [old._node]

    def map_stmts(self, stmts):
        new_stmts = []
        needs_update = False

        for s in stmts:
            s2 = self.map_s(s)
            if s2 is None:
                new_stmts.append(s._node)
            else:
                needs_update = True
                if isinstance(s2, list):
                    new_stmts.extend(s2)
                else:
                    new_stmts.append(s2)

        if not needs_update:
            return None

        return new_stmts

    def map_s(self, sc):
        s = sc._node
        if isinstance(s, (LoopIR.Assign, LoopIR.Reduce)):
            new_type = self.map_t(s.type)
            new_idx = self.map_exprs(s.idx)
            new_rhs = self.map_e(s.rhs)
            new_eff = self.map_eff(s.eff)
            if any((new_type, new_idx is not None, new_rhs, new_eff)):
                return [
                    s.update(
                        type=new_type or s.type,
                        idx=new_idx or s.idx,
                        rhs=new_rhs or s.rhs,
                        eff=new_eff or s.eff,
                    )
                ]
        elif isinstance(s, (LoopIR.WriteConfig, LoopIR.WindowStmt)):
            new_rhs = self.map_e(s.rhs)
            new_eff = self.map_eff(s.eff)
            if any((new_rhs, new_eff)):
                return [s.update(rhs=new_rhs or s.rhs, eff=new_eff or s.eff)]
        elif isinstance(s, LoopIR.If):
            new_cond = self.map_e(s.cond)
            new_body = self.map_stmts(sc.body())
            new_orelse = self.map_stmts(sc.orelse())
            new_eff = self.map_eff(s.eff)
            if any((new_cond, new_body is not None, new_orelse is not None, new_eff)):
                return [
                    s.update(
                        cond=new_cond or s.cond,
                        body=new_body or s.body,
                        orelse=new_orelse or s.orelse,
                        eff=new_eff or s.eff,
                    )
                ]
        elif isinstance(s, LoopIR.Seq):
            new_hi = self.map_e(s.hi)
            new_body = self.map_stmts(sc.body())
            new_eff = self.map_eff(s.eff)
            if any((new_hi, new_body is not None, new_eff)):
                return [
                    s.update(
                        hi=new_hi or s.hi, body=new_body or s.body, eff=new_eff or s.eff
                    )
                ]
        elif isinstance(s, LoopIR.Call):
            new_args = self.map_exprs(s.args)
            new_eff = self.map_eff(s.eff)
            if any((new_args is not None, new_eff)):
                return [s.update(args=new_args or s.args, eff=new_eff or s.eff)]
        elif isinstance(s, LoopIR.Alloc):
            new_type = self.map_t(s.type)
            new_eff = self.map_eff(s.eff)
            if any((new_type, new_eff)):
                return [s.update(type=new_type or s.type, eff=new_eff or s.eff)]
        elif isinstance(s, LoopIR.Pass):
            return None
        else:
            raise NotImplementedError(f"bad case {type(s)}")
        return None


# --------------------------------------------------------------------------- #
# --------------------------------------------------------------------------- #
# Finding Names


def name_plus_count(namestr):
    results = re.search(r"^([a-zA-Z_]\w*)\s*(\#\s*([0-9]+))?$", namestr)
    if not results:
        raise TypeError(
            "expected name pattern of the form\n"
            "  ident (# integer)?\n"
            "where ident is the name of a variable "
            "and (e.g.) '#2' may optionally be attached to mean "
            "'the second occurence of that identifier"
        )

    name = results[1]
    count = int(results[3]) if results[3] else None
    return name, count


def iter_name_to_pattern(namestr):
    name, count = name_plus_count(namestr)
    if count is not None:
        count = f" #{count}"
    else:
        count = ""

    pattern = f"for {name} in _: _{count}"
    return pattern


def nested_iter_names_to_pattern(namestr, inner):
    name, count = name_plus_count(namestr)
    if count is not None:
        count = f" #{count}"
    else:
        count = ""
    assert is_valid_name(inner)

    pattern = f"for {name} in _:\n  for {inner} in _: _{count}"
    return pattern


# --------------------------------------------------------------------------- #
# --------------------------------------------------------------------------- #
# Cursor form scheduling directive helpers


def _fixup_effects(ir, fwd):
    ir = InferEffects(ir).result()
    fwd = ic.forward_identity(ir, fwd)
    return ir, fwd


def _compose(f, g):
    return lambda x: f(g(x))


def _replace_pats(ir, fwd, c, pat, repl):
    # TODO: consider the implications of composing O(n) forwarding functions.
    #   will we need a special data structure? A chunkier operation for
    #   multi-way replacement?
    cur_fwd = lambda x: x
    for rd in match_pattern(c, pat):
        rd = cur_fwd(rd)
        new_rd = repl(rd)
        if isinstance(rd.parent()._node, LoopIR.Call):
            new_rd = [new_rd]
        ir, fwd_rd = rd._replace(new_rd)
        cur_fwd = _compose(fwd_rd, cur_fwd)
    return ir, _compose(cur_fwd, fwd)


def _replace_pats_stmts(ir, fwd, c, pat, repl):
    for block in match_pattern(c, pat):
        # needed because match_pattern on stmts return blocks
        assert len(block) == 1
        s = fwd(block[0])
        ir, fwd_rd = s._replace([repl(s)])
        fwd = _compose(fwd_rd, fwd)
    return ir, fwd


# --------------------------------------------------------------------------- #
# --------------------------------------------------------------------------- #
# Scheduling directives


# Take a conservative approach and allow stmt reordering only when they are
# writing to different buffers
# TODO: Do effectcheck's check_commutes-ish thing using SMT here
def DoReorderStmt(f_cursor, s_cursor):
    if f_cursor.next() != s_cursor:
        raise SchedulingError(
            "expected the second statement to be directly after the first"
        )
    Check_ReorderStmts(f_cursor.get_root(), f_cursor._node, s_cursor._node)
    ir, fwd = s_cursor._move(f_cursor.before())
    return _fixup_effects(ir, fwd)


def DoPartitionLoop(stmt, partition_by):
    s = stmt._node

    assert isinstance(s, LoopIR.Seq)

    part_by = LoopIR.Const(partition_by, T.int, s.srcinfo)
    new_hi = LoopIR.BinOp("-", s.hi, part_by, T.int, s.srcinfo)
    try:
        Check_IsPositiveExpr(
            stmt.get_root(),
            [s],
            LoopIR.BinOp(
                "+", new_hi, LoopIR.Const(1, T.int, s.srcinfo), T.int, s.srcinfo
            ),
        )
    except SchedulingError:
        raise SchedulingError(
            f"expected the new loop bound {new_hi} to be always non-negative"
        )

    loop1 = Alpha_Rename([s.update(hi=part_by, eff=None)]).result()[0]

    # all uses of the loop iteration in the second body need
    # to be offset by the partition value
    iter2 = s.iter.copy()
    iter2_node = LoopIR.Read(iter2, [], T.index, s.srcinfo)
    iter_off = LoopIR.BinOp("+", iter2_node, part_by, T.index, s.srcinfo)
    env = {s.iter: iter_off}

    body2 = SubstArgs(s.body, env).result()
    loop2 = Alpha_Rename(
        [s.update(iter=iter2, hi=new_hi, body=body2, eff=None)]
    ).result()[0]

    ir, fwd = stmt._replace([loop1, loop2])
    return _fixup_effects(ir, fwd)


def DoProductLoop(outer_loop, new_name):
    body = outer_loop.body()
    outer_loop_ir = outer_loop._node

    if len(body) != 1 or not isinstance(body[0]._node, LoopIR.Seq):
        raise SchedulingError(
            f"expected loop directly inside of {body[0]._node.iter} loop"
        )

    inner_loop = body[0]
    inner_loop_ir = inner_loop._node
    inner_hi = inner_loop_ir.hi

    if not isinstance(inner_hi, LoopIR.Const):
        raise SchedulingError(
            f"expected the inner loop to have a constant bound, " f"got {inner_hi}."
        )

    # Only spend a name once the other parameters are validated
    new_var = Sym(new_name)

    # Construct replacement expressions
    srcinfo = inner_hi.srcinfo
    var = LoopIR.Read(new_var, [], T.index, srcinfo)
    outer_expr = LoopIR.BinOp("/", var, inner_hi, T.index, srcinfo)
    inner_expr = LoopIR.BinOp("%", var, inner_hi, T.index, srcinfo)

    # TODO: indexes are inside expression blocks... need a more
    #   uniform way to treat this.
    mk_outer_expr = lambda _: [outer_expr]
    mk_inner_expr = lambda _: [inner_expr]

    # Initial state of editing transaction
    ir, fwd = outer_loop.get_root(), lambda x: x

    # Replace inner reads to loop variables
    for c in inner_loop.body():
        ir, fwd = _replace_pats(ir, fwd, fwd(c), f"{outer_loop_ir.iter}", mk_outer_expr)
        ir, fwd = _replace_pats(ir, fwd, fwd(c), f"{inner_loop_ir.iter}", mk_inner_expr)

    def mk_product_loop(body):
        return outer_loop_ir.update(
            iter=new_var,
            hi=LoopIR.BinOp(
                "*", outer_loop_ir.hi, inner_hi, T.index, outer_loop_ir.srcinfo
            ),
            body=body,
        )

    ir, fwdIn = fwd(inner_loop).body()._wrap(mk_product_loop, "body")
    fwd = _compose(fwdIn, fwd)

    ir, fwdMv = fwd(inner_loop).body()._move(fwd(outer_loop).after())
    fwd = _compose(fwdMv, fwd)

    ir, fwdDel = fwd(outer_loop)._delete()
    fwd = _compose(fwdDel, fwd)

    return _fixup_effects(ir, fwd)


def get_reads_of_expr(e):
    if isinstance(e, LoopIR.Read):
        return sum([get_reads_of_expr(e) for e in e.idx], [(e.name, e.type)])
    elif isinstance(e, LoopIR.USub):
        return get_reads_of_expr(e.arg)
    elif isinstance(e, LoopIR.BinOp):
        return get_reads_of_expr(e.lhs) + get_reads_of_expr(e.rhs)
    elif isinstance(e, LoopIR.BuiltIn):
        return sum([get_reads_of_expr(a) for a in e.args], [])
    elif isinstance(e, LoopIR.Const):
        return []
    else:
        raise NotImplementedError(f"get_reads_of_expr: {e}")


def same_index_exprs(proc_cursor, idx1, s1, idx2, s2):
    try:
        assert len(idx1) == len(idx2)
        for i, j in zip(idx1, idx2):
            Check_ExprEqvInContext(proc_cursor, i, [s1], j, [s2])
        return True
    except SchedulingError as e:
        return False


def same_write_dest(proc_cursor, s1, s2):
    return same_index_exprs(proc_cursor, s1.idx, s1, s2.idx, s2)


def DoMergeWrites(c1, c2):
    s1, s2 = c1._node, c2._node

    if not same_write_dest(c1.get_root(), s1, s2):
        raise SchedulingError("expected the left hand side's indices to be the same.")

    if any(
        s1.name == name and s1.type == typ for name, typ in get_reads_of_expr(s2.rhs)
    ):
        raise SchedulingError(
            "expected the right hand side of the second statement to not "
            "depend on the left hand side of the first statement."
        )

    # Always delete the first assignment or reduction
    ir, fwd = c1._delete()

    # If the second statement is a reduction, the first one's type
    # "wins" and we add the two right-hand sides together.
    if isinstance(s2, LoopIR.Reduce):
        ir, fwd_repl = fwd(c2)._replace(
            [s1.update(rhs=LoopIR.BinOp("+", s1.rhs, s2.rhs, s1.type, s1.srcinfo))]
        )
        fwd = _compose(fwd_repl, fwd)

    return _fixup_effects(ir, fwd)


# --------------------------------------------------------------------------- #
# --------------------------------------------------------------------------- #
# Split scheduling directive


def DoSplit(loop_cursor, quot, hi, lo, tail="guard", perfect=False):
    split_loop = loop_cursor._node
    N = split_loop.hi
    hi_i = Sym(hi)
    lo_i = Sym(lo)
    srcinfo = split_loop.srcinfo

    assert quot > 1

    def substitute(srcinfo):
        cnst = lambda x: LoopIR.Const(x, T.int, srcinfo)
        rd = lambda x: LoopIR.Read(x, [], T.index, srcinfo)
        op = lambda op, lhs, rhs: LoopIR.BinOp(op, lhs, rhs, T.index, srcinfo)

        return op("+", op("*", cnst(quot), rd(hi_i)), rd(lo_i))

    # short-hands for sanity
    def boolop(op, lhs, rhs):
        return LoopIR.BinOp(op, lhs, rhs, T.bool, srcinfo)

    def szop(op, lhs, rhs):
        return LoopIR.BinOp(op, lhs, rhs, lhs.type, srcinfo)

    def cnst(intval):
        return LoopIR.Const(intval, T.int, srcinfo)

    def rd(i):
        return LoopIR.Read(i, [], T.index, srcinfo)

    def ceildiv(lhs, rhs):
        assert isinstance(rhs, LoopIR.Const) and rhs.val > 1
        rhs_1 = cnst(rhs.val - 1)
        return szop("/", szop("+", lhs, rhs_1), rhs)

    ir, fwd = loop_cursor._child_node("iter")._replace(hi_i)

    tail_strategy = "perfect" if perfect else tail

    # wrap body in a guard
    if tail_strategy == "guard":
        idx_sub = substitute(srcinfo)

        def guard_wrapper(body):
            cond = boolop("<", idx_sub, N)
            return LoopIR.If(cond, body, [], None, srcinfo)

        ir, fwd_wrap = fwd(loop_cursor).body()._wrap(guard_wrapper, "body")
        fwd = _compose(fwd_wrap, fwd)

    # determine loop bounds and wrap inner loop
    lo_rng = cnst(quot)
    if tail_strategy == "guard":
        hi_rng = ceildiv(N, lo_rng)
    elif tail_strategy in ["cut", "cut_and_guard"]:
        hi_rng = szop("/", N, lo_rng)  # floor div
    elif tail_strategy == "perfect":
        if not isinstance(N, LoopIR.Const):
            raise SchedulingError(
                f"cannot perfectly split the '{split_loop.iter}' loop "
                f"unless it has a constant bound"
            )
        elif N.val % quot != 0:
            raise SchedulingError(
                f"cannot perfectly split the '{split_loop.iter}' loop "
                f"because {quot} does not evenly divide "
                f"{N.val}"
            )
        hi_rng = cnst(N.val // quot)
    else:
        assert False, f"bad tail strategy: {tail_strategy}"

    def inner_wrapper(body):
        return LoopIR.Seq(lo_i, lo_rng, body, None, srcinfo)

    ir, fwd_repl = fwd(loop_cursor)._child_node("hi")._replace(hi_rng)
    fwd = _compose(fwd_repl, fwd)

    ir, fwd_wrap = fwd(loop_cursor).body()._wrap(inner_wrapper, "body")
    fwd = _compose(fwd_wrap, fwd)

    # replace the iteration variable in the body
    def mk_main_iter(c):
        ret = substitute(c._node.srcinfo)
        # index-specific hack for _replace not supporting lists very well
        if isinstance(c.parent()._node, (LoopIR.Reduce, LoopIR.Assign, LoopIR.Read)):
            ret = [ret]
        return ret

    ir, fwd = _replace_pats(
        ir, fwd, fwd(loop_cursor), f"{split_loop.iter}", mk_main_iter
    )

    # add the tail case
    if tail_strategy in ["cut", "cut_and_guard"]:
        cut_i = Sym(lo)
        Ntail = szop("%", N, lo_rng)

        # in the tail loop we want the iteration variable to
        # be mapped instead to (Ncut*Q + cut_i)
        cut_tail_sub = szop("+", rd(cut_i), szop("*", hi_rng, lo_rng))

        cut_body = Alpha_Rename(split_loop.body).result()
        cut_s = LoopIR.Seq(cut_i, Ntail, cut_body, None, srcinfo)
        if tail_strategy == "cut_and_guard":
            cond = boolop(">", Ntail, LoopIR.Const(0, T.int, srcinfo))
            cut_s = LoopIR.If(cond, [cut_s], [], None, srcinfo)

        ir, fwd_ins = fwd(loop_cursor).after()._insert([cut_s])
        fwd = _compose(fwd_ins, fwd)

        def mk_cut_iter(c):
            ret = cut_tail_sub
            # index-specific hack for _replace not supporting lists very well
            if isinstance(
                c.parent()._node, (LoopIR.Reduce, LoopIR.Assign, LoopIR.Read)
            ):
                ret = [ret]
            return ret

        c = fwd(loop_cursor).next()
        ir, fwd = _replace_pats(ir, fwd, c, f"{split_loop.iter}", mk_cut_iter)

    return _fixup_effects(ir, fwd)


# --------------------------------------------------------------------------- #
# --------------------------------------------------------------------------- #
# Unroll scheduling directive


def DoUnroll(c_loop):
    s = c_loop._node

    if not isinstance(s.hi, LoopIR.Const):
        raise SchedulingError(f"expected loop '{s.iter}' to have constant bounds")

    hi = s.hi.val
    orig_body = c_loop.body()._get_loopir()

    unrolled = []
    for i in range(hi):
        env = {s.iter: LoopIR.Const(i, T.index, s.srcinfo)}
        unrolled += Alpha_Rename(SubstArgs(orig_body, env).result()).result()

    return c_loop._replace(unrolled)


# --------------------------------------------------------------------------- #
# --------------------------------------------------------------------------- #
# Inline scheduling directive


def DoInline(call):
    s = call._node

    # handle potential window expressions in call positions
    win_binds = []

    def map_bind(nm, a):
        if isinstance(a, LoopIR.WindowExpr):
            stmt = LoopIR.WindowStmt(nm, a, eff_null(a.srcinfo), a.srcinfo)
            win_binds.append(stmt)
            return LoopIR.Read(nm, [], a.type, a.srcinfo)
        return a

    # first, set-up a binding from sub-proc arguments
    # to supplied expressions at the call-site
    call_bind = {xd.name: map_bind(xd.name, a) for xd, a in zip(s.f.args, s.args)}

    # we will substitute the bindings for the call
    body = SubstArgs(s.f.body, call_bind).result()

    # note that all sub-procedure assertions must be true
    # even if not asserted, or else this call being inlined
    # wouldn't have been valid to make in the first place

    # whenever we copy code we need to alpha-rename for safety
    # the code to splice in at this point
    new_body = Alpha_Rename(win_binds + body).result()

    ir, fwd = call._replace(new_body)
    return _fixup_effects(ir, fwd)


# --------------------------------------------------------------------------- #
# --------------------------------------------------------------------------- #
# Partial Evaluation scheduling directive


class DoPartialEval(LoopIR_Rewrite):
    def __init__(self, env):
        assert env, "Don't call _PartialEval without any substitutions"
        self.env = env

    def map_proc(self, p):
        # Validate env:
        arg_types = {x.name: x.type for x in p.args}
        for k, v in self.env.items():
            if not arg_types[k].is_indexable() and not arg_types[k].is_bool():
                raise SchedulingError(
                    "cannot partially evaluate numeric (non-index, non-bool) arguments"
                )
            if not isinstance(v, int):
                raise SchedulingError(
                    "cannot partially evaluate to a non-int, non-bool value"
                )

        p = super().map_proc(p) or p

        return p.update(args=[a for a in p.args if a.name not in self.env])

    def map_e(self, e):
        if isinstance(e, LoopIR.Read):
            if e.type.is_indexable():
                assert len(e.idx) == 0
                if e.name in self.env:
                    return LoopIR.Const(self.env[e.name], T.int, e.srcinfo)
            elif e.type.is_bool():
                if e.name in self.env:
                    return LoopIR.Const(self.env[e.name], T.bool, e.srcinfo)

        return super().map_e(e)

    def map_eff_e(self, e):
        if isinstance(e, E.Var):
            if e.type.is_indexable() and e.name in self.env:
                return E.Const(self.env[e.name], T.int, e.srcinfo)
            elif e.type.is_bool() and e.name in self.env:
                return E.Const(self.env[e.name], T.bool, e.srcinfo)

        return super().map_eff_e(e)


# --------------------------------------------------------------------------- #
# --------------------------------------------------------------------------- #
# Set Type and/or Memory Annotations scheduling directive


# This pass uses a raw name string instead of a pattern
# TODO: This op shouldn't take name, it should just take Alloc cursor...
class DoSetTypAndMem(Cursor_Rewrite):
    def __init__(self, proc_cursor, name, inst_no, basetyp=None, win=None, mem=None):
        ind = lambda x: 1 if x else 0
        assert ind(basetyp) + ind(win) + ind(mem) == 1
        self.name = name
        self.n_match = inst_no
        self.basetyp = basetyp
        self.win = win
        self.mem = mem

        super().__init__(proc_cursor)

    def check_inst(self):
        # otherwise, handle instance counting...
        if self.n_match is None:
            return True
        else:
            self.n_match = self.n_match - 1
            return self.n_match == 0

    def early_exit(self):
        return self.n_match is not None and self.n_match <= 0

    def change_precision(self, t):
        assert self.basetyp.is_real_scalar()
        if t.is_real_scalar():
            return self.basetyp
        elif isinstance(t, T.Tensor):
            assert t.type.is_real_scalar()
            return T.Tensor(t.hi, t.is_window, self.basetyp)
        else:
            assert False, "bad case"

    def change_window(self, t):
        assert isinstance(t, T.Tensor)
        assert isinstance(self.win, bool)
        return T.Tensor(t.hi, self.win, t.type)

    def map_fnarg(self, a):
        if str(a.name) != self.name:
            return a

        # otherwise, handle instance counting...
        if not self.check_inst():
            return a

        # if that passed, we definitely found the symbol being pointed at
        # So attempt the substitution
        typ = a.type
        mem = a.mem
        if self.basetyp is not None:
            if not a.type.is_numeric():
                raise SchedulingError(
                    "cannot change the precision of a " "non-numeric argument"
                )
            typ = self.change_precision(typ)
        elif self.win is not None:
            if not a.type.is_tensor_or_window():
                raise SchedulingError(
                    "cannot change windowing of a " "non-tensor/window argument"
                )
            typ = self.change_window(typ)
        else:
            assert self.mem is not None
            if not a.type.is_numeric():
                raise SchedulingError(
                    "cannot change the memory of a " "non-numeric argument"
                )
            mem = self.mem

        return LoopIR.fnarg(a.name, typ, mem, a.srcinfo)

    def map_s(self, sc):
        s = sc._node
        if self.early_exit():
            return [s]

        if isinstance(s, LoopIR.Alloc) and str(s.name) == self.name:
            if self.check_inst():

                # if that passed, we definitely found the symbol being pointed at
                # So attempt the substitution
                typ = s.type
                assert typ.is_numeric()
                mem = s.mem
                if self.basetyp is not None:
                    typ = self.change_precision(typ)
                elif self.win is not None:
                    raise SchedulingError(
                        "cannot change an allocation to " "be or not be a window"
                    )
                else:
                    assert self.mem is not None
                    mem = self.mem

                return [LoopIR.Alloc(s.name, typ, mem, s.eff, s.srcinfo)]

        # fall-through
        return super().map_s(sc)

    # make this more efficient by not rewriting
    # most of the sub-trees
    def map_e(self, e):
        return e

    def map_t(self, t):
        return t

    def map_eff(self, eff):
        return eff


# --------------------------------------------------------------------------- #
# --------------------------------------------------------------------------- #
# Call Swap scheduling directive


def DoCallSwap(call_cursor, new_subproc):
    call_s = call_cursor._node
    assert isinstance(call_s, LoopIR.Call)

    is_eqv, configkeys = get_strictest_eqv_proc(call_s.f, new_subproc)
    if not is_eqv:
        raise SchedulingError(
            f"{call_s.srcinfo}: Cannot swap call because the two "
            f"procedures are not equivalent"
        )

    s_new = call_s.update(f=new_subproc)
    ir = call_cursor.get_root()
    mod_cfg = Check_ExtendEqv(ir, [call_s], [s_new], configkeys)
    ir, fwd = call_cursor._replace([s_new])

    Check_Aliasing(ir)

    return ir, fwd, mod_cfg


class DoInlineWindow(Cursor_Rewrite):
    def __init__(self, proc_cursor, window_cursor):
        self.win_stmt = window_cursor._node
        assert isinstance(self.win_stmt, LoopIR.WindowStmt)

        super().__init__(proc_cursor)

        # repair effects...
        self.proc = InferEffects(self.proc).result()

    def calc_idx(self, idxs):
        assert len(
            [w for w in self.win_stmt.rhs.idx if isinstance(w, LoopIR.Interval)]
        ) == len(idxs)

        new_idxs = []
        win_idx = self.win_stmt.rhs.idx
        idxs = idxs.copy()  # make function non-destructive to input
        assert len(idxs) == sum([isinstance(w, LoopIR.Interval) for w in win_idx])

        def add(x, y):
            return LoopIR.BinOp("+", x, y, T.index, x.srcinfo)

        if len(idxs) > 0 and isinstance(idxs[0], LoopIR.w_access):

            def map_w(w):
                if isinstance(w, LoopIR.Point):
                    return w
                # i is from the windowing expression we're substituting into
                i = idxs.pop(0)
                if isinstance(i, LoopIR.Point):
                    return LoopIR.Point(add(i.pt, w.lo), i.srcinfo)
                else:
                    return LoopIR.Interval(add(i.lo, w.lo), add(i.hi, w.lo), i.srcinfo)

        else:

            def map_w(w):
                return w.pt if isinstance(w, LoopIR.Point) else add(idxs.pop(0), w.lo)

        return [map_w(w) for w in win_idx]

    # used to offset the stride in order to account for
    # dimensions hidden due to window-point accesses
    def calc_dim(self, dim):
        assert dim < len(
            [w for w in self.win_stmt.rhs.idx if isinstance(w, LoopIR.Interval)]
        )

        # Because our goal here is to offset `dim` in the original
        # call argument to the point indexing to the windowing expression,
        # new_dim should essencially be:
        # `dim` + "number of LoopIR.Points in the windowing expression before the `dim` number of LoopIR.Interval"
        new_dim = 0
        for w in self.win_stmt.rhs.idx:
            if isinstance(w, LoopIR.Interval):
                dim -= 1
            if dim == -1:
                return new_dim
            new_dim += 1

    def map_s(self, sc):
        s = sc._node
        # remove the windowing statement
        if s is self.win_stmt:
            return []

        # substitute the indexing at assignment and reduction statements
        if (
            isinstance(s, (LoopIR.Assign, LoopIR.Reduce))
            and self.win_stmt.lhs == s.name
        ):
            idxs = self.calc_idx(s.idx)
            return [
                type(s)(
                    self.win_stmt.rhs.name, s.type, s.cast, idxs, s.rhs, None, s.srcinfo
                )
            ]

        return super().map_s(sc)

    def map_e(self, e):
        # etyp    = type(e)
        win_name = self.win_stmt.lhs
        buf_name = self.win_stmt.rhs.name
        win_idx = self.win_stmt.rhs.idx

        if isinstance(e, LoopIR.WindowExpr) and win_name == e.name:
            new_idxs = self.calc_idx(e.idx)

            # repair window type..
            old_typ = self.win_stmt.rhs.type
            new_type = LoopIR.WindowType(
                old_typ.src_type, old_typ.as_tensor, buf_name, new_idxs
            )

            return LoopIR.WindowExpr(
                self.win_stmt.rhs.name, new_idxs, new_type, e.srcinfo
            )

        elif isinstance(e, LoopIR.Read) and win_name == e.name:
            new_idxs = self.calc_idx(e.idx)
            return LoopIR.Read(buf_name, new_idxs, e.type, e.srcinfo)

        elif isinstance(e, LoopIR.StrideExpr) and win_name == e.name:
            dim = self.calc_dim(e.dim)
            return LoopIR.StrideExpr(buf_name, dim, e.type, e.srcinfo)

        return super().map_e(e)


def DoConfigWrite(stmt_cursor, config, field, expr, before=False):
    assert isinstance(expr, (LoopIR.Read, LoopIR.StrideExpr, LoopIR.Const))
    s = stmt_cursor._node

    cw_s = LoopIR.WriteConfig(config, field, expr, None, s.srcinfo)

    if before:
        ir, fwd = stmt_cursor.before()._insert([cw_s])
    else:
        ir, fwd = stmt_cursor.after()._insert([cw_s])

    cfg = Check_DeleteConfigWrite(ir, [cw_s])

    ir, fwd = _fixup_effects(ir, fwd)
    return ir, fwd, cfg


# --------------------------------------------------------------------------- #
# --------------------------------------------------------------------------- #
# Bind Expression scheduling directive


def DoBindConfig(config, field, expr_cursor):
    e = expr_cursor._node
    assert isinstance(e, LoopIR.Read)

    c = expr_cursor
    while not isinstance(c._node, LoopIR.stmt):
        c = c.parent()

    cfg_write_s = LoopIR.WriteConfig(config, field, e, None, e.srcinfo)
    ir, fwd = c.before()._insert([cfg_write_s])

    mod_cfg = Check_DeleteConfigWrite(ir, [cfg_write_s])

    cfg_read_e = LoopIR.ReadConfig(config, field, e.type, e.srcinfo)
    if isinstance(expr_cursor.parent()._node, LoopIR.Call):
        cfg_read_e = [cfg_read_e]
    ir, fwd_repl = fwd(expr_cursor)._replace(cfg_read_e)
    fwd = _compose(fwd_repl, fwd)

    ir, fwd = _fixup_effects(ir, fwd)
    Check_Aliasing(ir)
    return ir, fwd, mod_cfg


def DoCommuteExpr(expr_cursors):
    ir, fwd = expr_cursors[0].get_root(), lambda x: x
    for expr_c in expr_cursors:
        e = expr_c._node
        assert isinstance(e, LoopIR.BinOp)
        ir, fwd_repl = fwd(expr_c._child_node("lhs"))._replace(e.rhs)
        fwd = _compose(fwd_repl, fwd)
        ir, fwd_repl = fwd(expr_c._child_node("rhs"))._replace(e.lhs)
        fwd = _compose(fwd_repl, fwd)
    return _fixup_effects(ir, fwd)


class DoBindExpr(Cursor_Rewrite):
    def __init__(self, proc_cursor, new_name, expr_cursors, cse=False):
        self.exprs = [e._node for e in expr_cursors]
        assert all(isinstance(expr, LoopIR.expr) for expr in self.exprs)
        assert all(expr.type.is_numeric() for expr in self.exprs)
        assert self.exprs
        self.exprs = self.exprs if cse else [self.exprs[0]]

        self.new_name = Sym(new_name)
        self.expr_reads = set(sum([get_reads_of_expr(e) for e in self.exprs], []))
        self.use_cse = cse
        self.found_expr = None
        self.placed_alloc = False
        self.sub_done = False
        self.found_write = False

        super().__init__(proc_cursor)

        # repair effects...
        self.proc = InferEffects(self.proc).result()
        Check_Aliasing(self.proc)

    def process_block(self, block):
        if self.sub_done:
            return block

        new_block = []
        is_alloc_block = False

        is_updated = False

        for _stmt in block:
            stmt = self.map_s(_stmt)
            if stmt is not None:
                is_updated = True
            else:
                stmt = [_stmt._node]

            if self.found_expr and not self.placed_alloc:
                self.placed_alloc = True
                is_alloc_block = True
                alloc = LoopIR.Alloc(
                    self.new_name, T.R, None, None, self.found_expr.srcinfo
                )
                # TODO Fix Assign, probably wrong
                assign = LoopIR.Assign(
                    self.new_name,
                    T.R,
                    None,
                    [],
                    self.found_expr,
                    None,
                    self.found_expr.srcinfo,
                )
                new_block.extend([alloc, assign])

            new_block.extend(stmt)

        # If this is the block containing the new alloc, stop substituting
        if is_alloc_block:
            self.sub_done = True

        if is_updated or is_alloc_block:
            return new_block

        return None

    def map_s(self, sc):
        s = sc._node
        if self.found_write:
            return None

        if self.sub_done:
            return super().map_s(sc)

        if isinstance(s, LoopIR.Seq):
            body = self.process_block(sc.body())
            if body is None:
                return None
            else:
                return [s.update(body=body)]

        if isinstance(s, LoopIR.If):
            # TODO: our CSE here is very conservative. It won't look for
            #  matches between the then and else branches; in other words,
            #  it is restricted to a single basic block.
            if_then = self.process_block(sc.body())
            if_else = self.process_block(sc.orelse())
            if (if_then is not None) or (if_else is not None):
                return [s.update(body=if_then or s.body, orelse=if_else or s.orelse)]
            else:
                return None

        if isinstance(s, (LoopIR.Assign, LoopIR.Reduce)):
            e = self.exprs[0]
            new_rhs = self.map_e(s.rhs)

            # terminate CSE if the expression is written to
            if self.found_expr and self.use_cse:
                for (name, type) in self.expr_reads:
                    if s.name == name and s.type == type:
                        self.found_write = True

            if new_rhs is not None:
                return [s.update(rhs=new_rhs)]
            return None

        return super().map_s(sc)

    def map_e(self, e):
        if e in self.exprs and not self.sub_done:
            if not self.found_expr:
                # TODO: dirty hack. need real CSE-equality (i.e. modulo srcinfo)
                self.exprs = [x for x in self.exprs if str(e) == str(x)]
            self.found_expr = e
            return LoopIR.Read(self.new_name, [], e.type, e.srcinfo)
        else:
            return super().map_e(e)


def DoLiftScope(inner_c):
    inner_s = inner_c._node
    assert isinstance(inner_s, (LoopIR.If, LoopIR.Seq))
    target_type = "if statement" if isinstance(inner_s, LoopIR.If) else "for loop"

    outer_c = inner_c.parent()
    if outer_c.root() == outer_c:
        raise SchedulingError("Cannot lift scope of top-level statement")
    outer_s = outer_c._node

    ir, fwd = inner_c.get_root(), lambda x: x

    if isinstance(outer_s, LoopIR.If):

        def if_wrapper(block, insert_orelse=False):
            src = outer_s.srcinfo
            # this is needed because _replace expects a non-zero length block
            orelse = [LoopIR.Pass(None, src)] if insert_orelse else []
            return LoopIR.If(outer_s.cond, block, orelse, None, src)

        def orelse_wrapper(block):
            src = outer_s.srcinfo
            body = [LoopIR.Pass(None, src)]
            return LoopIR.If(outer_s.cond, body, block, None, src)

        if isinstance(inner_s, LoopIR.If):
            if inner_s in outer_s.body:
                #                    if INNER:
                # if OUTER:            if OUTER: A
                #   if INNER: A        else:     C
                #   else:     B  ~>  else:
                # else: C              if OUTER: B
                #                      else:     C
                if len(outer_s.body) > 1:
                    raise SchedulingError(
                        f"expected {target_type} to be directly nested in parent"
                    )

                blk_c = outer_s.orelse
                wrapper = lambda block: if_wrapper(block, insert_orelse=bool(blk_c))

                ir, fwd = inner_c.body()._wrap(wrapper, "block")
                if blk_c:
                    ir, fwd_repl = fwd(inner_c).body()[0].orelse()._replace(blk_c)
                    fwd = _compose(fwd_repl, fwd)

                if inner_s.orelse:
                    ir, fwd_wrap = fwd(inner_c).orelse()._wrap(wrapper, "block")
                    fwd = _compose(fwd_wrap, fwd)
                    if blk_c:
                        ir, fwd_repl = fwd(inner_c).orelse()[0].orelse()._replace(blk_c)
                        fwd = _compose(fwd_repl, fwd)
            else:
                #                    if INNER:
                # if OUTER: A          if OUTER: A
                # else:                else:     B
                #   if INNER: B  ~>  else:
                #   else: C            if OUTER: A
                #                      else:     C
                assert inner_s in outer_s.orelse
                if len(outer_s.orelse) > 1:
                    raise SchedulingError(
                        f"expected {target_type} to be directly nested in parent"
                    )

                blk_a = outer_s.body

                ir, fwd = inner_c.body()._wrap(orelse_wrapper, "block")
                ir, fwd_repl = fwd(inner_c).body()[0].body()._replace(blk_a)
                fwd = _compose(fwd_repl, fwd)

                if inner_s.orelse:
                    ir, fwd_wrap = fwd(inner_c).orelse()._wrap(orelse_wrapper, "block")
                    fwd = _compose(fwd_wrap, fwd)
                    ir, fwd_repl = fwd(inner_c).orelse()[0].body()._replace(blk_a)
                    fwd = _compose(fwd_repl, fwd)
        elif isinstance(inner_s, LoopIR.Seq):
            # if OUTER:                for INNER in _:
            #   for INNER in _: A  ~>    if OUTER: A
            if len(outer_s.body) > 1:
                raise SchedulingError(
                    f"expected {target_type} to be directly nested in parent"
                )

            if outer_s.orelse:
                raise SchedulingError(
                    "cannot lift for loop when if has an orelse clause"
                )

            ir, fwd = inner_c.body()._wrap(if_wrapper, "block")
    elif isinstance(outer_s, LoopIR.Seq):
        if len(outer_s.body) > 1:
            raise SchedulingError(
                f"expected {target_type} to be directly nested in parent"
            )

        def loop_wrapper(block):
            return LoopIR.Seq(outer_s.iter, outer_s.hi, block, None, outer_s.srcinfo)

        if isinstance(inner_s, LoopIR.If):
            # for OUTER in _:      if INNER:
            #   if INNER: A    ~>    for OUTER in _: A
            #   else:     B        else:
            #                        for OUTER in _: B
            if outer_s.iter in _FV(inner_s.cond):
                raise SchedulingError("if statement depends on iteration variable")

            ir, fwd = inner_c.body()._wrap(loop_wrapper, "block")

            if inner_s.orelse:
                ir, fwd_wrap = fwd(inner_c).orelse()._wrap(loop_wrapper, "block")
                fwd = _compose(fwd_wrap, fwd)
        elif isinstance(inner_s, LoopIR.Seq):
            # for OUTER in _:          for INNER in _:
            #   for INNER in _: A  ~>    for OUTER in _: A
            Check_ReorderLoops(inner_c.get_root(), outer_s)

            ir, fwd = inner_c.body()._wrap(loop_wrapper, "block")

    ir, fwd_repl = fwd(outer_c)._replace([fwd(inner_c)._node])
    fwd = _compose(fwd_repl, fwd)

    return _fixup_effects(ir, fwd)


def get_reads_of_stmts(stmts):
    reads = []
    for s in stmts:
        if isinstance(s, LoopIR.Assign):
            reads += get_reads_of_expr(s.rhs)
            reads += sum([get_reads_of_expr(idx) for idx in s.idx], [])
        elif isinstance(s, LoopIR.Reduce):
            reads += get_reads_of_expr(s.rhs)
            reads += sum([get_reads_of_expr(idx) for idx in s.idx], [])
        elif isinstance(s, LoopIR.If):
            reads += get_reads_of_stmts(s.body)
            if s.orelse:
                reads += get_reads_of_stmts(s.orelse)
        elif isinstance(s, LoopIR.Seq):
            reads += get_reads_of_stmts(s.body)
        elif isinstance(s, LoopIR.Call):
            reads += sum([get_reads_of_expr(arg) for arg in s.args], [])
        elif isinstance(s, (LoopIR.WindowStmt, LoopIR.WriteConfig)):
            raise NotImplementedError("WindowStmt and WriteConfig not supported yet")
        elif isinstance(s, (LoopIR.Pass, LoopIR.Alloc, LoopIR.Free)):
            pass
        else:
            raise NotImplementedError(f"unknown stmt type {type(s)}")
    return reads


def get_writes_of_stmts(stmts):
    writes = []
    for s in stmts:
        if isinstance(s, LoopIR.Assign):
            writes += [(s.name, s.type)]
        elif isinstance(s, LoopIR.Reduce):
            writes += [(s.name, s.type)]
        elif isinstance(s, LoopIR.If):
            writes += get_writes_of_stmts(s.body)
            if s.orelse:
                writes += get_writes_of_stmts(s.orelse)
        elif isinstance(s, LoopIR.Seq):
            writes += get_writes_of_stmts(s.body)
        elif isinstance(s, (LoopIR.WindowStmt, LoopIR.WriteConfig)):
            raise NotImplementedError("WindowStmt and WriteConfig not supported yet")
        elif isinstance(s, (LoopIR.Pass, LoopIR.Alloc, LoopIR.Free, LoopIR.Call)):
            pass
        else:
            raise NotImplementedError(f"unknown stmt type {type(s)}")
    return writes


def DoLiftConstant(assign_c, loop_c):
    orig_proc = assign_c.get_root()
    assign_s = assign_c._node
    loop = loop_c._node

    for (name, typ) in get_reads_of_stmts(loop.body):
        if assign_s.name == name and assign_s.type == typ:
            raise SchedulingError(
                "cannot lift constant because the buffer is read in the loop body"
            )

    only_has_scaled_reduces = True

    def find_relevant_scaled_reduces(stmts_c):
        nonlocal only_has_scaled_reduces
        reduces = []
        for sc in stmts_c:
            s = sc._node
            if isinstance(s, LoopIR.Assign):
                if s.name == assign_s.name:
                    only_has_scaled_reduces = False
            elif isinstance(s, LoopIR.Reduce):
                if s.name != assign_s.name:
                    continue

                if not (
                    same_write_dest(orig_proc, assign_s, s)
                    and isinstance(s.rhs, LoopIR.BinOp)
                    and s.rhs.op == "*"
                    and isinstance(s.rhs.lhs, (LoopIR.Const, LoopIR.Read))
                ):
                    only_has_scaled_reduces = False

                reduces.append(sc)
            elif isinstance(s, LoopIR.If):
                reduces += find_relevant_scaled_reduces(sc.body())
                if s.orelse:
                    reduces += find_relevant_scaled_reduces(sc.orelse())
            elif isinstance(s, LoopIR.Seq):
                reduces += find_relevant_scaled_reduces(sc.body())
            elif isinstance(s, (LoopIR.WindowStmt, LoopIR.WriteConfig, LoopIR.Call)):
                raise NotImplementedError(
                    f"unsupported stmt type in loop body: {type(s)}"
                )
            elif isinstance(s, (LoopIR.Pass, LoopIR.Alloc, LoopIR.Free)):
                pass
            else:
                raise NotImplementedError(f"unknown stmt type {type(s)}")
        return reduces

    relevant_reduces = find_relevant_scaled_reduces(loop_c.body())

    if not only_has_scaled_reduces:
        raise SchedulingError(
            f"cannot lift constant because there are other operations on the same buffer that may interfere"
        )
    if len(relevant_reduces) == 0:
        raise SchedulingError(
            "cannot lift constant because did not find a reduce in the loop body of the form `buffer += c * expr`"
        )

    def reduces_have_same_constant(s1, s2):
        c1 = s1.rhs.lhs
        c2 = s2.rhs.lhs
        if isinstance(c1, LoopIR.Const) and isinstance(c2, LoopIR.Const):
            return c1.val == c2.val
        elif isinstance(c1, LoopIR.Read) and isinstance(c2, LoopIR.Read):
            return c1.name == c2.name and same_index_exprs(
                orig_proc,
                c1.idx,
                s1,
                c2.idx,
                s2,
            )
        else:
            return False

    # check that reduces have the same constant scaling factor
    for s in relevant_reduces[1:]:
        if not reduces_have_same_constant(relevant_reduces[0]._node, s._node):
            raise SchedulingError(
                f"cannot lift constant because the reduces to buffer {assign_s.name} in the loop body have different constants"
            )

    constant = relevant_reduces[0]._node.rhs.lhs
    if isinstance(constant, LoopIR.Read):
        for (name, typ) in get_writes_of_stmts(loop.body):
            if constant.name == name and constant.type == typ:
                raise SchedulingError(
                    "cannot lift constant because it is a buffer that is written in the loop body"
                )

    ir, fwd = orig_proc, lambda x: x

    # replace all the relevant reduce statements
    for sc in relevant_reduces:
        rhs_c = sc._child_node("rhs")
        rhs = rhs_c._node
        ir, fwd_repl = fwd(rhs_c)._replace(rhs.rhs)
        fwd = _compose(fwd_repl, fwd)

    # insert new scaled assign statement after loop
    new_assign_buffer_read = LoopIR.Read(
        assign_s.name,
        assign_s.idx,
        assign_s.type,
        assign_s.srcinfo,
    )
    new_assign_rhs = LoopIR.BinOp(
        "*",
        constant,
        new_assign_buffer_read,
        assign_s.type,
        assign_s.srcinfo,
    )
    new_assign = assign_s.update(rhs=new_assign_rhs)
    ir, fwd_ins = fwd(loop_c).after()._insert([new_assign])
    fwd = _compose(fwd_ins, fwd)

    return _fixup_effects(ir, fwd)


def DoExpandDim(alloc_cursor, alloc_dim, indexing):
    alloc_s = alloc_cursor._node
    assert isinstance(alloc_s, LoopIR.Alloc)
    assert isinstance(alloc_dim, LoopIR.expr)
    assert isinstance(indexing, LoopIR.expr)

    Check_IsPositiveExpr(alloc_cursor.get_root(), [alloc_s], alloc_dim)

    old_typ = alloc_s.type
    new_rngs = [alloc_dim]
    if isinstance(old_typ, T.Tensor):
        new_rngs += old_typ.shape()
    basetyp = old_typ.basetype()
    new_typ = T.Tensor(new_rngs, False, basetyp)
    new_alloc = alloc_s.update(type=new_typ)

    ir, fwd = alloc_cursor._replace([new_alloc])

    def mk_read(c):
        rd = c._node

        # TODO: do I need to worry about Builtins too?
        if isinstance(c.parent()._node, (LoopIR.Call)) and not rd.idx:
            raise SchedulingError(
                "TODO: Please Contact the developers to fix (i.e. add) "
                "support for passing windows to scalar arguments"
            )

        if isinstance(rd, LoopIR.Read):
            return rd.update(idx=[indexing] + rd.idx)
        elif isinstance(rd, LoopIR.WindowExpr):
            return rd.update(idx=[LoopIR.Point(indexing, rd.srcinfo)] + rd.idx)
        else:
            raise NotImplementedError(
                f"Did not implement {type(rd)}. This may be a bug."
            )

    def mk_write(c):
        s = c._node
        return s.update(idx=[indexing] + s.idx)

    c = alloc_cursor
    while True:
        try:
            c = c.next()
        except ic.InvalidCursorError as e:
            break

<<<<<<< HEAD
        ir, fwd = _replace_pats(ir, fwd, fwd(c), f"{alloc_s.name}[_]", mk_read)
        new_c = fwd(c)
=======
        ir, fwd = _replace_pats(ir, fwd, c, f"{alloc_s.name}[_]", mk_read)
>>>>>>> b068ed58

        # TODO: These replace the whole statement, which would invavlidate any existing
        # cursors to RHS expressions?
        ir, fwd = _replace_pats_stmts(ir, fwd, c, f"{alloc_s.name} = _", mk_write)
        ir, fwd = _replace_pats_stmts(ir, fwd, c, f"{alloc_s.name} += _", mk_write)

    found_new_alloc = False
    after_alloc = []
    for c in fwd(alloc_cursor.parent()).body():
        if found_new_alloc:
            after_alloc.append(c._node)
        if c._node == new_alloc:
            found_new_alloc = True

    Check_Bounds(ir, new_alloc, after_alloc)

    return _fixup_effects(ir, fwd)


class DoRearrangeDim(Cursor_Rewrite):
    def __init__(self, proc_cursor, alloc_cursor, permute_vector):
        self.alloc_stmt = alloc_cursor._node
        assert isinstance(self.alloc_stmt, LoopIR.Alloc)

        # dictionary can be used to permute windows in the future...
        self.all_permute = {self.alloc_stmt.name: permute_vector}

        super().__init__(proc_cursor)

        self.proc = InferEffects(self.proc).result()

    def should_permute(self, buf):
        return buf in self.all_permute

    def permute(self, buf, es):
        permutation = self.all_permute[buf]
        return [es[i] for i in permutation]

    def permute_single_idx(self, buf, i):
        return self.all_permute[buf].index(i)

    def check_permute_window(self, buf, idx):
        # for now just enforce a stability criteria on windowing
        # expressions w.r.t. dimension reordering
        permutation = self.all_permute[name]
        # where each index of the output window now refers to in the
        # buffer being windowed
        keep_perm = [i for i in permutation if isinstance(idx[i], LoopIR.Interval)]
        # check that these indices are monotonic
        for i, ii in zip(keep_perm[:-1], keep_perm[1:]):
            if i > ii:
                return False
        return True

    def map_s(self, sc):
        s = sc._node
        # simply change the dimension
        if s is self.alloc_stmt:
            # construct new_hi
            new_hi = self.permute(s.name, s.type.hi)
            # construct new_type
            new_type = LoopIR.Tensor(new_hi, s.type.is_window, s.type.type)

            return [LoopIR.Alloc(s.name, new_type, s.mem, None, s.srcinfo)]

        # Adjust the use-site
        if isinstance(s, (LoopIR.Assign, LoopIR.Reduce)):
            if self.should_permute(s.name):
                # shuffle
                new_idx = self.permute(s.name, s.idx)
                return [
                    type(s)(s.name, s.type, s.cast, new_idx, s.rhs, None, s.srcinfo)
                ]

        if isinstance(s, LoopIR.Call):
            # check that the arguments are not permuted buffers
            for a in s.args:
                if isinstance(a, LoopIR.Read) and self.should_permute(a.name):
                    raise SchedulingError(
                        "Cannot permute buffer '{a.name}' because it is "
                        "passed as an sub-procedure argument at {s.srcinfo}"
                    )

        return super().map_s(sc)

    def map_e(self, e):
        if isinstance(e, (LoopIR.Read, LoopIR.WindowExpr)):
            if self.should_permute(e.name):
                if isinstance(e, LoopIR.WindowExpr) and not self.check_permute_window(
                    e.name, e.idx
                ):
                    raise SchedulingError(
                        f"Permuting the window expression at {e.srcinfo} "
                        f"would change the meaning of the window; "
                        f"propogating dimension rearrangement through "
                        f"windows is not currently supported"
                    )
                return type(e)(e.name, self.permute(e.name, e.idx), e.type, e.srcinfo)

        elif isinstance(e, LoopIR.StrideExpr):
            if self.should_permute(e.name):
                dim = self.permute(e.name, e.dim)
                return e.update(dim=dim)

        return super().map_e(e)


def DoDivideDim(alloc_cursor, dim_idx, quotient):
    alloc_s = alloc_cursor._node
    alloc_sym = alloc_s.name

    assert isinstance(alloc_s, LoopIR.Alloc)
    assert isinstance(dim_idx, int)
    assert isinstance(quotient, int)

    old_typ = alloc_s.type
    old_shp = old_typ.shape()
    dim = old_shp[dim_idx]
    if not isinstance(dim, LoopIR.Const):
        raise SchedulingError(f"Cannot divide non-literal dimension: {dim}")
    if not dim.val % quotient == 0:
        raise SchedulingError(f"Cannot divide {dim.val} evenly by {quotient}")
    denom = quotient
    numer = dim.val // denom
    new_shp = (
        old_shp[:dim_idx]
        + [
            LoopIR.Const(numer, T.int, dim.srcinfo),
            LoopIR.Const(denom, T.int, dim.srcinfo),
        ]
        + old_shp[dim_idx + 1 :]
    )
    new_typ = T.Tensor(new_shp, False, old_typ.basetype())

    ir, fwd = alloc_cursor._replace([alloc_s.update(type=new_typ)])

    def remap_idx(idx):
        orig_i = idx[dim_idx]
        srcinfo = orig_i.srcinfo
        quot = LoopIR.Const(quotient, T.int, srcinfo)
        hi = LoopIR.BinOp("/", orig_i, quot, orig_i.type, srcinfo)
        lo = LoopIR.BinOp("%", orig_i, quot, orig_i.type, srcinfo)
        return idx[:dim_idx] + [hi, lo] + idx[dim_idx + 1 :]

    def mk_read(c):
        rd = c._node

        if isinstance(rd, LoopIR.Read) and not rd.idx:
            raise SchedulingError(
                f"Cannot divide {alloc_sym} because buffer is passed as an argument"
            )
        elif isinstance(rd, LoopIR.WindowExpr):
            raise SchedulingError(
                f"Cannot divide {alloc_sym} because the buffer is windowed later on"
            )

        return rd.update(idx=remap_idx(rd.idx))

    def mk_write(c):
        s = c._node
        return s.update(idx=remap_idx(s.idx))

    # TODO: add better iteration primitive
    c = alloc_cursor
    while True:
        try:
            c = c.next()
        except ic.InvalidCursorError:
            break

<<<<<<< HEAD
        ir, fwd = _replace_pats(ir, fwd, fwd(c), f"{alloc_s.name}[_]", mk_read)
        new_c = fwd(c)

        ir, fwd = _replace_pats_stmts(ir, fwd, new_c, f"{alloc_s.name} = _", mk_write)
        ir, fwd = _replace_pats_stmts(ir, fwd, new_c, f"{alloc_s.name} += _", mk_write)
=======
        ir, fwd = _replace_pats(ir, fwd, c, f"{alloc_s.name}[_]", mk_read)
        ir, fwd = _replace_pats_stmts(ir, fwd, c, f"{alloc_s.name} = _", mk_write)
        ir, fwd = _replace_pats_stmts(ir, fwd, c, f"{alloc_s.name} += _", mk_write)
>>>>>>> b068ed58

    return _fixup_effects(ir, fwd)


def DoMultiplyDim(alloc_cursor, hi_idx, lo_idx):
    alloc_s = alloc_cursor._node
    alloc_sym = alloc_s.name

    assert isinstance(alloc_s, LoopIR.Alloc)
    assert isinstance(hi_idx, int)
    assert isinstance(lo_idx, int)

    lo_dim = alloc_s.type.shape()[lo_idx]
    if not isinstance(lo_dim, LoopIR.Const):
        raise SchedulingError(
            f"Cannot multiply with non-literal second dimension: {str(lo_dim)}"
        )

    lo_val = lo_dim.val

    old_typ = alloc_s.type
    shp = old_typ.shape().copy()
    hi_dim = shp[hi_idx]
    lo_dim = shp[lo_idx]
    prod = LoopIR.BinOp("*", lo_dim, hi_dim, hi_dim.type, hi_dim.srcinfo)
    shp[hi_idx] = prod
    del shp[lo_idx]
    new_typ = T.Tensor(shp, False, old_typ.basetype())

    ir, fwd = alloc_cursor._replace([alloc_s.update(type=new_typ)])

    def remap_idx(idx):
        hi = idx[hi_idx]
        lo = idx[lo_idx]
        mulval = LoopIR.Const(lo_val, T.int, hi.srcinfo)
        mul_hi = LoopIR.BinOp("*", mulval, hi, hi.type, hi.srcinfo)
        prod = LoopIR.BinOp("+", mul_hi, lo, T.index, hi.srcinfo)
        idx[hi_idx] = prod
        del idx[lo_idx]
        return idx

    def mk_read(c):
        rd = c._node

        if isinstance(rd, LoopIR.Read) and not rd.idx:
            raise SchedulingError(
                f"Cannot multiply {alloc_sym} because "
                f"buffer is passed as an argument"
            )

        if isinstance(rd, LoopIR.WindowExpr):
            raise SchedulingError(
                f"Cannot multiply {alloc_sym} because "
                f"the buffer is windowed later on"
            )

        return rd.update(idx=remap_idx(rd.idx))

    def mk_write(c):
        s = c._node
        return s.update(idx=remap_idx(s.idx))

    c = alloc_cursor
    while True:
        try:
            c = c.next()
        except ic.InvalidCursorError:
            break

<<<<<<< HEAD
        ir, fwd = _replace_pats(ir, fwd, fwd(c), f"{alloc_s.name}[_]", mk_read)
        new_c = fwd(c)

        ir, fwd = _replace_pats_stmts(ir, fwd, new_c, f"{alloc_s.name} = _", mk_write)
        ir, fwd = _replace_pats_stmts(ir, fwd, new_c, f"{alloc_s.name} += _", mk_write)
=======
        ir, fwd = _replace_pats(ir, fwd, c, f"{alloc_s.name}[_]", mk_read)
        ir, fwd = _replace_pats_stmts(ir, fwd, c, f"{alloc_s.name} = _", mk_write)
        ir, fwd = _replace_pats_stmts(ir, fwd, c, f"{alloc_s.name} += _", mk_write)
>>>>>>> b068ed58

    return _fixup_effects(ir, fwd)


# --------------------------------------------------------------------------- #
# --------------------------------------------------------------------------- #
# *Only* lifting an allocation


def DoLiftAllocSimple(alloc_cursor, n_lifts):
    alloc_stmt = alloc_cursor._node

    assert isinstance(alloc_stmt, LoopIR.Alloc)
    assert is_pos_int(n_lifts)

    szvars = set()
    if alloc_stmt.type.shape():
        szvars = set.union(*[_FV(sz) for sz in alloc_stmt.type.shape()])

    stmt_c = alloc_cursor
    for i in range(n_lifts):
        try:
            stmt_c = stmt_c.parent()
            if stmt_c == stmt_c.root():
                raise ic.InvalidCursorError(
                    f"Cannot lift allocation {alloc_stmt} beyond its root proc."
                )
            if isinstance(stmt_c._node, LoopIR.Seq):
                if stmt_c._node.iter in szvars:
                    raise SchedulingError(
                        f"Cannot lift allocation statement {alloc_stmt} past loop "
                        f"with iteration variable {i} because "
                        f"the allocation size depends on {i}."
                    )
        except ic.InvalidCursorError:
            raise SchedulingError(
                f"specified lift level {n_lifts} is more than {i}, "
                "the number of loops and ifs above the allocation"
            )

    gap_c = stmt_c.before()
    ir, fwd = alloc_cursor._move(gap_c)
    return _fixup_effects(ir, fwd)


# --------------------------------------------------------------------------- #
# --------------------------------------------------------------------------- #
# Lift Allocation scheduling directive

# TODO: Implement autolift_alloc's logic using high-level scheduling metaprogramming and
#       delete this code
class DoLiftAlloc(Cursor_Rewrite):
    def __init__(self, proc_cursor, alloc_cursor, n_lifts, mode, size, keep_dims):
        self.alloc_stmt = alloc_cursor._node

        assert isinstance(self.alloc_stmt, LoopIR.Alloc)
        assert is_pos_int(n_lifts)

        if mode not in ("row", "col"):
            raise SchedulingError(f"Unknown lift mode {mode}, should be 'row' or 'col'")

        self.alloc_sym = self.alloc_stmt.name
        self.alloc_deps = LoopIR_Dependencies(
            self.alloc_sym, proc_cursor._node.body
        ).result()
        self.lift_mode = mode
        self.lift_size = size
        self.keep_dims = keep_dims

        self.n_lifts = n_lifts

        self.ctrl_ctxt = []
        self.lift_site = None

        self.lifted_stmt = None
        self.access_idxs = None
        self.alloc_type = None
        self._in_call_arg = False

        super().__init__(proc_cursor)

        # repair effects...
        self.proc = InferEffects(self.proc).result()

    def idx_mode(self, access, orig):
        if self.lift_mode == "row":
            return access + orig
        elif self.lift_mode == "col":
            return orig + access
        assert False

    def map_s(self, sc):
        s = sc._node
        if s is self.alloc_stmt:
            if self.n_lifts > len(self.ctrl_ctxt):
                raise SchedulingError(
                    f"specified lift level {self.n_lifts} "
                    "is higher than the number of loop "
                    f"{len(self.ctrl_ctxt)}"
                )
            self.lift_site = self.ctrl_ctxt[-self.n_lifts]

            # extract the ranges and variables of enclosing loops
            idxs, rngs = self.get_ctxt_itrs_and_rngs(self.n_lifts)

            # compute the lifted allocation buffer type, and
            # the new allocation statement
            new_typ = s.type
            new_rngs = []
            for r in rngs:
                if isinstance(r, LoopIR.Const):
                    assert r.val > 0, "Loop bound must be positive"
                    new_rngs.append(r)
                else:
                    new_rngs.append(
                        LoopIR.BinOp(
                            "+",
                            r,
                            LoopIR.Const(1, T.int, r.srcinfo),
                            T.index,
                            r.srcinfo,
                        )
                    )

            if isinstance(new_typ, T.Tensor):
                if self.lift_mode == "row":
                    new_rngs += new_typ.shape()
                elif self.lift_mode == "col":
                    new_rngs = new_typ.shape() + new_rngs
                else:
                    assert False

                new_typ = new_typ.basetype()

            if len(new_rngs) > 0:
                new_typ = T.Tensor(new_rngs, False, new_typ)

            # effect remains null
            self.lifted_stmt = LoopIR.Alloc(s.name, new_typ, s.mem, None, s.srcinfo)
            self.access_idxs = idxs
            self.alloc_type = new_typ

            # erase the statement from this location
            return []

        elif isinstance(s, (LoopIR.If, LoopIR.Seq)):
            # handle recursive part of pass at this statement
            self.ctrl_ctxt.append(s)
            stmts = super().map_s(sc)
            self.ctrl_ctxt.pop()

            # splice in lifted statement at the point to lift-to
            if s is self.lift_site:
                stmts = [self.lifted_stmt] + (stmts or s)

            return stmts

        elif isinstance(s, (LoopIR.Assign, LoopIR.Reduce)):
            # in this case, we may need to substitute the
            # buffer name on the lhs of the assignment/reduction
            if s.name is self.alloc_sym:
                assert self.access_idxs is not None
                idx = self.idx_mode(
                    [LoopIR.Read(i, [], T.index, s.srcinfo) for i in self.access_idxs],
                    s.idx,
                )
                rhs = self.apply_e(s.rhs)
                # return allocation or reduction...
                return s.update(idx=idx, rhs=rhs, eff=None)

        elif isinstance(s, LoopIR.Call):
            # substitution in call arguments currently unsupported;
            # so setting flag here
            self._in_call_arg = True
            stmts = super().map_s(sc)
            self._in_call_arg = False
            return stmts

        # fall-through
        return super().map_s(sc)

    def map_e(self, e):
        if isinstance(e, LoopIR.Read) and e.name == self.alloc_sym:
            assert self.access_idxs is not None
            if not self.access_idxs:
                return None

            # if self._in_call_arg:
            if e.type.is_real_scalar():
                idx = self.idx_mode(
                    [LoopIR.Read(i, [], T.index, e.srcinfo) for i in self.access_idxs],
                    e.idx,
                )
                return LoopIR.Read(e.name, idx, e.type, e.srcinfo)
            else:
                assert self._in_call_arg
                assert len(e.idx) == 0
                # then we need to replace this read with a
                # windowing expression
                access = [
                    LoopIR.Point(LoopIR.Read(i, [], T.index, e.srcinfo), e.srcinfo)
                    for i in self.access_idxs
                ]
                orig = [
                    LoopIR.Interval(LoopIR.Const(0, T.int, e.srcinfo), hi, e.srcinfo)
                    for hi in e.type.shape()
                ]
                idx = self.idx_mode(access, orig)
                tensor_type = (
                    e.type.as_tensor if isinstance(e.type, T.Window) else e.type
                )
                win_typ = T.Window(self.alloc_type, tensor_type, e.name, idx)
                return LoopIR.WindowExpr(e.name, idx, win_typ, e.srcinfo)

        if isinstance(e, LoopIR.WindowExpr) and e.name == self.alloc_sym:
            assert self.access_idxs is not None
            if not self.access_idxs:
                return None
            # otherwise, extend windowing with accesses...

            idx = self.idx_mode(
                [
                    LoopIR.Point(LoopIR.Read(i, [], T.index, e.srcinfo), e.srcinfo)
                    for i in self.access_idxs
                ],
                e.idx,
            )
            win_typ = T.Window(self.alloc_type, e.type.as_tensor, e.name, idx)
            return LoopIR.WindowExpr(e.name, idx, win_typ, e.srcinfo)

        # fall-through
        return super().map_e(e)

    def get_ctxt_itrs_and_rngs(self, n_up):
        rngs = []
        idxs = []
        for s in self.ctrl_ctxt[-n_up:]:
            if isinstance(s, LoopIR.If):
                # if-statements do not affect allocations
                # note that this may miss opportunities to
                # shrink the allocation by being aware of
                # guards; oh well.
                continue
            elif isinstance(s, LoopIR.Seq):
                if s.iter in self.alloc_deps and self.keep_dims:
                    idxs.append(s.iter)
                    if isinstance(s.hi, LoopIR.Read):
                        assert s.hi.type.is_indexable()
                        assert len(s.hi.idx) == 0
                    elif isinstance(s.hi, LoopIR.Const):
                        assert s.hi.type == T.int
                    elif isinstance(s.hi, LoopIR.BinOp):
                        assert s.hi.type.is_indexable()
                    else:
                        assert False, "bad case"

                    if self.lift_size is not None:
                        assert isinstance(self.lift_size, int)
                        # TODO: More robust checking of self.lift_size >= s.hi
                        if isinstance(s.hi, LoopIR.Const):
                            if s.hi.val > self.lift_size:
                                raise SchedulingError(
                                    f"Lift size cannot "
                                    f"be less than for-loop bound {s.hi.val}"
                                )
                        elif isinstance(s.hi, LoopIR.BinOp) and s.hi.op == "%":
                            assert isinstance(s.hi.rhs, LoopIR.Const)
                            if s.hi.rhs.val > self.lift_size:
                                raise SchedulingError(
                                    f"Lift size cannot "
                                    f"be less than for-loop bound {s.hi}"
                                )
                        else:
                            raise NotImplementedError

                        rngs.append(LoopIR.Const(self.lift_size, T.int, s.srcinfo))
                    else:
                        rngs.append(s.hi)
            else:
                assert False, "bad case"

        return idxs, rngs


# --------------------------------------------------------------------------- #
# --------------------------------------------------------------------------- #
# Fissioning at a Statement scheduling directive


def check_used(variables, eff):
    for e in eff:
        if e.buffer in variables:
            return True
    return False


class _Is_Alloc_Free(LoopIR_Do):
    def __init__(self, pre, post):
        self._is_alloc_free = True
        self._alloc_var = []

        self.do_stmts(pre)

        # make sure all of _alloc_vars are not used in any of the
        # post statement
        for s in post:
            if isinstance(s, LoopIR.Reduce):  # Allow reduce
                continue
            if s.eff is None:
                continue
            if check_used(self._alloc_var, s.eff.reads):
                self._is_alloc_free = False
                break
            if check_used(self._alloc_var, s.eff.writes):
                self._is_alloc_free = False
                break
            if check_used(self._alloc_var, s.eff.reduces):
                self._is_alloc_free = False
                break

    def result(self):
        return self._is_alloc_free

    def do_s(self, s):
        if isinstance(s, LoopIR.Alloc):
            self._alloc_var.append(s.name)

        super().do_s(s)


def _is_alloc_free(pre, post):
    return _Is_Alloc_Free(pre, post).result()


# which variable symbols are free
class _FreeVars(LoopIR_Do):
    def __init__(self, stmts):
        self._fvs = set()
        self._bound = set()

        if isinstance(stmts, LoopIR.expr):
            self.do_e(stmts)
        else:
            self.do_stmts(stmts)

    def result(self):
        return self._fvs

    def do_s(self, s):
        if isinstance(s, (LoopIR.Assign, LoopIR.Reduce)):
            if s.name not in self._bound:
                self._fvs.add(s.name)
        elif isinstance(s, LoopIR.Seq):
            self._bound.add(s.iter)
        elif isinstance(s, LoopIR.Alloc):
            self._bound.add(s.name)

        super().do_s(s)

    def do_e(self, e):
        if isinstance(e, LoopIR.Read):
            if e.name not in self._bound:
                self._fvs.add(e.name)

        super().do_e(e)


def _FV(stmts):
    return _FreeVars(stmts).result()


def _is_idempotent(stmts):
    def _stmt(s):
        styp = type(s)
        if styp is LoopIR.Reduce:
            return False
        elif styp is LoopIR.Call:
            return _is_idempotent(s.f.body)
        elif styp is LoopIR.If:
            return _is_idempotent(s.body) and _is_idempotent(s.orelse)
        elif styp is LoopIR.Seq:
            return _is_idempotent(s.body)
        else:
            return True

    return all(_stmt(s) for s in stmts)


def DoRemoveLoop(loop):
    s = loop._node

    # Check if we can remove the loop. Conditions are:
    # 1. Body does not depend on the loop iteration variable
    if s.iter in _FV(s.body):
        raise SchedulingError(
            f"Cannot remove loop, {s.iter} is not " "free in the loop body."
        )

    # 2. Body is idempotent
    Check_IsIdempotent(loop.get_root(), [s])

    # 3. The loop runs at least once;
    #    If not, then place a guard around the statement
    body = Alpha_Rename(s.body).result()
    try:
        Check_IsPositiveExpr(loop.get_root(), [s], s.hi)
    except SchedulingError:
        zero = LoopIR.Const(0, T.int, s.srcinfo)
        cond = LoopIR.BinOp(">", s.hi, zero, T.bool, s.srcinfo)
        body = [LoopIR.If(cond, body, [], None, s.srcinfo)]

    # TODO: use move and/or wrap
    ir, fwd = loop._replace(body)
    return _fixup_effects(ir, fwd)


# This is same as original FissionAfter, except that
# this does not remove loop. We have separate remove_loop
# operator for that purpose.
def DoFissionAfterSimple(stmt_cursor, n_lifts):
    tgt_stmt = stmt_cursor._node
    assert isinstance(tgt_stmt, LoopIR.stmt)
    assert is_pos_int(n_lifts)

    ir, fwd = stmt_cursor.get_root(), lambda x: x

    def alloc_check(pre, post):
        if not _is_alloc_free(pre, post):
            pre_allocs = {s.name for s in pre if isinstance(s, LoopIR.Alloc)}
            post_FV = _FV(post)
            for nm in pre_allocs:
                if nm in post_FV:
                    raise SchedulingError(
                        f"Will not fission here, because "
                        f"doing so will hide the allocation "
                        f"of {nm} from a later use site."
                    )

    cur_c = stmt_cursor
    while n_lifts > 0:
        n_lifts -= 1

        idx = cur_c.get_index() + 1
        par_c = cur_c.parent()
        par_s = par_c._node

        if isinstance(par_s, LoopIR.Seq):
            pre_c = par_c.body()[:idx]
            post_c = par_c.body()[idx:]
        elif isinstance(par_s, LoopIR.If):
            if cur_c._node in par_s.body:
                pre_c = par_c.body()[:idx]
                post_c = par_c.body()[idx:]
            else:
                pre_c = par_c.orelse()[:idx]
                post_c = par_c.orelse()[idx:]
        else:
            raise SchedulingError("Can only lift past a for loop or an if statement")

        pre = [s._node for s in pre_c]
        post = [s._node for s in post_c]

        if not (pre and post):
            continue

        alloc_check(pre, post)

        if isinstance(par_s, LoopIR.Seq):
            # we must check whether the two parts of the
            # fission can commute appropriately
            no_loop_var_pre = par_s.iter not in _FV(pre)
            Check_FissionLoop(ir, par_s, pre, post, no_loop_var_pre)

            # we can skip the loop iteration if the
            # body doesn't depend on the loop
            # and the body is idempotent

            def wrapper(block):
                return par_s.update(body=block)

            ir, fwd_wrap = post_c._wrap(wrapper, "block")
            fwd = _compose(fwd_wrap, fwd)

            post_c = fwd_wrap(par_c).body()[-1]
            ir, fwd_move = post_c._move(fwd_wrap(par_c).after())
            fwd = _compose(fwd_move, fwd)

            cur_c = fwd_move(fwd_wrap(par_c))
        elif isinstance(par_s, LoopIR.If):
            if cur_c._node in par_s.body:

                def wrapper(block):
                    return par_s.update(body=block)

                ir, fwd_wrap = pre_c._wrap(wrapper, "block")
                fwd = _compose(fwd_wrap, fwd)

                pre_c = fwd_wrap(par_c).body()[0]
                ir, fwd_move = pre_c._move(fwd_wrap(par_c).before())
                fwd = _compose(fwd_move, fwd)

                cur_c = fwd_move(fwd_wrap(par_c)).prev()
            else:
                assert cur_c._node in par_s.orelse

                def wrapper(block):
                    return par_s.update(body=None, orelse=block)

                ir, fwd_wrap = post_c._wrap(wrapper, "block")
                fwd = _compose(fwd_wrap, fwd)

                post_c = fwd_wrap(par_c).orelse()[-1]
                ir, fwd_move = post_c._move(fwd_wrap(par_c).after())
                fwd = _compose(fwd_move, fwd)

                cur_c = fwd_move(fwd_wrap(par_c))

    return _fixup_effects(ir, fwd)


# TODO: Deprecate this with the one above
# structure is weird enough to skip using the Rewrite-pass super-class
class DoFissionLoops:
    def __init__(self, proc_cursor, stmt_cursor, n_lifts):
        self.tgt_stmt = stmt_cursor._node
        assert isinstance(self.tgt_stmt, LoopIR.stmt)
        assert is_pos_int(n_lifts)
        self.provenance = proc_cursor._root
        self.orig_proc = proc_cursor._node
        self.n_lifts = n_lifts

        self.hit_fission = False  # signal to map_stmts

        pre_body, post_body = self.map_stmts(self.orig_proc.body)
        self.proc = LoopIR.proc(
            name=self.orig_proc.name,
            args=self.orig_proc.args,
            preds=self.orig_proc.preds,
            body=pre_body + post_body,
            instr=None,
            eff=self.orig_proc.eff,
            srcinfo=self.orig_proc.srcinfo,
        )
        self.proc = InferEffects(self.proc).result()

    def result(self):
        return api.Procedure(self.proc, _provenance_eq_Procedure=self.provenance)

    def alloc_check(self, pre, post):
        if not _is_alloc_free(pre, post):
            raise SchedulingError(
                "Will not fission here, because "
                "an allocation might be buried "
                "in a different scope than some use-site"
            )

    # returns a pair of stmt-lists
    # for those statements occurring before and
    # after the fission point
    def map_stmts(self, stmts):
        pre_stmts = []
        post_stmts = []
        for orig_s in stmts:
            pre, post = self.map_s(orig_s)
            pre_stmts += pre
            post_stmts += post

        return pre_stmts, post_stmts

    # see map_stmts comment
    def map_s(self, s):
        if s is self.tgt_stmt:
            # assert self.hit_fission == False
            self.hit_fission = True
            # none-the-less make sure we return this statement in
            # the pre-fission position
            return [s], []

        elif isinstance(s, LoopIR.If):

            # first, check if we need to split the body
            pre, post = self.map_stmts(s.body)
            fission_body = len(pre) > 0 and len(post) > 0 and self.n_lifts > 0
            if fission_body:
                self.n_lifts -= 1
                self.alloc_check(pre, post)
                pre = LoopIR.If(s.cond, pre, [], None, s.srcinfo)
                post = LoopIR.If(s.cond, post, s.orelse, None, s.srcinfo)
                return [pre], [post]

            body = pre + post

            # if we don't, then check if we need to split the or-else
            pre, post = self.map_stmts(s.orelse)
            fission_orelse = len(pre) > 0 and len(post) > 0 and self.n_lifts > 0
            if fission_orelse:
                self.n_lifts -= 1
                self.alloc_check(pre, post)
                pre = LoopIR.If(s.cond, body, pre, None, s.srcinfo)
                post = LoopIR.If(
                    s.cond, [LoopIR.Pass(None, s.srcinfo)], post, None, s.srcinfo
                )
                return [pre], [post]

            orelse = pre + post

            # if we neither split the body nor the or-else,
            # then we need to gather together the pre and post.
            single_stmt = LoopIR.If(s.cond, body, orelse, None, s.srcinfo)

        elif isinstance(s, LoopIR.Seq):

            # check if we need to split the loop
            pre, post = self.map_stmts(s.body)
            do_fission = len(pre) > 0 and len(post) > 0 and self.n_lifts > 0
            if do_fission:
                self.n_lifts -= 1
                self.alloc_check(pre, post)

                # we can skip the loop iteration if the
                # body doesn't depend on the loop
                # and the body is idempotent
                if s.iter in _FV(pre) or not _is_idempotent(pre):
                    pre = [s.update(body=pre, eff=None)]
                    # since we are copying the binding of s.iter,
                    # we should perform an Alpha_Rename for safety
                    pre = Alpha_Rename(pre).result()
                if s.iter in _FV(post) or not _is_idempotent(post):
                    post = [s.update(body=post, eff=None)]

                return pre, post

            # if we didn't split, then compose pre and post of the body
            single_stmt = s.update(body=pre + post, eff=None)

        else:
            # all other statements cannot recursively
            # contain statements, so...
            single_stmt = s

        if self.hit_fission:
            return [], [single_stmt]
        else:
            return [single_stmt], []


class DoAddUnsafeGuard(Cursor_Rewrite):
    def __init__(self, proc_cursor, stmt_cursor, cond):
        self.stmt = stmt_cursor._node
        self.cond = cond
        self.in_loop = False

        super().__init__(proc_cursor)

        self.proc = InferEffects(self.proc).result()

    def map_s(self, sc):
        s = sc._node
        if s is self.stmt:
            # Check_ExprEqvInContext(self.orig_proc,
            #                       self.cond, [s],
            #                       LoopIR.Const(True, T.bool, s.srcinfo))
            s1 = Alpha_Rename([s]).result()
            return [LoopIR.If(self.cond, s1, [], None, s.srcinfo)]

        return super().map_s(sc)


def DoSpecialize(stmt_cursor, conds):
    assert conds, "Must add at least one condition"
    s = stmt_cursor._node

    else_br = Alpha_Rename([s]).result()
    for cond in reversed(conds):
        then_br = Alpha_Rename([s]).result()
        else_br = [LoopIR.If(cond, then_br, else_br, None, s.srcinfo)]

    ir, fwd = stmt_cursor._replace(else_br)
    return _fixup_effects(ir, fwd)


def _get_constant_bound(e):
    if isinstance(e, LoopIR.BinOp) and e.op == "%":
        return e.rhs
    raise SchedulingError(f"Could not derive constant bound on {e}")


class DoBoundAndGuard(Cursor_Rewrite):
    def __init__(self, proc_cursor, loop_cursor):
        self.loop = loop_cursor._node
        super().__init__(proc_cursor)

    def map_s(self, sc):
        s = sc._node
        if s == self.loop:
            assert isinstance(s, LoopIR.Seq)
            bound = _get_constant_bound(s.hi)
            guard = LoopIR.If(
                LoopIR.BinOp(
                    "<",
                    LoopIR.Read(s.iter, [], T.index, s.srcinfo),
                    s.hi,
                    T.bool,
                    s.srcinfo,
                ),
                s.body,
                [],
                None,
                s.srcinfo,
            )
            return [s.update(hi=bound, body=[guard], eff=None)]

        return super().map_s(sc)


def DoFuseLoop(f_cursor, s_cursor):
    proc = f_cursor.get_root()
    loop1 = f_cursor._node
    loop2 = s_cursor._node

    if f_cursor.next() != s_cursor:
        raise SchedulingError(
            "expected the two loops to be fused to come one right after the other"
        )

    # check if the loop bounds are equivalent
    Check_ExprEqvInContext(proc, loop1.hi, [loop1], loop2.hi, [loop2])

    x = LoopIR.Read(loop1.iter, [], T.index, loop1.srcinfo)
    y = loop2.iter
    body1 = loop1.body
    body2 = SubstArgs(loop2.body, {y: x}).result()

    ir, fwd = f_cursor.body()[-1].after()._insert(body2)

    ir, fwdDel = fwd(s_cursor)._delete()
    fwd = _compose(fwdDel, fwd)

    loop = fwd(f_cursor)._node

    Check_FissionLoop(ir, loop, body1, body2)
    return _fixup_effects(ir, fwd)


def DoFuseIf(f_cursor, s_cursor):
    proc = f_cursor.get_root()
    if f_cursor.next() != s_cursor:
        raise SchedulingError(
            "expected the two if statements to be fused to come one right after the other"
        )

    if1 = f_cursor._node
    if2 = s_cursor._node
    Check_ExprEqvInContext(proc, if1.cond, [if1], if2.cond, [if2])

    cond = if1.cond
    body1 = if1.body
    body2 = if2.body
    orelse1 = if1.orelse
    orelse2 = if2.orelse
    ifstmt = LoopIR.If(cond, body1 + body2, orelse1 + orelse2, None, if1.srcinfo)

    ir, fwd = f_cursor._delete()
    ir, fwd_repl = fwd(s_cursor)._replace([ifstmt])
    fwd = _compose(fwd_repl, fwd)
    return _fixup_effects(ir, fwd)


def DoAddLoop(stmt_cursor, var, hi, guard):
    proc = stmt_cursor.get_root()
    s = stmt_cursor._node

    Check_IsIdempotent(proc, [s])
    Check_IsPositiveExpr(proc, [s], hi)

    sym = Sym(var)

    def wrapper(body):
        if guard:
            rdsym = LoopIR.Read(sym, [], T.index, s.srcinfo)
            zero = LoopIR.Const(0, T.int, s.srcinfo)
            cond = LoopIR.BinOp("==", rdsym, zero, T.bool, s.srcinfo)
            body = [LoopIR.If(cond, body, [], None, s.srcinfo)]

        return LoopIR.Seq(sym, hi, body, None, s.srcinfo)

    ir, fwd = stmt_cursor.as_block()._wrap(wrapper, "body")
    return _fixup_effects(ir, fwd)


# --------------------------------------------------------------------------- #
# --------------------------------------------------------------------------- #
#   Factor out a sub-statement as a Procedure scheduling directive


def _make_closure(name, stmts, var_types):
    FVs = list(sorted(_FV(stmts)))
    info = stmts[0].srcinfo

    # work out the calling arguments (args) and sub-proc args (fnargs)
    args = []
    fnargs = []

    # first, scan over all the arguments and convert them.
    # accumulate all size symbols separately
    sizes = set()
    for v in FVs:
        typ = var_types[v]
        if typ is T.size:
            sizes.add(v)
        elif typ is T.index:
            args.append(LoopIR.Read(v, [], typ, info))
            fnargs.append(LoopIR.fnarg(v, typ, None, info))
        else:
            # add sizes (that this arg depends on) to the signature
            for sz in typ.shape():
                if isinstance(sz, Sym):
                    sizes.add(sz)
            args.append(LoopIR.Read(v, [], typ, info))
            fnargs.append(LoopIR.fnarg(v, typ, None, info))

    # now prepend all sizes to the argument list
    sizes = list(sorted(sizes))
    args = [LoopIR.Read(sz, [], T.size, info) for sz in sizes] + args
    fnargs = [LoopIR.fnarg(sz, T.size, None, info) for sz in sizes] + fnargs

    eff = None
    # TODO: raise NotImplementedError("need to figure out effect of new closure")
    closure = LoopIR.proc(name, fnargs, [], stmts, None, eff, info)

    return closure, args


def DoInsertPass(gap):
    srcinfo = gap.parent()._node.srcinfo
    ir, fwd = gap._insert([LoopIR.Pass(eff_null(srcinfo), srcinfo=srcinfo)])
    return ir, fwd


def DoDeleteConfig(proc_cursor, config_cursor):
    eq_mod_config = Check_DeleteConfigWrite(proc_cursor._node, [config_cursor._node])
    p, fwd = config_cursor._delete()
    return p, fwd, eq_mod_config


class DoDeletePass(Cursor_Rewrite):
    def __init__(self, proc_cursor):
        super().__init__(proc_cursor)

    def map_s(self, sc):
        s = sc._node
        if isinstance(s, LoopIR.Pass):
            return []

        elif isinstance(s, LoopIR.Seq):
            body = self.map_stmts(sc.body())
            if body is None:
                return None
            elif not body:
                return []
            else:
                return [s.update(body=body)]

        return super().map_s(sc)


class DoExtractMethod(Cursor_Rewrite):
    def __init__(self, proc_cursor, name, stmt_cursor):
        self.match_stmt = stmt_cursor._node
        assert isinstance(self.match_stmt, LoopIR.stmt)
        self.sub_proc_name = name
        self.new_subproc = None
        self.orig_proc = proc_cursor._node

        self.var_types = ChainMap()

        for a in self.orig_proc.args:
            self.var_types[a.name] = a.type

        super().__init__(proc_cursor)
        Check_Aliasing(self.proc)

    def subproc(self):
        return api.Procedure(self.new_subproc)

    def push(self):
        self.var_types = self.var_types.new_child()

    def pop(self):
        self.var_types = self.var_types.parents

    def map_s(self, sc):
        s = sc._node
        if s is self.match_stmt:
            subproc, args = _make_closure(self.sub_proc_name, [s], self.var_types)
            self.new_subproc = subproc
            return [LoopIR.Call(subproc, args, None, s.srcinfo)]
        elif isinstance(s, LoopIR.Alloc):
            self.var_types[s.name] = s.type
            return None
        elif isinstance(s, LoopIR.Seq):
            self.push()
            self.var_types[s.iter] = T.index
            body = self.map_stmts(sc.body())
            self.pop()

            if body:
                return [s.update(body=body, eff=None)]

            return None
        elif isinstance(s, LoopIR.If):
            self.push()
            body = self.map_stmts(sc.body())
            self.pop()
            self.push()
            orelse = self.map_stmts(sc.orelse())
            self.pop()

            if body or orelse:
                return [
                    s.update(body=body or s.body, orelse=orelse or s.orlse, eff=None)
                ]

            return None

        return super().map_s(sc)

    def map_e(self, e):
        return None


class _DoNormalize(Cursor_Rewrite):
    # This class operates on an idea of creating a coefficient map for each
    # indexing expression (normalize_e), and writing the map back to LoopIR
    # (get_loopir in index_start).
    # For example, when you have Assign statement:
    # y[n*4 - n*4 + 1] = 0.0
    # index_start will be called with e : n*4 - n*4 + 1.
    # Then, normalize_e will create a map of symbols and its coefficients.
    # The map for the expression `n*4 + 1` is:
    # { temporary_constant_symbol : 1, n : 4 }
    # and the map for the expression `n*4 - n*4 + 1` is:
    # { temporary_constant_symbol : 1, n : 0 }
    # This map concatnation is handled by concat_map function.
    def __init__(self, proc_cursor):
        self.C = Sym("temporary_constant_symbol")
        self.env = ChainMap()
        # TODO: dispatch to Z3 to reason about preds ranges
        for arg in proc_cursor._node.args:
            self.env[arg.name] = None
        super().__init__(proc_cursor)

        self.proc = InferEffects(self.proc).result()

    def concat_map(self, op, lhs, rhs):
        if op == "+":
            # if has same key: add value
            common = {key: (lhs[key] + rhs[key]) for key in lhs if key in rhs}
            return lhs | rhs | common
        elif op == "-":
            # has same key: sub value
            common = {key: (lhs[key] - rhs[key]) for key in lhs if key in rhs}
            # else, negate the rhs and cat map
            neg_rhs = {key: -rhs[key] for key in rhs}
            return lhs | neg_rhs | common
        elif op == "*":
            # rhs or lhs NEEDS to be constant
            assert len(rhs) == 1 or len(lhs) == 1
            # multiply the other one's value by that constant
            if len(rhs) == 1 and self.C in rhs:
                return {key: lhs[key] * rhs[self.C] for key in lhs}
            else:
                assert len(lhs) == 1 and self.C in lhs
                return {key: rhs[key] * lhs[self.C] for key in rhs}
        else:
            assert False, "bad case"

    def normalize_e(self, e):
        assert e.type.is_indexable(), f"{e} is not indexable!"

        if isinstance(e, LoopIR.Read):
            assert len(e.idx) == 0, "Indexing inside indexing does not make any sense"
            return {e.name: 1}
        elif isinstance(e, LoopIR.Const):
            return {self.C: e.val}
        elif isinstance(e, LoopIR.USub):
            e_map = self.normalize_e(e.arg)
            return {key: -e_map[key] for key in e_map}
        elif isinstance(e, LoopIR.BinOp):
            lhs_map = self.normalize_e(e.lhs)
            rhs_map = self.normalize_e(e.rhs)
            return self.concat_map(e.op, lhs_map, rhs_map)
        else:
            assert False, (
                "index_start should only be called by"
                + f" an indexing expression. e was {e}"
            )

    @staticmethod
    def has_div_mod_config(e):
        if isinstance(e, LoopIR.Read):
            return False
        elif isinstance(e, LoopIR.Const):
            return False
        elif isinstance(e, LoopIR.USub):
            return _DoNormalize.has_div_mod_config(e.arg)
        elif isinstance(e, LoopIR.BinOp):
            if e.op == "/" or e.op == "%":
                return True
            else:
                lhs = _DoNormalize.has_div_mod_config(e.lhs)
                rhs = _DoNormalize.has_div_mod_config(e.rhs)
                return lhs or rhs
        elif isinstance(e, LoopIR.ReadConfig):
            return True
        else:
            assert False, "bad case"

    # Call this when e is one indexing expression
    # e should be an indexing expression
    def index_start(self, e):
        def get_normalized_expr(e):
            # Make a map of symbols and coefficients
            n_map = self.normalize_e(e)

            new_e = LoopIR.Const(n_map.get(self.C, 0), T.int, e.srcinfo)

            delete_zero = [
                (n_map[v], v) for v in n_map if v != self.C and n_map[v] != 0
            ]

            return (new_e, delete_zero)

        def division_simplification(e):
            constant, normalization_list = get_normalized_expr(e.lhs)

            d = e.rhs.val

            non_divisible_terms = [
                (coeff, v) for coeff, v in normalization_list if coeff % d != 0
            ]

            if len(non_divisible_terms) == 0:
                normalization_list = [
                    (coeff // d, v) for coeff, v in normalization_list
                ]
                return generate_loopIR(
                    e.lhs, constant.update(val=constant.val // d), normalization_list
                )
            elif constant.val % d == 0:
                non_divisible_expr = generate_loopIR(
                    e.lhs, constant.update(val=0), non_divisible_terms
                )
                non_divisible_expr_range = IndexRangeAnalysis(
                    non_divisible_expr, self.env
                ).result()

                if (
                    non_divisible_expr_range is not None
                    and 0 <= non_divisible_expr_range[0]
                    and non_divisible_expr_range[1] < d
                ):
                    divisible_terms = [
                        (coeff // d, v)
                        for coeff, v in normalization_list
                        if coeff % d == 0
                    ]
                    return generate_loopIR(
                        e.lhs, constant.update(val=constant.val // d), divisible_terms
                    )
            else:
                non_divisible_expr = generate_loopIR(
                    e.lhs, constant, non_divisible_terms
                )
                non_divisible_expr_range = IndexRangeAnalysis(
                    non_divisible_expr, self.env
                ).result()

                if (
                    non_divisible_expr_range is not None
                    and 0 <= non_divisible_expr_range[0]
                    and non_divisible_expr_range[1] < d
                ):
                    divisible_terms = [
                        (coeff // d, v)
                        for coeff, v in normalization_list
                        if coeff % d == 0
                    ]
                    return generate_loopIR(
                        e.lhs, constant.update(val=0), divisible_terms
                    )

            new_lhs = generate_loopIR(e.lhs, constant, normalization_list)
            return LoopIR.BinOp("/", new_lhs, e.rhs, e.type, e.srcinfo)

        def modulo_simplification(e):
            constant, normalization_list = get_normalized_expr(e.lhs)

            m = e.rhs.val

            normalization_list = [
                (coeff, v) for coeff, v in normalization_list if coeff % m != 0
            ]

            if len(normalization_list) == 0:
                return constant.update(val=constant.val % m)

            if constant.val % m == 0:
                constant = constant.update(val=0)

            new_lhs = generate_loopIR(e.lhs, constant, normalization_list)
            new_lhs_range = IndexRangeAnalysis(new_lhs, self.env).result()
            if new_lhs_range is not None and new_lhs_range[1] < m:
                assert new_lhs_range[0] >= 0
                return new_lhs

            return LoopIR.BinOp("%", new_lhs, e.rhs, e.type, e.srcinfo)

        def generate_loopIR(e_context, constant, normalization_list):
            def scale_read(coeff, key):
                return LoopIR.BinOp(
                    "*",
                    LoopIR.Const(coeff, T.int, e_context.srcinfo),
                    LoopIR.Read(key, [], e_context.type, e_context.srcinfo),
                    e_context.type,
                    e_context.srcinfo,
                )

            new_e = constant
            for coeff, v in sorted(normalization_list):
                if coeff > 0:
                    new_e = LoopIR.BinOp(
                        "+",
                        new_e,
                        scale_read(coeff, v),
                        e_context.type,
                        e_context.srcinfo,
                    )
                else:
                    new_e = LoopIR.BinOp(
                        "-",
                        new_e,
                        scale_read(-coeff, v),
                        e_context.type,
                        e_context.srcinfo,
                    )
            return new_e

        assert isinstance(e, LoopIR.expr)

        if isinstance(e, LoopIR.BinOp):
            new_lhs = self.index_start(e.lhs)
            new_rhs = self.index_start(e.rhs)
            e = e.update(lhs=new_lhs, rhs=new_rhs)

        if isinstance(e, LoopIR.BinOp) and e.op in ("/", "%"):
            assert isinstance(e.rhs, LoopIR.Const)
            if self.has_div_mod_config(e.lhs):
                return e

            if e.op == "/":
                return division_simplification(e)

            return modulo_simplification(e)

        # Div and mod special cases are handleded before, if that didn't succeed we cannot normalize
        # Skip ReadConfigs, they need careful handling because they're not Sym.
        if self.has_div_mod_config(e):
            return e

        constant, normalization_list = get_normalized_expr(e)
        return generate_loopIR(e, constant, normalization_list)

    def map_e(self, e):
        if e.type.is_indexable():
            return self.index_start(e)

        return super().map_e(e)

    def map_s(self, sc):
        s = sc._node
        if isinstance(s, LoopIR.Seq):
            self.env = self.env.new_child()

            hi_range = IndexRangeAnalysis(s.hi, self.env).result()
            if hi_range is not None:
                assert hi_range[0] >= 0
                if hi_range[1] == 0:
                    # We allow loop hi to be zero, however, that means that the loop
                    # variable doesn't have a defined range. We can set it to None
                    # since any simplification is not necessary since loop won't run
                    hi_range = None
                else:
                    hi_range = (0, hi_range[1] - 1)
                self.env[s.iter] = hi_range
            else:
                self.env[s.iter] = None

            new_s = super().map_s(sc)
            self.env = self.env.parents
            return new_s

        return super().map_s(sc)


class DoSimplify(Cursor_Rewrite):
    def __init__(self, proc_cursor):
        self.facts = ChainMap()
        new_procedure = _DoNormalize(proc_cursor).result()
        self.proc_cursor = ic.Cursor.create(new_procedure)

        super().__init__(self.proc_cursor)

        self.proc = InferEffects(self.proc).result()

    def cfold(self, op, lhs, rhs):
        if op == "+":
            return lhs.val + rhs.val
        if op == "-":
            return lhs.val - rhs.val
        if op == "*":
            return lhs.val * rhs.val
        if op == "/":
            if lhs.type == T.f64 or lhs.type == T.f32:
                return lhs.val / rhs.val
            else:
                return lhs.val // rhs.val
        if op == "%":
            return lhs.val % rhs.val
        if op == "and":
            return lhs.val and rhs.val
        if op == "or":
            return lhs.val or rhs.val
        if op == "<":
            return lhs.val < rhs.val
        if op == ">":
            return lhs.val > rhs.val
        if op == "<=":
            return lhs.val <= rhs.val
        if op == ">=":
            return lhs.val >= rhs.val
        if op == "==":
            return lhs.val == rhs.val
        raise ValueError(f"Unknown operator ({op})")

    @staticmethod
    def is_quotient_remainder(e):
        """
        Checks if e is of the form (up to commutativity):
            N % K + K * (N / K)
        and returns N if so. Otherwise, returns None.
        """
        assert isinstance(e, LoopIR.BinOp)
        if e.op != "+":
            return None

        if isinstance(e.lhs, LoopIR.BinOp) and e.lhs.op == "%":
            assert isinstance(e.lhs.rhs, LoopIR.Const)
            num = e.lhs.lhs
            mod: LoopIR.Const = e.lhs.rhs
            rem = e.lhs
            quot = e.rhs
        elif isinstance(e.rhs, LoopIR.BinOp) and e.rhs.op == "%":
            assert isinstance(e.rhs.rhs, LoopIR.Const)
            num = e.rhs.lhs
            mod: LoopIR.Const = e.rhs.rhs
            rem = e.rhs
            quot = e.lhs
        else:
            return None

        # Validate form of remainder
        if not (
            isinstance(rem, LoopIR.BinOp)
            and rem.op == "%"
            and str(rem.lhs) == str(num)
            and str(rem.rhs) == str(mod)
        ):
            return None

        # Validate form of quotient
        if not (isinstance(quot, LoopIR.BinOp) and quot.op == "*"):
            return None

        def check_quot(const, div):
            if (
                isinstance(const, LoopIR.Const)
                and (isinstance(div, LoopIR.BinOp) and div.op == "/")
                and (str(const) == str(mod))
                and (str(div.lhs) == str(num))
                and (str(div.rhs) == str(mod))
            ):
                return num
            return None

        return check_quot(quot.lhs, quot.rhs) or check_quot(quot.rhs, quot.lhs)

    def map_binop(self, e: LoopIR.BinOp):
        lhs = self.map_e(e.lhs) or e.lhs
        rhs = self.map_e(e.rhs) or e.rhs

        if isinstance(lhs, LoopIR.Const) and isinstance(rhs, LoopIR.Const):
            return LoopIR.Const(self.cfold(e.op, lhs, rhs), lhs.type, lhs.srcinfo)

        if e.op == "+":
            if isinstance(lhs, LoopIR.Const) and lhs.val == 0:
                return rhs
            if isinstance(rhs, LoopIR.Const) and rhs.val == 0:
                return lhs
            if val := self.is_quotient_remainder(
                LoopIR.BinOp(e.op, lhs, rhs, lhs.type, lhs.srcinfo)
            ):
                return val
        elif e.op == "-":
            if isinstance(rhs, LoopIR.Const) and rhs.val == 0:
                return lhs
            if isinstance(lhs, LoopIR.BinOp) and lhs.op == "+":
                if lhs.lhs == rhs:
                    return lhs.rhs
                if lhs.rhs == rhs:
                    return lhs.lhs
        elif e.op == "*":
            if isinstance(lhs, LoopIR.Const) and lhs.val == 0:
                return LoopIR.Const(0, lhs.type, lhs.srcinfo)
            if isinstance(rhs, LoopIR.Const) and rhs.val == 0:
                return LoopIR.Const(0, lhs.type, lhs.srcinfo)
            if isinstance(lhs, LoopIR.Const) and lhs.val == 1:
                return rhs
            if isinstance(rhs, LoopIR.Const) and rhs.val == 1:
                return lhs
        elif e.op == "/":
            if isinstance(rhs, LoopIR.Const) and rhs.val == 1:
                return lhs
        elif e.op == "%":
            if isinstance(rhs, LoopIR.Const) and rhs.val == 1:
                return LoopIR.Const(0, lhs.type, lhs.srcinfo)

        return LoopIR.BinOp(e.op, lhs, rhs, e.type, e.srcinfo)

    def map_e(self, e):
        # If we get a match, then replace it with the known constant right away.
        # No need to run further simplify steps on this node.
        if const := self.is_known_constant(e):
            return const

        if isinstance(e, LoopIR.BinOp):
            e = self.map_binop(e)
        else:
            e = super().map_e(e) or e

        # After simplifying, we might match a known constant, so check again.
        if const := self.is_known_constant(e):
            return const

        return e

    def add_fact(self, cond):
        if (
            isinstance(cond, LoopIR.BinOp)
            and cond.op == "=="
            and isinstance(cond.rhs, LoopIR.Const)
        ):
            expr = cond.lhs
            const = cond.rhs
        elif (
            isinstance(cond, LoopIR.BinOp)
            and cond.op == "=="
            and isinstance(cond.lhs, LoopIR.Const)
        ):
            expr = cond.rhs
            const = cond.lhs
        else:
            return

        self.facts[str(expr)] = const

        # if we know that X / M == 0 then we also know that X % M == X.
        if isinstance(expr, LoopIR.BinOp) and expr.op == "/" and const.val == 0:
            mod_expr = LoopIR.BinOp("%", expr.lhs, expr.rhs, expr.type, expr.srcinfo)
            self.facts[str(mod_expr)] = expr.lhs

    def is_known_constant(self, e):
        if self.facts:
            return self.facts.get(str(e))
        return None

    def map_s(self, sc):
        s = sc._node
        if isinstance(s, LoopIR.If):
            cond = self.map_e(s.cond)

            safe_cond = cond or s.cond

            # If constant true or false, then drop the branch
            if isinstance(safe_cond, LoopIR.Const):
                if safe_cond.val:
                    return super().map_stmts(sc.body())
                else:
                    return super().map_stmts(sc.orelse())

            # Try to use the condition while simplifying body
            self.facts = self.facts.new_child()
            self.add_fact(safe_cond)
            body = self.map_stmts(sc.body())
            self.facts = self.facts.parents

            # Try to use the negation while simplifying orelse
            self.facts = self.facts.new_child()
            # TODO: negate fact here
            orelse = self.map_stmts(sc.orelse())
            self.facts = self.facts.parents

            eff = self.map_eff(s.eff)
            if cond or body or orelse or eff:
                return [
                    s.update(
                        cond=safe_cond,
                        body=body or s.body,
                        orelse=orelse or s.orelse,
                        eff=eff or s.eff,
                    )
                ]
            return None
        elif isinstance(s, LoopIR.Seq):
            hi = self.map_e(s.hi)

            # Delete the loop if it would not run at all
            if isinstance(hi, LoopIR.Const) and hi.val == 0:
                return []

            # Delete the loop if it would have an empty body
            body = self.map_stmts(sc.body())
            if body == []:
                return []

            eff = self.map_eff(s.eff)
            if hi or body or eff:
                return [s.update(hi=hi or s.hi, body=body or s.body, eff=eff or s.eff)]

            return None
        else:
            return super().map_s(sc)


class DoAssertIf(Cursor_Rewrite):
    def __init__(self, proc_cursor, if_cursor, cond):
        self.if_stmt = if_cursor._node

        assert isinstance(self.if_stmt, LoopIR.If)
        assert isinstance(cond, bool)

        self.cond = cond

        super().__init__(proc_cursor)

        self.proc = InferEffects(self.proc).result()

    def map_s(self, sc):
        s = sc._node
        if s is self.if_stmt:
            # check if the condition matches the asserted constant
            cond_node = LoopIR.Const(self.cond, T.bool, s.srcinfo)
            Check_ExprEqvInContext(self.orig_proc._node, s.cond, [s], cond_node)
            # if so, then we can simplify away the guard
            if self.cond:
                body = self.map_stmts(sc.body())
                if body is None:
                    return [node._node for node in sc.body()]
                else:
                    return body
            else:
                orelse = self.map_stmts(sc.orelse())
                if orelse is None:
                    return [node._node for node in sc.orelse()]
                else:
                    return orelse
        elif isinstance(s, LoopIR.Seq):
            body = self.map_stmts(sc.body())
            if body is None:
                return None
            elif body == []:
                return []
            else:
                return [s.update(body=body)]

        return super().map_s(sc)


def DoDataReuse(buf_cursor, rep_cursor):
    assert isinstance(buf_cursor._node, LoopIR.Alloc)
    assert isinstance(rep_cursor._node, LoopIR.Alloc)
    assert buf_cursor._node.type == rep_cursor._node.type

    buf_name = buf_cursor._node.name
    buf_dims = len(buf_cursor._node.type.shape())
    rep_name = rep_cursor._node.name
    first_assn = True

    ir, fwd = rep_cursor._delete()

    c = rep_cursor
    while True:
        try:
            c = c.next()
        except ic.InvalidCursorError:
            break

        def mk_read(c):
            return c._node.update(name=buf_name)

        def mk_write(c):
            nonlocal first_assn
            if first_assn:
                first_assn = False
                Check_IsDeadAfter(buf_cursor.get_root(), [c._node], buf_name, buf_dims)
            return c._node.update(name=buf_name)

<<<<<<< HEAD
        ir, fwd = _replace_pats(ir, fwd, fwd(c), f"{rep_name}[_]", mk_read)
        new_c = fwd(c)

        ir, fwd = _replace_pats_stmts(ir, fwd, new_c, f"{rep_name} = _", mk_write)
        ir, fwd = _replace_pats_stmts(ir, fwd, new_c, f"{rep_name} += _", mk_write)
=======
        ir, fwd = _replace_pats(ir, fwd, c, f"{rep_name}[_]", mk_read)
        ir, fwd = _replace_pats_stmts(ir, fwd, c, f"{rep_name} = _", mk_write)
        ir, fwd = _replace_pats_stmts(ir, fwd, c, f"{rep_name} += _", mk_write)
>>>>>>> b068ed58

    return _fixup_effects(ir, fwd)


# TODO: This can probably be re-factored into a generic
# "Live Variables" analysis w.r.t. a context/stmt separation?
class _DoStageMem_FindBufData(LoopIR_Do):
    def __init__(self, proc, buf_name, stmt_start):
        self.buf_str = buf_name
        self.buf_sym = None
        self.buf_typ = None
        self.buf_mem = None
        self.stmt_start = stmt_start
        self.buf_map = ChainMap()
        self.orig_proc = proc

        for fa in self.orig_proc.args:
            if fa.type.is_numeric():
                self.buf_map[str(fa.name)] = (fa.name, fa.type, fa.mem)

        super().__init__(proc)

    def result(self):
        return self.buf_sym, self.buf_typ, self.buf_mem

    def push(self):
        self.buf_map = self.buf_map.new_child()

    def pop(self):
        self.buf_map = self.buf_map.parents

    def do_s(self, s):
        if s is self.stmt_start:
            if self.buf_str not in self.buf_map:
                raise SchedulingError(
                    f"no buffer or window "
                    f"named {self.buf_str} was live "
                    f"in the indicated statement block"
                )
            nm, typ, mem = self.buf_map[self.buf_str]
            self.buf_sym = nm
            self.buf_typ = typ
            self.buf_mem = mem

        if isinstance(s, LoopIR.Alloc):
            self.buf_map[str(s.name)] = (s.name, s.type, s.mem)
        if isinstance(s, LoopIR.WindowStmt):
            nm, typ, mem = self.buf_map[s.rhs.name]
            self.buf_map[str(s.name)] = (s.name, s.rhs.type, mem)
        elif isinstance(s, LoopIR.If):
            self.push()
            self.do_stmts(s.body)
            self.pop()
            self.push()
            self.do_stmts(s.orelse)
            self.pop()
        elif isinstance(s, LoopIR.Seq):
            self.push()
            self.do_stmts(s.body)
            self.pop()
        else:
            super().do_s(s)

    # short-circuit
    def do_e(self, e):
        pass


class DoStageMem(Cursor_Rewrite):
    def __init__(
        self,
        proc_cursor,
        buf_name,
        new_name,
        w_exprs,
        stmt_start,
        stmt_end,
        use_accum_zero=False,
    ):

        self.stmt_start = stmt_start._node
        self.stmt_end = stmt_end._node
        self.use_accum_zero = use_accum_zero

        nm, typ, mem = _DoStageMem_FindBufData(
            proc_cursor._node, buf_name, self.stmt_start
        ).result()
        self.buf_name = nm  # this is a symbol
        self.buf_typ = typ if not isinstance(typ, T.Window) else typ.as_tensor
        self.buf_mem = mem

        self.w_exprs = w_exprs
        if len(w_exprs) != len(self.buf_typ.shape()):
            raise SchedulingError(
                f"expected windowing of '{buf_name}' "
                f"to have {len(self.buf_typ.shape())} indices, "
                f"but only got {len(w_exprs)}"
            )

        self.new_sizes = [
            LoopIR.BinOp("-", w[1], w[0], T.index, w[0].srcinfo)
            for w in w_exprs
            if isinstance(w, tuple)
        ]

        self.new_name = Sym(new_name)

        if all(isinstance(w, LoopIR.expr) for w in w_exprs):
            self.new_typ = typ.basetype()
        else:
            self.new_typ = T.Tensor(self.new_sizes, False, typ.basetype())

        self.found_stmt = False
        self.new_block = []
        self.in_block = False
        super().__init__(proc_cursor)
        assert self.found_stmt

        Check_Bounds(self.proc, self.new_block[0], self.new_block[1:])

        self.proc = InferEffects(self.proc).result()

    def rewrite_idx(self, idx):
        assert len(idx) == len(self.w_exprs)
        return [
            LoopIR.BinOp("-", i, w[0], T.index, i.srcinfo)
            for i, w in zip(idx, self.w_exprs)
            if isinstance(w, tuple)
        ]

    def rewrite_win(self, w_idx):
        assert len(w_idx) == len(self.w_exprs)

        def off_w(w, off):
            if isinstance(w, LoopIR.Interval):
                lo = LoopIR.BinOp("-", w.lo, off, T.index, w.srcinfo)
                hi = LoopIR.BinOp("-", w.hi, off, T.index, w.srcinfo)
                return LoopIR.Interval(lo, hi, w.srcinfo)
            else:
                assert isinstance(w, LoopIR.Point)
                pt = LoopIR.BinOp("-", w.pt, off, T.index, w.srcinfo)
                return LoopIR.Point(pt, w.srcinfo)

        return [off_w(w_i, w_e[0]) for w_i, w_e in zip(w_idx, self.w_exprs)]

    def map_stmts(self, stmts_c):
        """This method overload simply tries to find the indicated block"""
        if not self.in_block:
            for i, s1 in enumerate(stmts_c):
                if s1._node is self.stmt_start:
                    for j, s2 in enumerate(stmts_c):
                        if s2._node is self.stmt_end:
                            self.found_stmt = True
                            assert j >= i
                            pre = [s._node for s in stmts_c[:i]]
                            post = [s._node for s in stmts_c[j + 1 :]]
                            block = stmts_c[i : j + 1]

                            if self.use_accum_zero:
                                n_dims = len(self.buf_typ.shape())
                                Check_BufferReduceOnly(
                                    self.orig_proc._node,
                                    [s._node for s in block],
                                    self.buf_name,
                                    n_dims,
                                )

                            block = self.wrap_block(block)
                            self.new_block = block

                            return pre + block + post

        # fall through
        return super().map_stmts(stmts_c)

    def wrap_block(self, block_c):
        """This method rewrites the structure around the block.
        `map_s` and `map_e` below substitute the buffer
        name within the block."""
        block = [s._node for s in block_c]
        orig_typ = self.buf_typ
        new_typ = self.new_typ
        mem = self.buf_mem
        shape = self.new_sizes

        n_dims = len(orig_typ.shape())
        basetyp = new_typ.basetype() if isinstance(new_typ, T.Tensor) else new_typ

        isR, isW = Check_BufferRW(self.orig_proc._node, block, self.buf_name, n_dims)
        srcinfo = block[0].srcinfo

        new_alloc = [LoopIR.Alloc(self.new_name, new_typ, mem, None, srcinfo)]

        load_nest = []
        store_nest = []

        if isR:
            load_iter = [Sym(f"i{i}") for i, _ in enumerate(shape)]
            load_widx = [LoopIR.Read(s, [], T.index, srcinfo) for s in load_iter]

            cp_load_widx = load_widx.copy()
            load_ridx = []
            for w in self.w_exprs:
                if isinstance(w, tuple):
                    load_ridx.append(
                        LoopIR.BinOp("+", cp_load_widx.pop(0), w[0], T.index, srcinfo)
                    )
                else:
                    load_ridx.append(w)

            if self.use_accum_zero:
                load_rhs = LoopIR.Const(0.0, basetyp, srcinfo)
            else:
                load_rhs = LoopIR.Read(self.buf_name, load_ridx, basetyp, srcinfo)
            load_nest = [
                LoopIR.Assign(
                    self.new_name, basetyp, None, load_widx, load_rhs, None, srcinfo
                )
            ]

            for i, n in reversed(list(zip(load_iter, shape))):
                loop = LoopIR.Seq(i, n, load_nest, None, srcinfo)
                load_nest = [loop]

        if isW:
            store_iter = [Sym(f"i{i}") for i, _ in enumerate(shape)]
            store_ridx = [LoopIR.Read(s, [], T.index, srcinfo) for s in store_iter]
            cp_store_ridx = store_ridx.copy()
            store_widx = []
            for w in self.w_exprs:
                if isinstance(w, tuple):
                    store_widx.append(
                        LoopIR.BinOp("+", cp_store_ridx.pop(0), w[0], T.index, srcinfo)
                    )
                else:
                    store_widx.append(w)

            store_rhs = LoopIR.Read(self.new_name, store_ridx, basetyp, srcinfo)
            store_stmt = LoopIR.Reduce if self.use_accum_zero else LoopIR.Assign
            store_nest = [
                store_stmt(
                    self.buf_name, basetyp, None, store_widx, store_rhs, None, srcinfo
                )
            ]

            for i, n in reversed(list(zip(store_iter, shape))):
                loop = LoopIR.Seq(i, n, store_nest, None, srcinfo)
                store_nest = [loop]

        self.in_block = True
        block = self.map_stmts(block_c)
        self.in_block = False

        return new_alloc + load_nest + block + store_nest

    def map_s(self, sc):
        s = sc._node
        new_s = super().map_s(sc)

        if self.in_block:
            if isinstance(s, (LoopIR.Assign, LoopIR.Reduce)):
                if s.name is self.buf_name:
                    new_s = new_s[0] if new_s is not None else s
                    new_s = new_s.update(name=self.new_name)
                    idx = self.rewrite_idx(new_s.idx)
                    new_s = new_s.update(idx=idx)
                    return new_s

        return new_s

    def map_e(self, e):
        new_e = super().map_e(e)

        if self.in_block:
            if isinstance(e, LoopIR.Read):
                if e.name is self.buf_name:
                    new_e = new_e or e
                    new_e = new_e.update(name=self.new_name)

                    idx = self.rewrite_idx(new_e.idx)
                    return new_e.update(idx=idx)

            elif isinstance(e, LoopIR.WindowExpr):
                if e.name is self.buf_name:
                    new_e = new_e or e
                    w_idx = self.rewrite_win(new_e.idx)
                    return new_e.update(
                        name=self.new_name,
                        idx=w_idx,
                        type=T.Window(
                            self.new_typ, e.type.as_tensor, self.new_name, w_idx
                        ),
                    )

        return new_e


class DoStageWindow(Cursor_Rewrite):
    def __init__(self, proc_cursor, new_name, memory, expr):
        # Inputs
        self.new_name = Sym(new_name)
        self.memory = memory
        self.target_expr = expr._node

        # Visitor state
        self._found_expr = False
        self._complete = False
        self._copy_code = None

        super().__init__(proc_cursor)
        Check_Aliasing(self.proc)

        self.proc = InferEffects(self.proc).result()

    def _stmt_writes_to_window(self, s):
        for eff in s.eff.reduces + s.eff.writes:
            if self.target_expr.name == eff.buffer:
                return True
        return False

    def _make_staged_alloc(self):
        """
        proc(Win[0:10, N, lo:hi])
        =>
        Staged : ty[10, hi - lo]
        for i0 in par(0, 10):
          for i1 in par(0, hi - lo):
            Staged[i0, i1] = Buf[0 + i0, N, lo + i1]
        proc(Staged[0:10, 0:(hi - lo)])
        """

        staged_extents = []  # e.g. 10, hi - lo
        staged_vars = []  # e.g. i0, i1
        staged_var_reads = []  # reads of staged_vars

        buf_points = []  # e.g. 0 + i0, N, lo + i1

        for idx in self.target_expr.idx:
            assert isinstance(idx, (LoopIR.Interval, LoopIR.Point))

            if isinstance(idx, LoopIR.Interval):
                assert isinstance(idx.hi.type, (T.Index, T.Size)), f"{idx.hi.type}"

                sym_i = Sym(f"i{len(staged_vars)}")
                staged_vars.append(sym_i)
                staged_extents.append(
                    LoopIR.BinOp("-", idx.hi, idx.lo, T.index, idx.srcinfo)
                )
                offset = LoopIR.Read(sym_i, [], T.index, idx.lo.srcinfo)
                buf_points.append(
                    LoopIR.BinOp("+", idx.lo, offset, T.index, idx.srcinfo)
                )
                staged_var_reads.append(LoopIR.Read(sym_i, [], T.index, idx.lo.srcinfo))
            elif isinstance(idx, LoopIR.Point):
                # TODO: test me!
                buf_points.append(idx.pt)

        assert staged_vars, "Window expression had no intervals"
        assert len(staged_vars) == len(staged_extents)

        # Staged : ty[10, hi - lo]
        srcinfo = self.target_expr.srcinfo
        data_type = self.target_expr.type.src_type.type
        alloc_type = T.Tensor(staged_extents, False, data_type)
        alloc = LoopIR.Alloc(self.new_name, alloc_type, self.memory, None, srcinfo)

        # Staged[i0, i1] = Buf[0 + i0, N, lo + i1]
        copy_stmt = LoopIR.Assign(
            self.new_name,
            data_type,
            None,
            staged_var_reads,
            LoopIR.Read(self.target_expr.name, buf_points, data_type, srcinfo),
            None,
            srcinfo,
        )

        # for i0 in par(0, 10):
        #     for i1 in par(0, hi - lo):
        for sym_i, extent_i in reversed(list(zip(staged_vars, staged_extents))):
            copy_stmt = LoopIR.Seq(sym_i, extent_i, [copy_stmt], None, srcinfo)

        # Staged[0:10, 0:(hi - lo)]
        w_extents = [
            LoopIR.Interval(LoopIR.Const(0, T.index, srcinfo), hi, srcinfo)
            for hi in staged_extents
        ]
        new_window = LoopIR.WindowExpr(
            self.new_name,
            w_extents,
            T.Window(data_type, alloc_type, self.new_name, w_extents),
            srcinfo,
        )

        return [alloc, copy_stmt], new_window

    def map_stmts(self, stmts):
        result = []

        for s in stmts:
            # TODO: be smarter about None here
            s = self.apply_s(s)

            if self._found_expr and not self._complete:
                assert len(s) == 1
                assert self._copy_code
                s = s[0]

                if self._stmt_writes_to_window(s):
                    raise NotImplementedError(
                        "StageWindow does not handle " "writes yet."
                    )
                s = self._copy_code + [s]
                self._complete = True

            result.extend(s)

        return result

    def map_e(self, e):
        if self._found_expr:
            return None

        if e is self.target_expr:
            self._found_expr = True
            self._copy_code, new_window = self._make_staged_alloc()
            return new_window

        return super().map_e(e)


class DoBoundAlloc(Cursor_Rewrite):
    def __init__(self, proc_cursor, alloc_cursor, bounds):
        self.alloc_site = alloc_cursor._node
        self.bounds = bounds
        super().__init__(proc_cursor)

    def map_stmts(self, stmts_c):
        new_stmts = []
        for i, sc in enumerate(stmts_c):
            s = sc._node
            if s is self.alloc_site:
                assert isinstance(s.type, T.Tensor)
                if len(self.bounds) != len(s.type.hi):
                    raise SchedulingError(
                        f"bound_alloc: dimensions do not match: "
                        f"{len(self.bounds)} != {len(s.type.hi)} (expected)"
                    )

                new_bounds = [
                    new if new else old for old, new in zip(s.type.hi, self.bounds)
                ]
                newtyp = T.Tensor(new_bounds, s.type.is_window, s.type.type)

                # TODO: CHECK THE BOUNDS OF ACCESSES IN stmts[i+1:] here

                s = LoopIR.Alloc(s.name, newtyp, s.mem, s.eff, s.srcinfo)
                return new_stmts + [s] + [s._node for s in stmts_c[i + 1 :]]
            else:
                new_stmts += self.map_s(sc) or [s]

        return new_stmts


# --------------------------------------------------------------------------- #
# --------------------------------------------------------------------------- #
# The Passes to export

__all__ = [
    "DoSplit",  # done
    "DoUnroll",  # done
    "DoInline",  # done
    "DoPartialEval",
    "DoSetTypAndMem",
    "DoCallSwap",  # done
    "DoBindExpr",
    "DoBindConfig",  # done
    "DoLiftAlloc",
    "DoFissionLoops",
    "DoExtractMethod",
    "DoReorderStmt",  # done
    "DoConfigWrite",  # done
    "DoInlineWindow",
    "DoInsertPass",  # done
    "DoDeletePass",
    "DoSimplify",
    "DoBoundAndGuard",
    "DoFuseLoop",  # done
    "DoAddLoop",  # done
    "DoDataReuse",  # done
    "DoLiftScope",  # done
    "DoLiftConstant",
    "DoPartitionLoop",  # done
    "DoAssertIf",
    "DoSpecialize",  # done
    "DoAddUnsafeGuard",
    "DoDeleteConfig",  # done
    "DoFuseIf",  # done
    "DoStageMem",
    "DoStageWindow",
    "DoBoundAlloc",
    "DoExpandDim",  # done
    "DoRearrangeDim",
    "DoDivideDim",  # done
    "DoMultiplyDim",  # done
    "DoRemoveLoop",  # done
    "DoLiftAllocSimple",  # done
    "DoFissionAfterSimple",  # done
    "DoProductLoop",  # done
    "DoCommuteExpr",  # done
    "DoMergeWrites",  # done
]<|MERGE_RESOLUTION|>--- conflicted
+++ resolved
@@ -1449,12 +1449,7 @@
         except ic.InvalidCursorError as e:
             break
 
-<<<<<<< HEAD
-        ir, fwd = _replace_pats(ir, fwd, fwd(c), f"{alloc_s.name}[_]", mk_read)
-        new_c = fwd(c)
-=======
         ir, fwd = _replace_pats(ir, fwd, c, f"{alloc_s.name}[_]", mk_read)
->>>>>>> b068ed58
 
         # TODO: These replace the whole statement, which would invavlidate any existing
         # cursors to RHS expressions?
@@ -1625,17 +1620,9 @@
         except ic.InvalidCursorError:
             break
 
-<<<<<<< HEAD
-        ir, fwd = _replace_pats(ir, fwd, fwd(c), f"{alloc_s.name}[_]", mk_read)
-        new_c = fwd(c)
-
-        ir, fwd = _replace_pats_stmts(ir, fwd, new_c, f"{alloc_s.name} = _", mk_write)
-        ir, fwd = _replace_pats_stmts(ir, fwd, new_c, f"{alloc_s.name} += _", mk_write)
-=======
         ir, fwd = _replace_pats(ir, fwd, c, f"{alloc_s.name}[_]", mk_read)
         ir, fwd = _replace_pats_stmts(ir, fwd, c, f"{alloc_s.name} = _", mk_write)
         ir, fwd = _replace_pats_stmts(ir, fwd, c, f"{alloc_s.name} += _", mk_write)
->>>>>>> b068ed58
 
     return _fixup_effects(ir, fwd)
 
@@ -1705,17 +1692,9 @@
         except ic.InvalidCursorError:
             break
 
-<<<<<<< HEAD
-        ir, fwd = _replace_pats(ir, fwd, fwd(c), f"{alloc_s.name}[_]", mk_read)
-        new_c = fwd(c)
-
-        ir, fwd = _replace_pats_stmts(ir, fwd, new_c, f"{alloc_s.name} = _", mk_write)
-        ir, fwd = _replace_pats_stmts(ir, fwd, new_c, f"{alloc_s.name} += _", mk_write)
-=======
         ir, fwd = _replace_pats(ir, fwd, c, f"{alloc_s.name}[_]", mk_read)
         ir, fwd = _replace_pats_stmts(ir, fwd, c, f"{alloc_s.name} = _", mk_write)
         ir, fwd = _replace_pats_stmts(ir, fwd, c, f"{alloc_s.name} += _", mk_write)
->>>>>>> b068ed58
 
     return _fixup_effects(ir, fwd)
 
@@ -3233,17 +3212,9 @@
                 Check_IsDeadAfter(buf_cursor.get_root(), [c._node], buf_name, buf_dims)
             return c._node.update(name=buf_name)
 
-<<<<<<< HEAD
-        ir, fwd = _replace_pats(ir, fwd, fwd(c), f"{rep_name}[_]", mk_read)
-        new_c = fwd(c)
-
-        ir, fwd = _replace_pats_stmts(ir, fwd, new_c, f"{rep_name} = _", mk_write)
-        ir, fwd = _replace_pats_stmts(ir, fwd, new_c, f"{rep_name} += _", mk_write)
-=======
         ir, fwd = _replace_pats(ir, fwd, c, f"{rep_name}[_]", mk_read)
         ir, fwd = _replace_pats_stmts(ir, fwd, c, f"{rep_name} = _", mk_write)
         ir, fwd = _replace_pats_stmts(ir, fwd, c, f"{rep_name} += _", mk_write)
->>>>>>> b068ed58
 
     return _fixup_effects(ir, fwd)
 
