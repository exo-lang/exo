import re
from collections import ChainMap

from .LoopIR import (
    LoopIR,
    LoopIR_Rewrite,
    Alpha_Rename,
    LoopIR_Do,
    SubstArgs,
    T,
    lift_to_eff_expr,
)
from .LoopIR_dataflow import LoopIR_Dependencies
from .LoopIR_effects import (
    Effects as E,
    eff_filter,
    eff_bind,
    eff_null,
    get_effect_of_stmts,
)
from .effectcheck import InferEffects
from .new_eff import (
    SchedulingError,
    Check_ReorderStmts,
    Check_ReorderLoops,
    Check_FissionLoop,
    Check_DeleteConfigWrite,
    Check_ExtendEqv,
    Check_ExprEqvInContext,
    Check_BufferRW,
    Check_BufferReduceOnly,
    Check_Bounds,
    Check_IsDeadAfter,
    Check_IsIdempotent,
    Check_IsPositiveExpr,
    Check_CodeIsDead,
    Check_Aliasing,
)
from .prelude import *
from .proc_eqv import get_strictest_eqv_proc
from . import internal_cursors as ic
from . import API as api


# --------------------------------------------------------------------------- #
# --------------------------------------------------------------------------- #
# Wrapper for LoopIR_Rewrite for scheduling directives which takes procedure cursor
# and returns Procedure object


class Cursor_Rewrite(LoopIR_Rewrite):
    def __init__(self, proc_cursor):
        self.provenance = proc_cursor.proc()
        self.orig_proc = proc_cursor
        self.proc = self.apply_proc(proc_cursor)

    def result(self, mod_config=None):
        return api.Procedure(
            self.proc, _provenance_eq_Procedure=self.provenance, _mod_config=mod_config
        )

    def map_proc(self, pc):
        p = pc._node()
        new_args = self._map_list(self.map_fnarg, p.args)
        new_preds = self.map_exprs(p.preds)
        new_body = self.map_stmts(pc.body())
        new_eff = self.map_eff(p.eff)

        if any(
            (new_args is not None, new_preds is not None, new_body is not None, new_eff)
        ):
            new_preds = new_preds or p.preds
            new_preds = [
                p for p in new_preds if not (isinstance(p, LoopIR.Const) and p.val)
            ]
            return p.update(
                args=new_args or p.args,
                preds=new_preds,
                body=new_body or p.body,
                eff=new_eff or p.eff,
            )

        return None

    def apply_stmts(self, old):
        if (new := self.map_stmts(old)) is not None:
            return new
        return [o._node() for o in old]

    def apply_s(self, old):
        if (new := self.map_s(old)) is not None:
            return new
        return [old._node()]

    def map_stmts(self, stmts):
        new_stmts = []
        needs_update = False

        for s in stmts:
            s2 = self.map_s(s)
            if s2 is None:
                new_stmts.append(s._node())
            else:
                needs_update = True
                if isinstance(s2, list):
                    new_stmts.extend(s2)
                else:
                    new_stmts.append(s2)

        if not needs_update:
            return None

        return new_stmts

    def map_s(self, sc):
        s = sc._node()
        if isinstance(s, (LoopIR.Assign, LoopIR.Reduce)):
            new_type = self.map_t(s.type)
            new_idx = self.map_exprs(s.idx)
            new_rhs = self.map_e(s.rhs)
            new_eff = self.map_eff(s.eff)
            if any((new_type, new_idx is not None, new_rhs, new_eff)):
                return [
                    s.update(
                        type=new_type or s.type,
                        idx=new_idx or s.idx,
                        rhs=new_rhs or s.rhs,
                        eff=new_eff or s.eff,
                    )
                ]
        elif isinstance(s, (LoopIR.WriteConfig, LoopIR.WindowStmt)):
            new_rhs = self.map_e(s.rhs)
            new_eff = self.map_eff(s.eff)
            if any((new_rhs, new_eff)):
                return [s.update(rhs=new_rhs or s.rhs, eff=new_eff or s.eff)]
        elif isinstance(s, LoopIR.If):
            new_cond = self.map_e(s.cond)
            new_body = self.map_stmts(sc.body())
            new_orelse = self.map_stmts(sc.orelse())
            new_eff = self.map_eff(s.eff)
            if any((new_cond, new_body is not None, new_orelse is not None, new_eff)):
                return [
                    s.update(
                        cond=new_cond or s.cond,
                        body=new_body or s.body,
                        orelse=new_orelse or s.orelse,
                        eff=new_eff or s.eff,
                    )
                ]
        elif isinstance(s, LoopIR.Seq):
            new_hi = self.map_e(s.hi)
            new_body = self.map_stmts(sc.body())
            new_eff = self.map_eff(s.eff)
            if any((new_hi, new_body is not None, new_eff)):
                return [
                    s.update(
                        hi=new_hi or s.hi, body=new_body or s.body, eff=new_eff or s.eff
                    )
                ]
        elif isinstance(s, LoopIR.Call):
            new_args = self.map_exprs(s.args)
            new_eff = self.map_eff(s.eff)
            if any((new_args is not None, new_eff)):
                return [s.update(args=new_args or s.args, eff=new_eff or s.eff)]
        elif isinstance(s, LoopIR.Alloc):
            new_type = self.map_t(s.type)
            new_eff = self.map_eff(s.eff)
            if any((new_type, new_eff)):
                return [s.update(type=new_type or s.type, eff=new_eff or s.eff)]
        elif isinstance(s, LoopIR.Pass):
            return None
        else:
            raise NotImplementedError(f"bad case {type(s)}")
        return None


# --------------------------------------------------------------------------- #
# --------------------------------------------------------------------------- #
# Finding Names


def name_plus_count(namestr):
    results = re.search(r"^([a-zA-Z_]\w*)\s*(\#\s*([0-9]+))?$", namestr)
    if not results:
        raise TypeError(
            "expected name pattern of the form\n"
            "  ident (# integer)?\n"
            "where ident is the name of a variable "
            "and (e.g.) '#2' may optionally be attached to mean "
            "'the second occurence of that identifier"
        )

    name = results[1]
    count = int(results[3]) if results[3] else None
    return name, count


def iter_name_to_pattern(namestr):
    name, count = name_plus_count(namestr)
    if count is not None:
        count = f" #{count}"
    else:
        count = ""

    pattern = f"for {name} in _: _{count}"
    return pattern


def nested_iter_names_to_pattern(namestr, inner):
    name, count = name_plus_count(namestr)
    if count is not None:
        count = f" #{count}"
    else:
        count = ""
    assert is_valid_name(inner)

    pattern = f"for {name} in _:\n" f"  for {inner} in _: _{count}"
    return pattern


# --------------------------------------------------------------------------- #
# --------------------------------------------------------------------------- #
# Reorder scheduling directive


# Take a conservative approach and allow stmt reordering only when they are
# writing to different buffers
# TODO: Do effectcheck's check_commutes-ish thing using SMT here
class DoReorderStmt(Cursor_Rewrite):
    def __init__(self, proc_cursor, f_cursor, s_cursor):
        self.f_stmt = f_cursor._node()
        self.s_stmt = s_cursor._node()
        # self.found_first = False

        # raise NotImplementedError("HIT REORDER STMTS")

        super().__init__(proc_cursor)

        self.proc = InferEffects(self.proc).result()

    def map_stmts(self, stmts_c):
        stmts = [s._node() for s in stmts_c]
        for i, (s1, s2) in enumerate(zip(stmts, stmts[1:])):
            if s1 is self.f_stmt:
                if s2 is self.s_stmt:
                    Check_ReorderStmts(self.orig_proc._node(), s1, s2)
                    return stmts[:i] + [s2, s1] + stmts[i + 2 :]

                raise SchedulingError(
                    "expected the second statement to be directly after the first"
                )

        return super().map_stmts(stmts_c)


class DoPartitionLoop(LoopIR_Rewrite):
    def __init__(self, loop_cursor, num):
        self.stmt = loop_cursor._node()
        self.partition_by = num

    def map_s(self, s):
        if s is self.stmt:
            assert isinstance(s, LoopIR.Seq)

            if not isinstance(s.hi, LoopIR.Const):
                raise SchedulingError("expected loop bound to be a literal")

            if s.hi.val <= self.partition_by:
                raise SchedulingError(
                    "expected loop bound to be larger than partitioning value"
                )

            part_by = LoopIR.Const(self.partition_by, T.int, s.srcinfo)
            loop1 = s.update(hi=part_by, eff=None)

            # all uses of the loop iteration in the second body need
            # to be offset by the partition value
            iter2 = s.iter.copy()
            hi2 = LoopIR.Const(s.hi.val - part_by.val, T.int, s.srcinfo)
            iter2_node = LoopIR.Read(iter2, [], T.index, s.srcinfo)
            iter_off = LoopIR.BinOp("+", iter2_node, part_by, T.index, s.srcinfo)
            env = {s.iter: iter_off}

            body2 = SubstArgs(s.body, env).result()
            loop2 = s.update(iter=iter2, hi=hi2, body=body2, eff=None)

            return [loop1, loop2]

        return super().map_s(s)


class DoProductLoop(Cursor_Rewrite):
    def __init__(self, proc_cursor, loop_cursor, new_name):
        self.stmt = loop_cursor._node()
        self.out_loop = self.stmt
        self.in_loop = self.out_loop.body[0]

        if len(self.out_loop.body) != 1 or not isinstance(self.in_loop, LoopIR.Seq):
            raise SchedulingError(
                f"expected loop directly inside of " f"{self.out_loop.iter} loop"
            )

        if not isinstance(self.in_loop.hi, LoopIR.Const):
            raise SchedulingError(
                f"expected the inner loop to have a constant bound, "
                f"got {self.in_loop.hi}."
            )
        self.inside = False
        self.new_var = Sym(new_name)

        super().__init__(proc_cursor)

    def map_s(self, sc):
        s = sc._node()
        styp = type(s)
        if s is self.stmt:
            self.inside = True
            body = self.map_stmts(sc.body()[0].body())
            self.inside = False
            new_hi = LoopIR.BinOp(
                "*", self.out_loop.hi, self.in_loop.hi, T.index, s.srcinfo
            )

            return [s.update(iter=self.new_var, hi=new_hi, body=body)]

        return super().map_s(sc)

    def map_e(self, e):
        if self.inside and isinstance(e, LoopIR.Read):
            var = LoopIR.Read(self.new_var, [], T.index, e.srcinfo)
            if e.name == self.out_loop.iter:
                return LoopIR.BinOp("/", var, self.in_loop.hi, T.index, e.srcinfo)
            if e.name == self.in_loop.iter:
                return LoopIR.BinOp("%", var, self.in_loop.hi, T.index, e.srcinfo)

        return super().map_e(e)


def get_reads(e):
    if isinstance(e, LoopIR.Read):
        return sum([get_reads(e) for e in e.idx], [(e.name, e.type)])
    elif isinstance(e, LoopIR.USub):
        return get_reads(e.arg)
    elif isinstance(e, LoopIR.BinOp):
        return get_reads(e.lhs) + get_reads(e.rhs)
    elif isinstance(e, LoopIR.BuiltIn):
        return sum([get_reads(a) for a in e.args], [])
    elif isinstance(e, LoopIR.Const):
        return []
    else:
        assert False, "bad case"


class DoMergeWrites(Cursor_Rewrite):
    def __init__(self, proc_cursor, f_cursor, s_cursor):
        self.s1 = f_cursor._node()
        self.s2 = s_cursor._node()

        try:
            assert len(self.s1.idx) == len(self.s2.idx)
            for i, j in zip(self.s1.idx, self.s2.idx):
                Check_ExprEqvInContext(proc_cursor._node(), i, [self.s1], j, [self.s2])
        except SchedulingError as e:
            raise SchedulingError(
                "expected the left hand side's indices to be the same."
            ) from e

        if any(
            self.s1.name == name and self.s1.type == typ
            for name, typ in get_reads(self.s2.rhs)
        ):
            raise SchedulingError(
                "expected the right hand side of the second statement to not "
                "depend on the left hand side of the first statement."
            )

        self.new_rhs = LoopIR.BinOp(
            "+", self.s1.rhs, self.s2.rhs, self.s1.type, self.s1.srcinfo
        )

        super().__init__(proc_cursor)

        self.proc = InferEffects(self.proc).result()

    def map_stmts(self, stmts_c):
        stmts = [o._node() for o in stmts_c]
        if isinstance(self.s2, LoopIR.Assign):
            for i, s in enumerate(stmts):
                if s is self.s2:
                    return stmts[: i - 1] + stmts[i:]
        else:
            for i, s in enumerate(stmts):
                if s is self.s1:
                    return stmts[:i] + [s.update(rhs=self.new_rhs)] + stmts[i + 2 :]

        return super().map_stmts(stmts_c)


# --------------------------------------------------------------------------- #
# --------------------------------------------------------------------------- #
# Split scheduling directive


class DoSplit(Cursor_Rewrite):
    def __init__(
        self, proc_cursor, loop_cursor, quot, hi, lo, tail="guard", perfect=False
    ):
        self.split_loop = loop_cursor._node()
        self.split_var = self.split_loop.iter
        self.quot = quot
        self.hi_i = Sym(hi)
        self.lo_i = Sym(lo)
        self.cut_i = Sym(lo)

        assert quot > 1

        # Tail strategies are 'cut', 'guard', and 'cut_and_guard'
        self._tail_strategy = tail
        if perfect:
            self._tail_strategy = "perfect"
        self._in_cut_tail = False

        super().__init__(proc_cursor)

    def substitute(self, srcinfo):
        cnst = lambda x: LoopIR.Const(x, T.int, srcinfo)
        rd = lambda x: LoopIR.Read(x, [], T.index, srcinfo)
        op = lambda op, lhs, rhs: LoopIR.BinOp(op, lhs, rhs, T.index, srcinfo)

        return op("+", op("*", cnst(self.quot), rd(self.hi_i)), rd(self.lo_i))

    def cut_tail_sub(self, srcinfo):
        return self._cut_tail_sub

    def map_s(self, sc):
        s = sc._node()
        styp = type(s)
        if s is self.split_loop:
            # short-hands for sanity
            def boolop(op, lhs, rhs):
                return LoopIR.BinOp(op, lhs, rhs, T.bool, s.srcinfo)

            def szop(op, lhs, rhs):
                return LoopIR.BinOp(op, lhs, rhs, lhs.type, s.srcinfo)

            def cnst(intval):
                return LoopIR.Const(intval, T.int, s.srcinfo)

            def rd(i):
                return LoopIR.Read(i, [], T.index, s.srcinfo)

            def ceildiv(lhs, rhs):
                assert isinstance(rhs, LoopIR.Const) and rhs.val > 1
                rhs_1 = cnst(rhs.val - 1)
                return szop("/", szop("+", lhs, rhs_1), rhs)

            def rng(x, hi):
                lhs = boolop("<=", cnst(0), x)
                rhs = boolop("<", x, hi)
                return boolop("and", lhs, rhs)

            def do_bind(x, hi, eff):
                cond = lift_to_eff_expr(rng(rd(x), hi))
                cond_nz = lift_to_eff_expr(boolop("<", cnst(0), hi))
                return eff_bind(x, eff, pred=cond, config_pred=cond_nz)

            # in the simple case, wrap body in a guard
            if self._tail_strategy == "guard":
                body = self.map_stmts(sc.body())
                body_eff = get_effect_of_stmts(body)
                idx_sub = self.substitute(s.srcinfo)
                cond = boolop("<", idx_sub, s.hi)
                # condition for guarded loop is applied to effects
                body_eff = eff_filter(lift_to_eff_expr(cond), body_eff)
                body = [LoopIR.If(cond, body, [], body_eff, s.srcinfo)]

                lo_rng = cnst(self.quot)
                hi_rng = ceildiv(s.hi, lo_rng)

                # pred for inner loop is: 0 <= lo <= lo_rng
                inner_eff = do_bind(self.lo_i, lo_rng, body_eff)

                return [
                    styp(
                        self.hi_i,
                        hi_rng,
                        [styp(self.lo_i, lo_rng, body, inner_eff, s.srcinfo)],
                        s.eff,
                        s.srcinfo,
                    )
                ]

            # an alternate scheme is to split the loop in two
            # by cutting off the tail into a second loop
            elif self._tail_strategy == "cut" or self._tail_strategy == "cut_and_guard":
                # if N == s.hi and Q == self.quot, then
                #   we want Ncut == (N-Q+1)/Q
                Q = cnst(self.quot)
                N = s.hi
                Ncut = szop("/", N, Q)  # floor div

                # and then for the tail loop, we want to
                # iterate from 0 to Ntail
                # where Ntail == N % Q
                Ntail = szop("%", N, Q)
                # in that loop we want the iteration variable to
                # be mapped instead to (Ncut*Q + cut_i)
                self._cut_tail_sub = szop("+", rd(self.cut_i), szop("*", Ncut, Q))

                main_body = self.map_stmts(sc.body())
                self._in_cut_tail = True
                tail_body = Alpha_Rename(self.map_stmts(sc.body())).result()
                self._in_cut_tail = False

                main_eff = get_effect_of_stmts(main_body)
                tail_eff = get_effect_of_stmts(tail_body)
                lo_eff = do_bind(self.lo_i, Q, main_eff)
                hi_eff = do_bind(self.hi_i, Ncut, lo_eff)
                tail_eff = do_bind(self.cut_i, Ntail, tail_eff)

                if self._tail_strategy == "cut_and_guard":
                    body = [styp(self.cut_i, Ntail, tail_body, tail_eff, s.srcinfo)]
                    body_eff = get_effect_of_stmts(body)
                    cond = boolop(">", Ntail, LoopIR.Const(0, T.int, s.srcinfo))
                    body_eff = eff_filter(lift_to_eff_expr(cond), body_eff)

                    loops = [
                        styp(
                            self.hi_i,
                            Ncut,
                            [styp(self.lo_i, Q, main_body, lo_eff, s.srcinfo)],
                            hi_eff,
                            s.srcinfo,
                        ),
                        LoopIR.If(cond, body, [], body_eff, s.srcinfo),
                    ]

                else:
                    loops = [
                        styp(
                            self.hi_i,
                            Ncut,
                            [styp(self.lo_i, Q, main_body, lo_eff, s.srcinfo)],
                            hi_eff,
                            s.srcinfo,
                        ),
                        styp(self.cut_i, Ntail, tail_body, tail_eff, s.srcinfo),
                    ]

                return loops

            elif self._tail_strategy == "perfect":
                if not isinstance(s.hi, LoopIR.Const):
                    raise SchedulingError(
                        f"cannot perfectly split the '{s.iter}' loop "
                        f"unless it has a constant bound"
                    )
                elif s.hi.val % self.quot != 0:
                    raise SchedulingError(
                        f"cannot perfectly split the '{s.iter}' loop "
                        f"because {self.quot} does not evenly divide "
                        f"{s.hi.val}"
                    )

                # otherwise, we're good to go
                body = self.map_stmts(sc.body())
                body_eff = get_effect_of_stmts(body)

                lo_rng = cnst(self.quot)
                hi_rng = cnst(s.hi.val // self.quot)

                # pred for inner loop is: 0 <= lo <= lo_rng
                inner_eff = do_bind(self.lo_i, lo_rng, body_eff)

                return [
                    styp(
                        self.hi_i,
                        hi_rng,
                        [styp(self.lo_i, lo_rng, body, inner_eff, s.srcinfo)],
                        s.eff,
                        s.srcinfo,
                    )
                ]

            else:
                assert False, f"bad tail strategy: {self._tail_strategy}"

        # fall-through
        return super().map_s(sc)

    def map_e(self, e):
        if isinstance(e, LoopIR.Read):
            if e.type is T.index:
                # This is a split variable, substitute it!
                if e.name is self.split_var:
                    if self._in_cut_tail:
                        return self.cut_tail_sub(e.srcinfo)
                    else:
                        return self.substitute(e.srcinfo)

        # fall-through
        return super().map_e(e)

    def map_eff_e(self, e):
        if isinstance(e, E.Var):
            if e.type is T.index:
                # This is a split variable, substitute it!
                if e.name is self.split_var:
                    if self._in_cut_tail:
                        sub = self.cut_tail_sub(e.srcinfo)
                    else:
                        sub = self.substitute(e.srcinfo)
                    return lift_to_eff_expr(sub)

        # fall-through
        return super().map_eff_e(e)


# --------------------------------------------------------------------------- #
# --------------------------------------------------------------------------- #
# Unroll scheduling directive


class DoUnroll(Cursor_Rewrite):
    def __init__(self, proc_cursor, loop_cursor):
        self.unroll_loop = loop_cursor._node()
        self.unroll_var = self.unroll_loop.iter
        self.unroll_itr = 0
        self.env = {}

        super().__init__(proc_cursor)

    def map_s(self, sc):
        s = sc._node()
        if s is self.unroll_loop:
            if not isinstance(s.hi, LoopIR.Const):
                raise SchedulingError(
                    f"expected loop '{s.iter}' to have constant bounds"
                )

            hi = s.hi.val
            if hi == 0:
                return []

            orig_body = sc.body()

            self.unroll_itr = 0

            body = Alpha_Rename(self.apply_stmts(orig_body)).result()
            for i in range(1, hi):
                self.unroll_itr = i
                body += Alpha_Rename(self.apply_stmts(orig_body)).result()

            return body

        # fall-through
        return super().map_s(sc)

    def map_e(self, e):
        if isinstance(e, LoopIR.Read):
            if e.type is T.index:
                # This is an unrolled variable, substitute it!
                if e.name is self.unroll_var:
                    return LoopIR.Const(self.unroll_itr, T.index, e.srcinfo)

        # fall-through
        return super().map_e(e)

    def map_eff_e(self, e):
        if isinstance(e, E.Var):
            if e.type is T.index:
                # This is an unrolled variable, substitute it!
                if e.name is self.unroll_var:
                    return E.Const(self.unroll_itr, T.index, e.srcinfo)

        # fall-through
        return super().map_eff_e(e)


# --------------------------------------------------------------------------- #
# --------------------------------------------------------------------------- #
# Inline scheduling directive


class DoInline(Cursor_Rewrite):
    def __init__(self, proc_cursor, call_cursor):
        self.call_stmt = call_cursor._node()
        assert isinstance(self.call_stmt, LoopIR.Call)
        self.env = {}

        super().__init__(proc_cursor)

        self.proc = InferEffects(self.proc).result()

    def map_s(self, sc):
        s = sc._node()
        if s is self.call_stmt:
            # handle potential window expressions in call positions
            win_binds = []

            def map_bind(nm, a):
                if isinstance(a, LoopIR.WindowExpr):
                    stmt = LoopIR.WindowStmt(nm, a, eff_null(a.srcinfo), a.srcinfo)
                    win_binds.append(stmt)
                    return LoopIR.Read(nm, [], a.type, a.srcinfo)
                else:
                    return a

            # first, set-up a binding from sub-proc arguments
            # to supplied expressions at the call-site
            call_bind = {
                xd.name: map_bind(xd.name, a) for xd, a in zip(s.f.args, s.args)
            }

            # we will substitute the bindings for the call
            body = SubstArgs(s.f.body, call_bind).result()

            # note that all sub-procedure assertions must be true
            # even if not asserted, or else this call being inlined
            # wouldn't have been valid to make in the first place

            # whenever we copy code we need to alpha-rename for safety
            # the code to splice in at this point
            return Alpha_Rename(win_binds + body).result()

        # fall-through
        return super().map_s(sc)

    # make this more efficient by not rewriting
    # most of the sub-trees
    def map_e(self, e):
        return e

    def map_t(self, t):
        return t

    def map_eff(self, eff):
        return eff


# --------------------------------------------------------------------------- #
# --------------------------------------------------------------------------- #
# Partial Evaluation scheduling directive


class DoPartialEval(LoopIR_Rewrite):
    def __init__(self, env):
        assert env, "Don't call _PartialEval without any substitutions"
        self.env = env

    def map_proc(self, p):
        # Validate env:
        arg_types = {x.name: x.type for x in p.args}
        for k, v in self.env.items():
            if not arg_types[k].is_indexable() and not arg_types[k].is_bool():
                raise SchedulingError(
                    "cannot partially evaluate numeric (non-index, non-bool) arguments"
                )
            if not isinstance(v, int):
                raise SchedulingError(
                    "cannot partially evaluate to a non-int, non-bool value"
                )

        p = super().map_proc(p) or p

        return p.update(args=[a for a in p.args if a.name not in self.env])

    def map_e(self, e):
        if isinstance(e, LoopIR.Read):
            if e.type.is_indexable():
                assert len(e.idx) == 0
                if e.name in self.env:
                    return LoopIR.Const(self.env[e.name], T.int, e.srcinfo)
            elif e.type.is_bool():
                if e.name in self.env:
                    return LoopIR.Const(self.env[e.name], T.bool, e.srcinfo)

        return super().map_e(e)

    def map_eff_e(self, e):
        if isinstance(e, E.Var):
            if e.type.is_indexable() and e.name in self.env:
                return E.Const(self.env[e.name], T.int, e.srcinfo)
            elif e.type.is_bool() and e.name in self.env:
                return E.Const(self.env[e.name], T.bool, e.srcinfo)

        return super().map_eff_e(e)


# --------------------------------------------------------------------------- #
# --------------------------------------------------------------------------- #
# Set Type and/or Memory Annotations scheduling directive


# This pass uses a raw name string instead of a pattern
# TODO: This op shouldn't take name, it should just take Alloc cursor...
class DoSetTypAndMem(Cursor_Rewrite):
    def __init__(self, proc_cursor, name, inst_no, basetyp=None, win=None, mem=None):
        ind = lambda x: 1 if x else 0
        assert ind(basetyp) + ind(win) + ind(mem) == 1
        self.name = name
        self.n_match = inst_no
        self.basetyp = basetyp
        self.win = win
        self.mem = mem

        super().__init__(proc_cursor)

    def check_inst(self):
        # otherwise, handle instance counting...
        if self.n_match is None:
            return True
        else:
            self.n_match = self.n_match - 1
            return self.n_match == 0

    def early_exit(self):
        return self.n_match is not None and self.n_match <= 0

    def change_precision(self, t):
        assert self.basetyp.is_real_scalar()
        if t.is_real_scalar():
            return self.basetyp
        elif isinstance(t, T.Tensor):
            assert t.type.is_real_scalar()
            return T.Tensor(t.hi, t.is_window, self.basetyp)
        else:
            assert False, "bad case"

    def change_window(self, t):
        assert isinstance(t, T.Tensor)
        assert isinstance(self.win, bool)
        return T.Tensor(t.hi, self.win, t.type)

    def map_fnarg(self, a):
        if str(a.name) != self.name:
            return a

        # otherwise, handle instance counting...
        if not self.check_inst():
            return a

        # if that passed, we definitely found the symbol being pointed at
        # So attempt the substitution
        typ = a.type
        mem = a.mem
        if self.basetyp is not None:
            if not a.type.is_numeric():
                raise SchedulingError(
                    "cannot change the precision of a " "non-numeric argument"
                )
            typ = self.change_precision(typ)
        elif self.win is not None:
            if not a.type.is_tensor_or_window():
                raise SchedulingError(
                    "cannot change windowing of a " "non-tensor/window argument"
                )
            typ = self.change_window(typ)
        else:
            assert self.mem is not None
            if not a.type.is_numeric():
                raise SchedulingError(
                    "cannot change the memory of a " "non-numeric argument"
                )
            mem = self.mem

        return LoopIR.fnarg(a.name, typ, mem, a.srcinfo)

    def map_s(self, sc):
        s = sc._node()
        if self.early_exit():
            return [s]

        if isinstance(s, LoopIR.Alloc) and str(s.name) == self.name:
            if self.check_inst():

                # if that passed, we definitely found the symbol being pointed at
                # So attempt the substitution
                typ = s.type
                assert typ.is_numeric()
                mem = s.mem
                if self.basetyp is not None:
                    typ = self.change_precision(typ)
                elif self.win is not None:
                    raise SchedulingError(
                        "cannot change an allocation to " "be or not be a window"
                    )
                else:
                    assert self.mem is not None
                    mem = self.mem

                return [LoopIR.Alloc(s.name, typ, mem, s.eff, s.srcinfo)]

        # fall-through
        return super().map_s(sc)

    # make this more efficient by not rewriting
    # most of the sub-trees
    def map_e(self, e):
        return e

    def map_t(self, t):
        return t

    def map_eff(self, eff):
        return eff


# --------------------------------------------------------------------------- #
# --------------------------------------------------------------------------- #
# Call Swap scheduling directive


class DoCallSwap(Cursor_Rewrite):
    def __init__(self, proc_cursor, call_cursor, new_subproc):
        self.call_stmt = call_cursor._node()
        assert isinstance(self.call_stmt, LoopIR.Call)
        self.new_subproc = new_subproc

        super().__init__(proc_cursor)
        Check_Aliasing(self.proc)

    def mod_eq(self):
        return self.eq_mod_config

    def map_s(self, sc):
        s = sc._node()
        if s is self.call_stmt:
            old_f = s.f
            new_f = self.new_subproc
            s_new = LoopIR.Call(new_f, s.args, None, s.srcinfo)
            is_eqv, configkeys = get_strictest_eqv_proc(old_f, new_f)
            if not is_eqv:
                raise SchedulingError(
                    f"{s.srcinfo}: Cannot swap call because the two "
                    f"procedures are not equivalent"
                )
            mod_cfg = Check_ExtendEqv(self.orig_proc._node(), [s], [s_new], configkeys)
            self.eq_mod_config = mod_cfg

            return [s_new]

        # fall-through
        return super().map_s(sc)

    # make this more efficient by not rewriting
    # most of the sub-trees
    def map_e(self, e):
        return e

    def map_t(self, t):
        return t

    def map_eff(self, eff):
        return eff


class DoInlineWindow(Cursor_Rewrite):
    def __init__(self, proc_cursor, window_cursor):
        self.win_stmt = window_cursor._node()
        assert isinstance(self.win_stmt, LoopIR.WindowStmt)

        super().__init__(proc_cursor)

        # repair effects...
        self.proc = InferEffects(self.proc).result()

    def calc_idx(self, idxs):
        assert len(
            [w for w in self.win_stmt.rhs.idx if isinstance(w, LoopIR.Interval)]
        ) == len(idxs)

        new_idxs = []
        win_idx = self.win_stmt.rhs.idx
        idxs = idxs.copy()  # make function non-destructive to input
        assert len(idxs) == sum([isinstance(w, LoopIR.Interval) for w in win_idx])

        def add(x, y):
            return LoopIR.BinOp("+", x, y, T.index, x.srcinfo)

        if len(idxs) > 0 and isinstance(idxs[0], LoopIR.w_access):

            def map_w(w):
                if isinstance(w, LoopIR.Point):
                    return w
                # i is from the windowing expression we're substituting into
                i = idxs.pop(0)
                if isinstance(i, LoopIR.Point):
                    return LoopIR.Point(add(i.pt, w.lo), i.srcinfo)
                else:
                    return LoopIR.Interval(add(i.lo, w.lo), add(i.hi, w.lo), i.srcinfo)

        else:

            def map_w(w):
                return w.pt if isinstance(w, LoopIR.Point) else add(idxs.pop(0), w.lo)

        return [map_w(w) for w in win_idx]

    # used to offset the stride in order to account for
    # dimensions hidden due to window-point accesses
    def calc_dim(self, dim):
        assert dim < len(
            [w for w in self.win_stmt.rhs.idx if isinstance(w, LoopIR.Interval)]
        )

        # Because our goal here is to offset `dim` in the original
        # call argument to the point indexing to the windowing expression,
        # new_dim should essencially be:
        # `dim` + "number of LoopIR.Points in the windowing expression before the `dim` number of LoopIR.Interval"
        new_dim = 0
        for w in self.win_stmt.rhs.idx:
            if isinstance(w, LoopIR.Interval):
                dim -= 1
            if dim == -1:
                return new_dim
            new_dim += 1

    def map_s(self, sc):
        s = sc._node()
        # remove the windowing statement
        if s is self.win_stmt:
            return []

        # substitute the indexing at assignment and reduction statements
        if (
            isinstance(s, (LoopIR.Assign, LoopIR.Reduce))
            and self.win_stmt.lhs == s.name
        ):
            idxs = self.calc_idx(s.idx)
            return [
                type(s)(
                    self.win_stmt.rhs.name, s.type, s.cast, idxs, s.rhs, None, s.srcinfo
                )
            ]

        return super().map_s(sc)

    def map_e(self, e):
        # etyp    = type(e)
        win_name = self.win_stmt.lhs
        buf_name = self.win_stmt.rhs.name
        win_idx = self.win_stmt.rhs.idx

        if isinstance(e, LoopIR.WindowExpr) and win_name == e.name:
            new_idxs = self.calc_idx(e.idx)

            # repair window type..
            old_typ = self.win_stmt.rhs.type
            new_type = LoopIR.WindowType(
                old_typ.src_type, old_typ.as_tensor, buf_name, new_idxs
            )

            return LoopIR.WindowExpr(
                self.win_stmt.rhs.name, new_idxs, new_type, e.srcinfo
            )

        elif isinstance(e, LoopIR.Read) and win_name == e.name:
            new_idxs = self.calc_idx(e.idx)
            return LoopIR.Read(buf_name, new_idxs, e.type, e.srcinfo)

        elif isinstance(e, LoopIR.StrideExpr) and win_name == e.name:
            dim = self.calc_dim(e.dim)
            return LoopIR.StrideExpr(buf_name, dim, e.type, e.srcinfo)

        return super().map_e(e)


# TODO: Rewrite this to directly use stmt_cursor instead of after
class DoConfigWrite(Cursor_Rewrite):
    def __init__(self, proc_cursor, stmt_cursor, config, field, expr, before=False):
        assert isinstance(expr, (LoopIR.Read, LoopIR.StrideExpr, LoopIR.Const))

        self.stmt = stmt_cursor._node()
        self.config = config
        self.field = field
        self.expr = expr
        self.before = before

        self._new_cfgwrite_stmt = None

        super().__init__(proc_cursor)

        # check safety...
        mod_cfg = Check_DeleteConfigWrite(self.proc, [self._new_cfgwrite_stmt])
        self.eq_mod_config = mod_cfg

        # repair effects...
        self.proc = InferEffects(self.proc).result()

    def mod_eq(self):
        return self.eq_mod_config

    def map_stmts(self, stmts_c):
        body = []
        for i, sc in enumerate(stmts_c):
            s = sc._node()
            if s is self.stmt:
                cw_s = LoopIR.WriteConfig(
                    self.config, self.field, self.expr, None, s.srcinfo
                )
                self._new_cfgwrite_stmt = cw_s

                if self.before:
                    body += [cw_s, s]
                else:
                    body += [s, cw_s]

                # finish and exit
                body += [s._node() for s in stmts_c[i + 1 :]]
                return body

            else:
                # TODO: be smarter about None handling
                body += self.apply_s(sc)

        return body


# --------------------------------------------------------------------------- #
# --------------------------------------------------------------------------- #
# Bind Expression scheduling directive


class _BindConfig_AnalysisSubst(LoopIR_Rewrite):
    def __init__(self, keep_s, old_e, new_e):
        self.keep_s = keep_s
        self.old_e = old_e
        self.new_e = new_e

    def map_s(self, s):
        if s is self.keep_s:
            return [s]
        else:
            return super().map_s(s)

    def map_e(self, e):
        if e is self.old_e:
            return self.new_e
        else:
            return super().map_e(e)


class DoBindConfig(Cursor_Rewrite):
    def __init__(self, proc_cursor, config, field, expr_cursor):
        self.expr = expr_cursor._node()
        assert isinstance(self.expr, LoopIR.Read)

        self.config = config
        self.field = field
        self.found_expr = False
        self.placed_writeconfig = False
        self.sub_done = False
        self.cfg_write_s = None
        self.cfg_read_e = None

        super().__init__(proc_cursor)

        proc_analysis = _BindConfig_AnalysisSubst(
            self.cfg_write_s, self.cfg_read_e, self.expr
        ).apply_proc(self.proc)
        mod_cfg = Check_DeleteConfigWrite(proc_analysis, [self.cfg_write_s])
        self.eq_mod_config = mod_cfg

        # repair effects...
        self.proc = InferEffects(self.proc).result()
        Check_Aliasing(self.proc)

    def mod_eq(self):
        return self.eq_mod_config

    def process_block(self, block_c):
        if self.sub_done:
            return None

        new_block = []
        is_writeconfig_block = False

        modified = False

        for stmt_c in block_c:
            new_stmt = self.map_s(stmt_c)

            if self.found_expr and not self.placed_writeconfig:
                self.placed_writeconfig = True
                is_writeconfig_block = True
                wc = LoopIR.WriteConfig(
                    self.config, self.field, self.expr, None, self.expr.srcinfo
                )
                self.cfg_write_s = wc
                new_block.extend([wc])

            if new_stmt is None:
                new_block.append(stmt_c._node())
            else:
                new_block.extend(new_stmt)
                modified = True

        if is_writeconfig_block:
            self.sub_done = True

        if not modified:
            return None

        return new_block

    def map_s(self, sc):
        s = sc._node()
        if self.sub_done:
            return None  # TODO: is this right?

        # TODO: missing cases for multiple config writes. Subsequent writes are
        #   ignored.

        if isinstance(s, LoopIR.Seq):
            body = self.process_block(sc.body())
            if body:
                return [s.update(body=body)]
            return None

        if isinstance(s, LoopIR.If):
            if_then = self.process_block(sc.body())
            if_else = self.process_block(sc.orelse())
            cond = self.map_e(s.cond)
            if any((if_then, if_else, cond)):
                return [
                    s.update(
                        cond=cond or s.cond,
                        body=if_then or s.body,
                        orelse=if_else or s.orelse,
                    )
                ]

            return None

        return super().map_s(sc)

    def map_e(self, e):
        if e is self.expr and not self.sub_done:
            assert not self.found_expr
            self.found_expr = True

            self.cfg_read_e = LoopIR.ReadConfig(
                self.config, self.field, e.type, e.srcinfo
            )
            return self.cfg_read_e
        else:
            return super().map_e(e)


class DoCommuteExpr(Cursor_Rewrite):
    def __init__(self, proc_cursor, expr_cursors):
        self.exprs = [e._node() for e in expr_cursors]
        super().__init__(proc_cursor)
        self.proc = InferEffects(self.proc).result()

    def map_e(self, e):
        if e in self.exprs:
            assert isinstance(e, LoopIR.BinOp)
            return e.update(lhs=e.rhs, rhs=e.lhs)
        else:
            return super().map_e(e)


class DoBindExpr(Cursor_Rewrite):
    def __init__(self, proc_cursor, new_name, expr_cursors, cse=False):
        self.exprs = [e._node() for e in expr_cursors]
        assert all(isinstance(expr, LoopIR.expr) for expr in self.exprs)
        assert all(expr.type.is_numeric() for expr in self.exprs)
        assert self.exprs
        self.exprs = self.exprs if cse else [self.exprs[0]]

        self.new_name = Sym(new_name)
        self.expr_reads = set(sum([get_reads(e) for e in self.exprs], []))
        self.use_cse = cse
        self.found_expr = None
        self.placed_alloc = False
        self.sub_done = False
        self.found_write = False

        super().__init__(proc_cursor)

        # repair effects...
        self.proc = InferEffects(self.proc).result()
        Check_Aliasing(self.proc)

    def process_block(self, block):
        if self.sub_done:
            return block

        new_block = []
        is_alloc_block = False

        is_updated = False

        for _stmt in block:
            stmt = self.map_s(_stmt)
            if stmt is not None:
                is_updated = True
            else:
                stmt = [_stmt._node()]

            if self.found_expr and not self.placed_alloc:
                self.placed_alloc = True
                is_alloc_block = True
                alloc = LoopIR.Alloc(
                    self.new_name, T.R, None, None, self.found_expr.srcinfo
                )
                # TODO Fix Assign, probably wrong
                assign = LoopIR.Assign(
                    self.new_name,
                    T.R,
                    None,
                    [],
                    self.found_expr,
                    None,
                    self.found_expr.srcinfo,
                )
                new_block.extend([alloc, assign])

            new_block.extend(stmt)

        # If this is the block containing the new alloc, stop substituting
        if is_alloc_block:
            self.sub_done = True

        if is_updated or is_alloc_block:
            return new_block

        return None

    def map_s(self, sc):
        s = sc._node()
        if self.found_write:
            return None

        if self.sub_done:
            return super().map_s(sc)

        if isinstance(s, LoopIR.Seq):
            body = self.process_block(sc.body())
            if body is None:
                return None
            else:
                return [s.update(body=body)]

        if isinstance(s, LoopIR.If):
            # TODO: our CSE here is very conservative. It won't look for
            #  matches between the then and else branches; in other words,
            #  it is restricted to a single basic block.
            if_then = self.process_block(sc.body())
            if_else = self.process_block(sc.orelse())
            if (if_then is not None) or (if_else is not None):
                return [s.update(body=if_then or s.body, orelse=if_else or s.orelse)]
            else:
                return None

        if isinstance(s, (LoopIR.Assign, LoopIR.Reduce)):
            e = self.exprs[0]
            new_rhs = self.map_e(s.rhs)

            # terminate CSE if the expression is written to
            if self.found_expr and self.use_cse:
                for (name, type) in self.expr_reads:
                    if s.name == name and s.type == type:
                        self.found_write = True

            if new_rhs is not None:
                return [s.update(rhs=new_rhs)]
            return None

        return super().map_s(sc)

    def map_e(self, e):
        if e in self.exprs and not self.sub_done:
            if not self.found_expr:
                # TODO: dirty hack. need real CSE-equality (i.e. modulo srcinfo)
                self.exprs = [x for x in self.exprs if str(e) == str(x)]
            self.found_expr = e
            return LoopIR.Read(self.new_name, [], e.type, e.srcinfo)
        else:
            return super().map_e(e)


# Lift if no variable dependency
class DoLiftScope(Cursor_Rewrite):
    def __init__(self, proc_cursor, if_cursor):
        self.target = if_cursor._node()
        self.target_type = (
            "if statement" if isinstance(self.target, LoopIR.If) else "for loop"
        )

        if if_cursor.parent()._node() is proc_cursor._node():
            raise SchedulingError("Cannot lift scope of top-level statement")

        assert isinstance(self.target, (LoopIR.If, LoopIR.Seq))

        super().__init__(proc_cursor)

        # repair effects...
        self.proc = InferEffects(self.proc).result()

    def map_s(self, sc):
        s = sc._node()
        if not isinstance(s, (LoopIR.If, LoopIR.Seq)):
            # Only ifs and loops can be interchanged
            return None

        s2 = super().map_s(sc)
        if s2:
            return s2

        if isinstance(s, LoopIR.If):
            if self.target in s.body:
                if len(s.body) > 1:
                    raise SchedulingError(
                        f"expected {self.target_type} to be directly nested in parent"
                    )

                if isinstance(self.target, LoopIR.If):
                    #                    if INNER:
                    # if OUTER:            if OUTER: A
                    #   if INNER: A        else:     C
                    #   else:     B  ~>  else:
                    # else: C              if OUTER: B
                    #                      else:     C
                    stmt_a = self.target.body
                    stmt_b = self.target.orelse
                    stmt_c = s.orelse

                    if_ac = [s.update(body=stmt_a, orelse=stmt_c)]
                    if stmt_b or stmt_c:
                        stmt_b = stmt_b or [LoopIR.Pass(None, self.target.srcinfo)]
                        if_bc = [s.update(body=stmt_b, orelse=stmt_c)]
                    else:
                        if_bc = []

                    new_if = self.target.update(body=if_ac, orelse=if_bc)
                    return [new_if]

                if isinstance(self.target, LoopIR.Seq):
                    # if OUTER:                for INNER in _:
                    #   for INNER in _: A  ~>    if OUTER: A
                    if len(s.orelse) > 0:
                        raise SchedulingError(
                            "cannot lift for loop when if has an orelse clause"
                        )

                    new_if = s.update(body=self.target.body, orelse=[])
                    new_for = self.target.update(body=[new_if])
                    return [new_for]

            if self.target in s.orelse and isinstance(self.target, LoopIR.If):
                if len(s.orelse) > 1:
                    raise SchedulingError(
                        f"expected {self.target_type} to be directly nested in parents"
                    )

                #                    if INNER:
                # if OUTER: A          if OUTER: A
                # else:                else:     B
                #   if INNER: B  ~>  else:
                #   else: C            if OUTER: A
                #                      else:     C
                stmt_a = s.body
                stmt_b = self.target.body
                stmt_c = self.target.orelse

                if_ab = [s.update(body=stmt_a, orelse=stmt_b)]
                if_ac = [s.update(body=stmt_a, orelse=stmt_c)]

                new_if = self.target.update(body=if_ab, orelse=if_ac)
                return [new_if]
        if isinstance(s, LoopIR.Seq):
            if self.target in s.body:
                if len(s.body) > 1:
                    raise SchedulingError(
                        "expected if statement to be directly nested in parents"
                    )

                if isinstance(s.body[0], LoopIR.If):
                    # for OUTER in _:      if INNER:
                    #   if INNER: A    ~>    for OUTER in _: A
                    #   else:     B        else:
                    #                        for OUTER in _: B
                    if s.iter in _FV(self.target.cond):
                        raise SchedulingError(
                            "if statement depends on iteration variable"
                        )

                    stmt_a = self.target.body
                    stmt_b = self.target.orelse

                    for_a = [s.update(body=stmt_a)]
                    for_b = [s.update(body=stmt_b)] if stmt_b else []

                    new_if = self.target.update(body=for_a, orelse=for_b)
                    return [new_if]
                if isinstance(s.body[0], LoopIR.Seq):
                    # for OUTER in _:          for INNER in _:
                    #   for INNER in _: A  ~>    for OUTER in _: A
                    Check_ReorderLoops(self.orig_proc._node(), s)

                    # TODO: This is a copy paste from old _Reorder class.
                    # Deprecate this when we deprecate effects.
                    # short-hands for sanity
                    def boolop(op, lhs, rhs):
                        return LoopIR.BinOp(op, lhs, rhs, T.bool, s.srcinfo)

                    def cnst(intval):
                        return LoopIR.Const(intval, T.int, s.srcinfo)

                    def rd(i):
                        return LoopIR.Read(i, [], T.index, s.srcinfo)

                    def rng(x, hi):
                        lhs = boolop("<=", cnst(0), x)
                        rhs = boolop("<", x, hi)
                        return boolop("and", lhs, rhs)

                    def do_bind(x, hi, eff):
                        cond = lift_to_eff_expr(rng(rd(x), hi))
                        cond_nz = boolop("<", cnst(0), hi)
                        return eff_bind(
                            x, eff, pred=cond
                        )  # TODO: , config_pred=cond_nz)

                    # this is the actual body inside both for-loops
                    body = s.body[0].body
                    body_eff = get_effect_of_stmts(body)
                    inner_eff = do_bind(s.iter, s.hi, body_eff)
                    outer_eff = do_bind(s.body[0].iter, s.body[0].hi, inner_eff)
                    return [
                        s.body[0].update(
                            body=[s.update(body=body, eff=inner_eff)], eff=outer_eff
                        )
                    ]

        return None

    def map_e(self, e):
        return None


class DoExpandDim(Cursor_Rewrite):
    def __init__(self, proc_cursor, alloc_cursor, alloc_dim, indexing):
        self.alloc_stmt = alloc_cursor._node()

        assert isinstance(self.alloc_stmt, LoopIR.Alloc)
        assert isinstance(alloc_dim, LoopIR.expr)
        assert isinstance(indexing, LoopIR.expr)

        self.alloc_sym = self.alloc_stmt.name
        self.alloc_dim = alloc_dim
        self.indexing = indexing
        self.alloc_type = None
        self.new_alloc_stmt = False
        self.in_call_arg = False

        # size positivity check
        Check_IsPositiveExpr(proc_cursor._node(), [self.alloc_stmt], alloc_dim)

        super().__init__(proc_cursor)

        # bounds check
        Check_Bounds(self.proc, self.new_alloc_stmt, self.after_alloc)

        # repair effects...
        self.proc = InferEffects(self.proc).result()

    def map_stmts(self, stmts):
        # this chunk of code just finds the statement block
        # that comes after the allocation
        stmts = super().map_stmts(stmts)
        if stmts is not None and self.new_alloc_stmt:
            for i, s in enumerate(stmts):
                if s is self.new_alloc_stmt:
                    self.after_alloc = stmts[i + 1 :]
                    break

        return stmts

    def map_s(self, sc):
        s = sc._node()
        if s is self.alloc_stmt:
            old_typ = s.type
            new_rngs = [self.alloc_dim]

            if isinstance(old_typ, T.Tensor):
                new_rngs += old_typ.shape()

            basetyp = old_typ.basetype()
            new_typ = T.Tensor(new_rngs, False, basetyp)
            self.alloc_type = new_typ
            new_alloc = LoopIR.Alloc(s.name, new_typ, s.mem, None, s.srcinfo)
            self.new_alloc_stmt = new_alloc

            return [new_alloc]

        if isinstance(s, (LoopIR.Assign, LoopIR.Reduce)) and s.name == self.alloc_sym:
            idx = [self.indexing] + self.apply_exprs(s.idx)
            rhs = self.apply_e(s.rhs)
            return [s.update(idx=idx, rhs=rhs, eff=None)]

        if isinstance(s, LoopIR.Call):
            self.in_call_arg = True
            args = self._map_list(self.map_e, s.args) or s.args
            self.in_call_arg = False
            return [LoopIR.Call(s.f, args, None, s.srcinfo)]

        return super().map_s(sc)

    def map_e(self, e):
        if isinstance(e, LoopIR.Read) and e.name == self.alloc_sym:
            if self.in_call_arg and len(e.idx) == 0:
                raise SchedulingError(
                    "TODO: Please Contact the developers to fix (i.e. add) "
                    "support for passing windows to scalar arguments"
                )
            else:
                return e.update(idx=[self.indexing] + self.apply_exprs(e.idx))

        if isinstance(e, LoopIR.WindowExpr) and e.name == self.alloc_sym:
            w_idx = self._map_list(self.map_w_access, e.idx) or e.idx
            idx = [LoopIR.Point(self.indexing, e.srcinfo)] + w_idx
            return e.update(
                idx=idx, type=T.Window(self.alloc_type, e.type.as_tensor, e.name, idx)
            )

        # fall-through
        return super().map_e(e)


<<<<<<< HEAD
class DoRearrangeDim(Cursor_Rewrite):
    def __init__(self, proc_cursor, alloc_cursor, dimensions):
=======
class _DoRearrangeDim(Cursor_Rewrite):
    def __init__(self, proc_cursor, alloc_cursor, permute_vector):
>>>>>>> 6cc45967
        self.alloc_stmt = alloc_cursor._node()
        assert isinstance(self.alloc_stmt, LoopIR.Alloc)

        # dictionary can be used to permute windows in the future...
        self.all_permute = {self.alloc_stmt.name: permute_vector}

        super().__init__(proc_cursor)

        self.proc = InferEffects(self.proc).result()

    def should_permute(self, buf):
        return buf in self.all_permute

    def permute(self, buf, es):
        permutation = self.all_permute[buf]
        return [es[i] for i in permutation]

    def permute_single_idx(self, buf, i):
        return self.all_permute[buf].index(i)

    def check_permute_window(self, buf, idx):
        # for now just enforce a stability criteria on windowing
        # expressions w.r.t. dimension reordering
        permutation = self.all_permute[name]
        # where each index of the output window now refers to in the
        # buffer being windowed
        keep_perm = [i for i in permutation if isinstance(idx[i], LoopIR.Interval)]
        # check that these indices are monotonic
        for i, ii in zip(keep_perm[:-1], keep_perm[1:]):
            if i > ii:
                return False
        return True

    def map_s(self, sc):
        s = sc._node()
        # simply change the dimension
        if s is self.alloc_stmt:
            # construct new_hi
            new_hi = self.permute(s.name, s.type.hi)
            # construct new_type
            new_type = LoopIR.Tensor(new_hi, s.type.is_window, s.type.type)

            return [LoopIR.Alloc(s.name, new_type, s.mem, None, s.srcinfo)]

        # Adjust the use-site
        if isinstance(s, (LoopIR.Assign, LoopIR.Reduce)):
            if self.should_permute(s.name):
                # shuffle
                new_idx = self.permute(s.name, s.idx)
                return [
                    type(s)(s.name, s.type, s.cast, new_idx, s.rhs, None, s.srcinfo)
                ]

        if isinstance(s, LoopIR.Call):
            # check that the arguments are not permuted buffers
            for a in s.args:
                if isinstance(a, LoopIR.Read) and self.should_permute(a.name):
                    raise SchedulingError(
                        "Cannot permute buffer '{a.name}' because it is "
                        "passed as an sub-procedure argument at {s.srcinfo}"
                    )

        return super().map_s(sc)

    def map_e(self, e):
        if isinstance(e, (LoopIR.Read, LoopIR.WindowExpr)):
            if self.should_permute(e.name):
                if isinstance(e, LoopIR.WindowExpr) and not self.check_permute_window(
                    e.name, e.idx
                ):
                    raise SchedulingError(
                        f"Permuting the window expression at {e.srcinfo} "
                        f"would change the meaning of the window; "
                        f"propogating dimension rearrangement through "
                        f"windows is not currently supported"
                    )
                return type(e)(e.name, self.permute(e.name, e.idx), e.type, e.srcinfo)

        elif isinstance(e, LoopIR.StrideExpr):
            if self.should_permute(e.name):
                dim = self.permute(e.name, e.dim)
                return e.update(dim=dim)

        return super().map_e(e)


class DoDivideDim(Cursor_Rewrite):
    def __init__(self, proc_cursor, alloc_cursor, dim_idx, quotient):
        self.alloc_stmt = alloc_cursor._node()

        assert isinstance(self.alloc_stmt, LoopIR.Alloc)
        assert isinstance(dim_idx, int)
        assert isinstance(quotient, int)

        self.alloc_sym = self.alloc_stmt.name
        self.dim_idx = dim_idx
        self.quotient = quotient

        super().__init__(proc_cursor)

        # repair effects...
        self.proc = InferEffects(self.proc).result()

    def remap_idx(self, idx):
        orig_i = idx[self.dim_idx]
        srcinfo = orig_i.srcinfo
        quot = LoopIR.Const(self.quotient, T.int, srcinfo)
        hi = LoopIR.BinOp("/", orig_i, quot, orig_i.type, srcinfo)
        lo = LoopIR.BinOp("%", orig_i, quot, orig_i.type, srcinfo)
        return idx[: self.dim_idx] + [hi, lo] + idx[self.dim_idx + 1 :]

    def map_s(self, sc):
        s = sc._node()
        if s is self.alloc_stmt:
            old_typ = s.type
            old_shp = old_typ.shape()
            dim = old_shp[self.dim_idx]

            if not isinstance(dim, LoopIR.Const):
                raise SchedulingError(
                    f"Cannot divide non-literal dimension: " f"{str(dim)}"
                )
            if not dim.val % self.quotient == 0:
                raise SchedulingError(
                    f"Cannot divide {dim.val} evenly by " f"{self.quotient}"
                )
            denom = self.quotient
            numer = dim.val // denom
            new_shp = (
                old_shp[: self.dim_idx]
                + [
                    LoopIR.Const(numer, T.int, dim.srcinfo),
                    LoopIR.Const(denom, T.int, dim.srcinfo),
                ]
                + old_shp[self.dim_idx + 1 :]
            )
            new_typ = T.Tensor(new_shp, False, old_typ.basetype())

            return [LoopIR.Alloc(s.name, new_typ, s.mem, None, s.srcinfo)]

        elif isinstance(s, (LoopIR.Assign, LoopIR.Reduce)) and s.name == self.alloc_sym:
            idx = self.remap_idx(self.apply_exprs(s.idx))
            rhs = self.apply_e(s.rhs)
            return [s.update(idx=idx, rhs=rhs, eff=None)]

        return super().map_s(sc)

    def map_e(self, e):
        if isinstance(e, LoopIR.Read) and e.name == self.alloc_sym:
            if not e.idx:
                raise SchedulingError(
                    f"Cannot divide {self.alloc_sym} because "
                    f"buffer is passed as an argument"
                )
            return e.update(idx=self.remap_idx(self.apply_exprs(e.idx)))
        elif isinstance(e, LoopIR.WindowExpr) and e.name == self.alloc_sym:
            raise SchedulingError(
                f"Cannot divide {self.alloc_sym} because "
                f"the buffer is windowed later on"
            )

        # fall-through
        return super().map_e(e)


class DoMultiplyDim(Cursor_Rewrite):
    def __init__(self, proc_cursor, alloc_cursor, hi_idx, lo_idx):
        self.alloc_stmt = alloc_cursor._node()

        assert isinstance(self.alloc_stmt, LoopIR.Alloc)
        assert isinstance(hi_idx, int)
        assert isinstance(lo_idx, int)

        self.alloc_sym = self.alloc_stmt.name
        self.hi_idx = hi_idx
        self.lo_idx = lo_idx
        lo_dim = self.alloc_stmt.type.shape()[lo_idx]
        if not isinstance(lo_dim, LoopIR.Const):
            raise SchedulingError(
                f"Cannot multiply with non-literal second " f"dimension: {str(lo_dim)}"
            )
        self.lo_val = lo_dim.val

        super().__init__(proc_cursor)

        # repair effects...
        self.proc = InferEffects(self.proc).result()

    def remap_idx(self, idx):
        hi = idx[self.hi_idx]
        lo = idx[self.lo_idx]
        mulval = LoopIR.Const(self.lo_val, T.int, hi.srcinfo)
        mul_hi = LoopIR.BinOp("*", mulval, hi, hi.type, hi.srcinfo)
        prod = LoopIR.BinOp("+", mul_hi, lo, T.index, hi.srcinfo)
        idx[self.hi_idx] = prod
        del idx[self.lo_idx]
        return idx

    def map_s(self, sc):
        s = sc._node()
        if s is self.alloc_stmt:
            old_typ = s.type
            shp = old_typ.shape().copy()

            hi_dim = shp[self.hi_idx]
            lo_dim = shp[self.lo_idx]
            prod = LoopIR.BinOp("*", lo_dim, hi_dim, hi_dim.type, hi_dim.srcinfo)
            shp[self.hi_idx] = prod
            del shp[self.lo_idx]

            new_typ = T.Tensor(shp, False, old_typ.basetype())

            return [LoopIR.Alloc(s.name, new_typ, s.mem, None, s.srcinfo)]

        elif isinstance(s, (LoopIR.Assign, LoopIR.Reduce)) and s.name == self.alloc_sym:
            return [
                s.update(
                    idx=self.remap_idx(self.apply_exprs(s.idx)),
                    rhs=self.apply_e(s.rhs),
                    eff=None,
                )
            ]

        return super().map_s(sc)

    def map_e(self, e):
        if isinstance(e, LoopIR.Read) and e.name == self.alloc_sym:
            if not e.idx:
                raise SchedulingError(
                    f"Cannot multiply {self.alloc_sym} because "
                    f"buffer is passed as an argument"
                )
            return e.update(idx=self.remap_idx(self.apply_exprs(e.idx)))

        elif isinstance(e, LoopIR.WindowExpr) and e.name == self.alloc_sym:
            raise SchedulingError(
                f"Cannot multiply {self.alloc_sym} because "
                f"the buffer is windowed later on"
            )

        # fall-through
        return super().map_e(e)


# --------------------------------------------------------------------------- #
# --------------------------------------------------------------------------- #
# *Only* lifting an allocation


class DoLiftAllocSimple(Cursor_Rewrite):
    def __init__(self, proc_cursor, alloc_cursor, n_lifts):
        self.alloc_stmt = alloc_cursor._node()

        assert isinstance(self.alloc_stmt, LoopIR.Alloc)
        assert is_pos_int(n_lifts)

        self.n_lifts = n_lifts
        self.ctrl_ctxt = []
        self.lift_site = None

        super().__init__(proc_cursor)

        self.proc = InferEffects(self.proc).result()

    def map_s(self, sc):
        s = sc._node()
        if s is self.alloc_stmt:
            if self.n_lifts > len(self.ctrl_ctxt):
                raise SchedulingError(
                    f"specified lift level {self.n_lifts} "
                    f"is more than {len(self.ctrl_ctxt)}, "
                    f"the number of loops "
                    f"and ifs above the allocation"
                )
            if s.type.shape():
                szvars = set.union(*[_FV(sz) for sz in s.type.shape()])
                for i in self.get_ctrl_iters():
                    if i in szvars:
                        raise SchedulingError(
                            f"Cannot lift allocation statement {s} past loop "
                            f"with iteration variable {i} because "
                            f"the allocation size depends on {i}."
                        )
            self.lift_site = self.ctrl_ctxt[-self.n_lifts]

            return []

        elif isinstance(s, (LoopIR.If, LoopIR.Seq)):
            self.ctrl_ctxt.append(s)
            stmts = super().map_s(sc)
            self.ctrl_ctxt.pop()
            # TODO: it is technically possible to end up with for-loops
            # and if-statements that have empty bodies.  We should check
            # for this situation, even if it's extremely unlikely.

            if s is self.lift_site:
                new_alloc = LoopIR.Alloc(
                    self.alloc_stmt.name,
                    self.alloc_stmt.type,
                    self.alloc_stmt.mem,
                    None,
                    s.srcinfo,
                )
                stmts = [new_alloc] + stmts

            return stmts

        return super().map_s(sc)

    def get_ctrl_iters(self):
        return [
            s.iter for s in self.ctrl_ctxt[-self.n_lifts :] if isinstance(s, LoopIR.Seq)
        ]


# --------------------------------------------------------------------------- #
# --------------------------------------------------------------------------- #
# Lift Allocation scheduling directive

# TODO: Implement autolift_alloc's logic using high-level scheduling metaprogramming and
#       delete this code
class DoLiftAlloc(Cursor_Rewrite):
    def __init__(self, proc_cursor, alloc_cursor, n_lifts, mode, size, keep_dims):
        self.alloc_stmt = alloc_cursor._node()

        assert isinstance(self.alloc_stmt, LoopIR.Alloc)
        assert is_pos_int(n_lifts)

        if mode not in ("row", "col"):
            raise SchedulingError(f"Unknown lift mode {mode}, should be 'row' or 'col'")

        self.alloc_sym = self.alloc_stmt.name
        self.alloc_deps = LoopIR_Dependencies(
            self.alloc_sym, proc_cursor._node().body
        ).result()
        self.lift_mode = mode
        self.lift_size = size
        self.keep_dims = keep_dims

        self.n_lifts = n_lifts

        self.ctrl_ctxt = []
        self.lift_site = None

        self.lifted_stmt = None
        self.access_idxs = None
        self.alloc_type = None
        self._in_call_arg = False

        super().__init__(proc_cursor)

        # repair effects...
        self.proc = InferEffects(self.proc).result()

    def idx_mode(self, access, orig):
        if self.lift_mode == "row":
            return access + orig
        elif self.lift_mode == "col":
            return orig + access
        assert False

    def map_s(self, sc):
        s = sc._node()
        if s is self.alloc_stmt:
            if self.n_lifts > len(self.ctrl_ctxt):
                raise SchedulingError(
                    f"specified lift level {self.n_lifts} "
                    "is higher than the number of loop "
                    f"{len(self.ctrl_ctxt)}"
                )
            self.lift_site = self.ctrl_ctxt[-self.n_lifts]

            # extract the ranges and variables of enclosing loops
            idxs, rngs = self.get_ctxt_itrs_and_rngs(self.n_lifts)

            # compute the lifted allocation buffer type, and
            # the new allocation statement
            new_typ = s.type
            new_rngs = []
            for r in rngs:
                if isinstance(r, LoopIR.Const):
                    assert r.val > 0, "Loop bound must be positive"
                    new_rngs.append(r)
                else:
                    new_rngs.append(
                        LoopIR.BinOp(
                            "+",
                            r,
                            LoopIR.Const(1, T.int, r.srcinfo),
                            T.index,
                            r.srcinfo,
                        )
                    )

            if isinstance(new_typ, T.Tensor):
                if self.lift_mode == "row":
                    new_rngs += new_typ.shape()
                elif self.lift_mode == "col":
                    new_rngs = new_typ.shape() + new_rngs
                else:
                    assert False

                new_typ = new_typ.basetype()

            if len(new_rngs) > 0:
                new_typ = T.Tensor(new_rngs, False, new_typ)

            # effect remains null
            self.lifted_stmt = LoopIR.Alloc(s.name, new_typ, s.mem, None, s.srcinfo)
            self.access_idxs = idxs
            self.alloc_type = new_typ

            # erase the statement from this location
            return []

        elif isinstance(s, (LoopIR.If, LoopIR.Seq)):
            # handle recursive part of pass at this statement
            self.ctrl_ctxt.append(s)
            stmts = super().map_s(sc)
            self.ctrl_ctxt.pop()

            # splice in lifted statement at the point to lift-to
            if s is self.lift_site:
                stmts = [self.lifted_stmt] + (stmts or s)

            return stmts

        elif isinstance(s, (LoopIR.Assign, LoopIR.Reduce)):
            # in this case, we may need to substitute the
            # buffer name on the lhs of the assignment/reduction
            if s.name is self.alloc_sym:
                assert self.access_idxs is not None
                idx = self.idx_mode(
                    [LoopIR.Read(i, [], T.index, s.srcinfo) for i in self.access_idxs],
                    s.idx,
                )
                rhs = self.apply_e(s.rhs)
                # return allocation or reduction...
                return s.update(idx=idx, rhs=rhs, eff=None)

        elif isinstance(s, LoopIR.Call):
            # substitution in call arguments currently unsupported;
            # so setting flag here
            self._in_call_arg = True
            stmts = super().map_s(sc)
            self._in_call_arg = False
            return stmts

        # fall-through
        return super().map_s(sc)

    def map_e(self, e):
        if isinstance(e, LoopIR.Read) and e.name == self.alloc_sym:
            assert self.access_idxs is not None
            if not self.access_idxs:
                return None

            # if self._in_call_arg:
            if e.type.is_real_scalar():
                idx = self.idx_mode(
                    [LoopIR.Read(i, [], T.index, e.srcinfo) for i in self.access_idxs],
                    e.idx,
                )
                return LoopIR.Read(e.name, idx, e.type, e.srcinfo)
            else:
                assert self._in_call_arg
                assert len(e.idx) == 0
                # then we need to replace this read with a
                # windowing expression
                access = [
                    LoopIR.Point(LoopIR.Read(i, [], T.index, e.srcinfo), e.srcinfo)
                    for i in self.access_idxs
                ]
                orig = [
                    LoopIR.Interval(LoopIR.Const(0, T.int, e.srcinfo), hi, e.srcinfo)
                    for hi in e.type.shape()
                ]
                idx = self.idx_mode(access, orig)
                tensor_type = (
                    e.type.as_tensor if isinstance(e.type, T.Window) else e.type
                )
                win_typ = T.Window(self.alloc_type, tensor_type, e.name, idx)
                return LoopIR.WindowExpr(e.name, idx, win_typ, e.srcinfo)

        if isinstance(e, LoopIR.WindowExpr) and e.name == self.alloc_sym:
            assert self.access_idxs is not None
            if not self.access_idxs:
                return None
            # otherwise, extend windowing with accesses...

            idx = self.idx_mode(
                [
                    LoopIR.Point(LoopIR.Read(i, [], T.index, e.srcinfo), e.srcinfo)
                    for i in self.access_idxs
                ],
                e.idx,
            )
            win_typ = T.Window(self.alloc_type, e.type.as_tensor, e.name, idx)
            return LoopIR.WindowExpr(e.name, idx, win_typ, e.srcinfo)

        # fall-through
        return super().map_e(e)

    def get_ctxt_itrs_and_rngs(self, n_up):
        rngs = []
        idxs = []
        for s in self.ctrl_ctxt[-n_up:]:
            if isinstance(s, LoopIR.If):
                # if-statements do not affect allocations
                # note that this may miss opportunities to
                # shrink the allocation by being aware of
                # guards; oh well.
                continue
            elif isinstance(s, LoopIR.Seq):
                if s.iter in self.alloc_deps and self.keep_dims:
                    idxs.append(s.iter)
                    if isinstance(s.hi, LoopIR.Read):
                        assert s.hi.type.is_indexable()
                        assert len(s.hi.idx) == 0
                    elif isinstance(s.hi, LoopIR.Const):
                        assert s.hi.type == T.int
                    elif isinstance(s.hi, LoopIR.BinOp):
                        assert s.hi.type.is_indexable()
                    else:
                        assert False, "bad case"

                    if self.lift_size is not None:
                        assert isinstance(self.lift_size, int)
                        # TODO: More robust checking of self.lift_size >= s.hi
                        if isinstance(s.hi, LoopIR.Const):
                            if s.hi.val > self.lift_size:
                                raise SchedulingError(
                                    f"Lift size cannot "
                                    f"be less than for-loop bound {s.hi.val}"
                                )
                        elif isinstance(s.hi, LoopIR.BinOp) and s.hi.op == "%":
                            assert isinstance(s.hi.rhs, LoopIR.Const)
                            if s.hi.rhs.val > self.lift_size:
                                raise SchedulingError(
                                    f"Lift size cannot "
                                    f"be less than for-loop bound {s.hi}"
                                )
                        else:
                            raise NotImplementedError

                        rngs.append(LoopIR.Const(self.lift_size, T.int, s.srcinfo))
                    else:
                        rngs.append(s.hi)
            else:
                assert False, "bad case"

        return idxs, rngs


# --------------------------------------------------------------------------- #
# --------------------------------------------------------------------------- #
# Fissioning at a Statement scheduling directive


def check_used(variables, eff):
    for e in eff:
        if e.buffer in variables:
            return True
    return False


class _Is_Alloc_Free(LoopIR_Do):
    def __init__(self, pre, post):
        self._is_alloc_free = True
        self._alloc_var = []

        self.do_stmts(pre)

        # make sure all of _alloc_vars are not used in any of the
        # post statement
        for s in post:
            if isinstance(s, LoopIR.Reduce):  # Allow reduce
                continue
            if s.eff is None:
                continue
            if check_used(self._alloc_var, s.eff.reads):
                self._is_alloc_free = False
                break
            if check_used(self._alloc_var, s.eff.writes):
                self._is_alloc_free = False
                break
            if check_used(self._alloc_var, s.eff.reduces):
                self._is_alloc_free = False
                break

    def result(self):
        return self._is_alloc_free

    def do_s(self, s):
        if isinstance(s, LoopIR.Alloc):
            self._alloc_var.append(s.name)

        super().do_s(s)


def _is_alloc_free(pre, post):
    return _Is_Alloc_Free(pre, post).result()


# which variable symbols are free
class _FreeVars(LoopIR_Do):
    def __init__(self, stmts):
        self._fvs = set()
        self._bound = set()

        if isinstance(stmts, LoopIR.expr):
            self.do_e(stmts)
        else:
            self.do_stmts(stmts)

    def result(self):
        return self._fvs

    def do_s(self, s):
        if isinstance(s, (LoopIR.Assign, LoopIR.Reduce)):
            if s.name not in self._bound:
                self._fvs.add(s.name)
        elif isinstance(s, LoopIR.Seq):
            self._bound.add(s.iter)
        elif isinstance(s, LoopIR.Alloc):
            self._bound.add(s.name)

        super().do_s(s)

    def do_e(self, e):
        if isinstance(e, LoopIR.Read):
            if e.name not in self._bound:
                self._fvs.add(e.name)

        super().do_e(e)


def _FV(stmts):
    return _FreeVars(stmts).result()


def _is_idempotent(stmts):
    def _stmt(s):
        styp = type(s)
        if styp is LoopIR.Reduce:
            return False
        elif styp is LoopIR.Call:
            return _is_idempotent(s.f.body)
        elif styp is LoopIR.If:
            return _is_idempotent(s.body) and _is_idempotent(s.orelse)
        elif styp is LoopIR.Seq:
            return _is_idempotent(s.body)
        else:
            return True

    return all(_stmt(s) for s in stmts)


class DoRemoveLoop(Cursor_Rewrite):
    def __init__(self, proc_cursor, stmt_cursor):
        self.stmt = stmt_cursor._node()
        assert isinstance(self.stmt, LoopIR.stmt)
        super().__init__(proc_cursor)

        self.proc = InferEffects(self.proc).result()

    def map_s(self, sc):
        s = sc._node()
        if s is self.stmt:
            # Check if we can remove the loop
            # Conditions are:
            # 1. Body does not depend on the loop iteration variable
            if s.iter in _FV(s.body):
                raise SchedulingError(
                    f"Cannot remove loop, {s.iter} is not " "free in the loop body."
                )

            # 2. Body is idemopotent
            Check_IsIdempotent(self.orig_proc._node(), [s])

            # 3. The loop runs at least once;
            #    If not, then place a guard around the statement
            body = Alpha_Rename(s.body).result()
            try:
                Check_IsPositiveExpr(self.orig_proc._node(), [s], s.hi)
            except SchedulingError:
                zero = LoopIR.Const(0, T.int, s.srcinfo)
                cond = LoopIR.BinOp(">", s.hi, zero, T.bool, s.srcinfo)
                body = [LoopIR.If(cond, body, [], None, s.srcinfo)]

            return body

        return super().map_s(sc)


# This is same as original FissionAfter, except that
# this does not remove loop. We have separate remove_loop
# operator for that purpose.
class DoFissionAfterSimple:
    def __init__(self, proc_cursor, stmt_cursor, n_lifts):
        self.tgt_stmt = stmt_cursor._node()
        assert isinstance(self.tgt_stmt, LoopIR.stmt)
        assert is_pos_int(n_lifts)
        self.provenance = proc_cursor.proc()
        self.orig_proc = proc_cursor._node()
        self.n_lifts = n_lifts

        self.hit_fission = False  # signal to map_stmts

        pre_body, post_body = self.map_stmts(self.orig_proc.body)
        self.proc = proc_cursor._node().update(body=pre_body + post_body, instr=None)
        self.proc = InferEffects(self.proc).result()

    def result(self):
        return api.Procedure(self.proc, _provenance_eq_Procedure=self.provenance)

    def alloc_check(self, pre, post):
        if not _is_alloc_free(pre, post):
            pre_allocs = {s.name for s in pre if isinstance(s, LoopIR.Alloc)}
            post_FV = _FV(post)
            for nm in pre_allocs:
                if nm in post_FV:
                    raise SchedulingError(
                        f"Will not fission here, because "
                        f"doing so will hide the allocation "
                        f"of {nm} from a later use site."
                    )

    # returns a pair of stmt-lists
    # for those statements occurring before and
    # after the fission point
    def map_stmts(self, stmts):
        pre_stmts = []
        post_stmts = []
        for orig_s in stmts:
            pre, post = self.map_s(orig_s)
            pre_stmts += pre
            post_stmts += post

        return pre_stmts, post_stmts

    # see map_stmts comment
    def map_s(self, s):
        if s is self.tgt_stmt:
            assert self.hit_fission == False
            self.hit_fission = True
            # none-the-less make sure we return this statement in
            # the pre-fission position
            return [s], []

        elif isinstance(s, LoopIR.If):

            # first, check if we need to split the body
            pre, post = self.map_stmts(s.body)
            if pre and post and self.n_lifts > 0:
                self.n_lifts -= 1
                self.alloc_check(pre, post)
                pre = LoopIR.If(s.cond, pre, [], None, s.srcinfo)
                post = LoopIR.If(s.cond, post, s.orelse, None, s.srcinfo)
                return [pre], [post]

            body = pre + post

            # if we don't, then check if we need to split the or-else
            pre, post = self.map_stmts(s.orelse)
            if pre and post and self.n_lifts > 0:
                self.n_lifts -= 1
                self.alloc_check(pre, post)
                pre = LoopIR.If(s.cond, body, pre, None, s.srcinfo)
                post = LoopIR.If(
                    s.cond, [LoopIR.Pass(None, s.srcinfo)], post, None, s.srcinfo
                )
                return [pre], [post]

            orelse = pre + post

            # if we neither split the body nor the or-else,
            # then we need to gather together the pre and post.
            single_stmt = LoopIR.If(s.cond, body, orelse, None, s.srcinfo)

        elif isinstance(s, LoopIR.Seq):
            styp = type(s)
            # check if we need to split the loop
            pre, post = self.map_stmts(s.body)
            if pre and post and self.n_lifts > 0:
                self.n_lifts -= 1
                self.alloc_check(pre, post)

                # we must check whether the two parts of the
                # fission can commute appropriately
                no_loop_var_pre = s.iter not in _FV(pre)
                Check_FissionLoop(self.orig_proc, s, pre, post, no_loop_var_pre)

                # we can skip the loop iteration if the
                # body doesn't depend on the loop
                # and the body is idempotent
                pre = [styp(s.iter, s.hi, pre, None, s.srcinfo)]
                pre = Alpha_Rename(pre).result()
                post = [styp(s.iter, s.hi, post, None, s.srcinfo)]
                post = Alpha_Rename(post).result()

                return pre, post

            # if we didn't split, then compose pre and post of the body
            single_stmt = styp(s.iter, s.hi, pre + post, None, s.srcinfo)

        else:
            # all other statements cannot recursively
            # contain statements, so...
            single_stmt = s

        if self.hit_fission:
            return [], [single_stmt]
        else:
            return [single_stmt], []


# TODO: Deprecate this with the one above
# structure is weird enough to skip using the Rewrite-pass super-class
class DoFissionLoops:
    def __init__(self, proc_cursor, stmt_cursor, n_lifts):
        self.tgt_stmt = stmt_cursor._node()
        assert isinstance(self.tgt_stmt, LoopIR.stmt)
        assert is_pos_int(n_lifts)
        self.provenance = proc_cursor.proc()
        self.orig_proc = proc_cursor._node()
        self.n_lifts = n_lifts

        self.hit_fission = False  # signal to map_stmts

        pre_body, post_body = self.map_stmts(self.orig_proc.body)
        self.proc = LoopIR.proc(
            name=self.orig_proc.name,
            args=self.orig_proc.args,
            preds=self.orig_proc.preds,
            body=pre_body + post_body,
            instr=None,
            eff=self.orig_proc.eff,
            srcinfo=self.orig_proc.srcinfo,
        )
        self.proc = InferEffects(self.proc).result()

    def result(self):
        return api.Procedure(self.proc, _provenance_eq_Procedure=self.provenance)

    def alloc_check(self, pre, post):
        if not _is_alloc_free(pre, post):
            raise SchedulingError(
                "Will not fission here, because "
                "an allocation might be buried "
                "in a different scope than some use-site"
            )

    # returns a pair of stmt-lists
    # for those statements occurring before and
    # after the fission point
    def map_stmts(self, stmts):
        pre_stmts = []
        post_stmts = []
        for orig_s in stmts:
            pre, post = self.map_s(orig_s)
            pre_stmts += pre
            post_stmts += post

        return pre_stmts, post_stmts

    # see map_stmts comment
    def map_s(self, s):
        if s is self.tgt_stmt:
            # assert self.hit_fission == False
            self.hit_fission = True
            # none-the-less make sure we return this statement in
            # the pre-fission position
            return [s], []

        elif isinstance(s, LoopIR.If):

            # first, check if we need to split the body
            pre, post = self.map_stmts(s.body)
            fission_body = len(pre) > 0 and len(post) > 0 and self.n_lifts > 0
            if fission_body:
                self.n_lifts -= 1
                self.alloc_check(pre, post)
                pre = LoopIR.If(s.cond, pre, [], None, s.srcinfo)
                post = LoopIR.If(s.cond, post, s.orelse, None, s.srcinfo)
                return [pre], [post]

            body = pre + post

            # if we don't, then check if we need to split the or-else
            pre, post = self.map_stmts(s.orelse)
            fission_orelse = len(pre) > 0 and len(post) > 0 and self.n_lifts > 0
            if fission_orelse:
                self.n_lifts -= 1
                self.alloc_check(pre, post)
                pre = LoopIR.If(s.cond, body, pre, None, s.srcinfo)
                post = LoopIR.If(
                    s.cond, [LoopIR.Pass(None, s.srcinfo)], post, None, s.srcinfo
                )
                return [pre], [post]

            orelse = pre + post

            # if we neither split the body nor the or-else,
            # then we need to gather together the pre and post.
            single_stmt = LoopIR.If(s.cond, body, orelse, None, s.srcinfo)

        elif isinstance(s, LoopIR.Seq):

            # check if we need to split the loop
            pre, post = self.map_stmts(s.body)
            do_fission = len(pre) > 0 and len(post) > 0 and self.n_lifts > 0
            if do_fission:
                self.n_lifts -= 1
                self.alloc_check(pre, post)

                # we can skip the loop iteration if the
                # body doesn't depend on the loop
                # and the body is idempotent
                if s.iter in _FV(pre) or not _is_idempotent(pre):
                    pre = [s.update(body=pre, eff=None)]
                    # since we are copying the binding of s.iter,
                    # we should perform an Alpha_Rename for safety
                    pre = Alpha_Rename(pre).result()
                if s.iter in _FV(post) or not _is_idempotent(post):
                    post = [s.update(body=post, eff=None)]

                return pre, post

            # if we didn't split, then compose pre and post of the body
            single_stmt = s.update(body=pre + post, eff=None)

        else:
            # all other statements cannot recursively
            # contain statements, so...
            single_stmt = s

        if self.hit_fission:
            return [], [single_stmt]
        else:
            return [single_stmt], []


class DoAddUnsafeGuard(Cursor_Rewrite):
    def __init__(self, proc_cursor, stmt_cursor, cond):
        self.stmt = stmt_cursor._node()
        self.cond = cond
        self.in_loop = False

        super().__init__(proc_cursor)

        self.proc = InferEffects(self.proc).result()

    def map_s(self, sc):
        s = sc._node()
        if s is self.stmt:
            # Check_ExprEqvInContext(self.orig_proc,
            #                       self.cond, [s],
            #                       LoopIR.Const(True, T.bool, s.srcinfo))
            s1 = Alpha_Rename([s]).result()
            return [LoopIR.If(self.cond, s1, [], None, s.srcinfo)]

        return super().map_s(sc)


class DoSpecialize(Cursor_Rewrite):
    def __init__(self, proc_cursor, stmt_cursor, conds):
        assert conds, "Must add at least one condition"
        self.stmt = stmt_cursor._node()
        self.conds = conds

        super().__init__(proc_cursor)

        self.proc = InferEffects(self.proc).result()

    def map_s(self, sc):
        s = sc._node()
        if s is self.stmt:
            else_br = Alpha_Rename([s]).result()
            for cond in reversed(self.conds):
                then_br = Alpha_Rename([s]).result()
                else_br = [LoopIR.If(cond, then_br, else_br, None, s.srcinfo)]
            return else_br

        return super().map_s(sc)


def _get_constant_bound(e):
    if isinstance(e, LoopIR.BinOp) and e.op == "%":
        return e.rhs
    raise SchedulingError(f"Could not derive constant bound on {e}")


class DoBoundAndGuard(Cursor_Rewrite):
    def __init__(self, proc_cursor, loop_cursor):
        self.loop = loop_cursor._node()
        super().__init__(proc_cursor)

    def map_s(self, sc):
        s = sc._node()
        if s == self.loop:
            assert isinstance(s, LoopIR.Seq)
            bound = _get_constant_bound(s.hi)
            guard = LoopIR.If(
                LoopIR.BinOp(
                    "<",
                    LoopIR.Read(s.iter, [], T.index, s.srcinfo),
                    s.hi,
                    T.bool,
                    s.srcinfo,
                ),
                s.body,
                [],
                None,
                s.srcinfo,
            )
            return [s.update(hi=bound, body=[guard], eff=None)]

        return super().map_s(sc)


def DoFuseLoop(proc_cursor, f_cursor, s_cursor):
    proc = proc_cursor._node()
    loop1 = f_cursor._node()
    loop2 = s_cursor._node()

    if f_cursor.next() != s_cursor:
        raise SchedulingError(
            "expected the two loops to be fused to come one right after the other"
        )

    # check if the loop bounds are equivalent
    Check_ExprEqvInContext(proc, loop1.hi, [loop1], loop2.hi, [loop2])

    x = LoopIR.Read(loop1.iter, [], T.index, loop1.srcinfo)
    y = loop2.iter
    body1 = loop1.body
    body2 = SubstArgs(loop2.body, {y: x}).result()

    proc, fwd1 = f_cursor.body()[-1].after()._insert(body2)
    proc, fwd2 = fwd1(s_cursor)._delete()
    loop = fwd2(fwd1(f_cursor))._node()

    Check_FissionLoop(proc._loopir_proc, loop, body1, body2)
    proc = InferEffects(proc._loopir_proc).result()
    return api.Procedure(proc, _provenance_eq_Procedure=proc_cursor.proc())


<<<<<<< HEAD
class DoFuseIf(LoopIR_Rewrite):
    def __init__(self, proc, f_cursor, s_cursor):
=======
class _DoFuseIf(Cursor_Rewrite):
    def __init__(self, proc_cursor, f_cursor, s_cursor):
>>>>>>> 6cc45967
        self.if1 = f_cursor._node()
        self.if2 = s_cursor._node()

        super().__init__(proc_cursor)

        self.proc = InferEffects(self.proc).result()

    def map_stmts(self, stmts_c):
        stmts = [s._node() for s in stmts_c]
        for i, s in enumerate(stmts):
            if s is self.if1:
                if i + 1 >= len(stmts) or stmts[i + 1] is not self.if2:
                    raise SchedulingError(
                        "expected the two if statements to be "
                        "fused to come one right after the other"
                    )

                if1, if2 = self.if1, self.if2

                # check if the loop bounds are equivalent
                Check_ExprEqvInContext(
                    self.orig_proc._node(), if1.cond, [if1], if2.cond, [if2]
                )

                cond = if1.cond
                body1 = if1.body
                body2 = if2.body
                orelse1 = if1.orelse
                orelse2 = if2.orelse
                ifstmt = LoopIR.If(
                    cond, body1 + body2, orelse1 + orelse2, None, if1.srcinfo
                )

                return stmts[:i] + [ifstmt] + stmts[i + 2 :]

        # if we reached this point, we didn't find the if statement
        return super().map_stmts(stmts)


class DoAddLoop(Cursor_Rewrite):
    def __init__(self, proc_cursor, stmt_cursor, var, hi, guard):
        self.stmt = stmt_cursor._node()
        self.var = Sym(var)
        self.hi = hi
        self.guard = guard

        super().__init__(proc_cursor)

        self.proc = InferEffects(self.proc).result()

    def map_s(self, sc):
        s = sc._node()
        if s is self.stmt:
            Check_IsIdempotent(self.orig_proc._node(), [s])
            Check_IsPositiveExpr(self.orig_proc._node(), [s], self.hi)

            sym = self.var
            hi = self.hi
            body = [s]

            if self.guard:
                rdsym = LoopIR.Read(sym, [], T.index, s.srcinfo)
                zero = LoopIR.Const(0, T.int, s.srcinfo)
                cond = LoopIR.BinOp("==", rdsym, zero, T.bool, s.srcinfo)
                body = [LoopIR.If(cond, body, [], None, s.srcinfo)]

            ir = [LoopIR.Seq(sym, hi, body, None, s.srcinfo)]
            return ir

        return super().map_s(sc)


# --------------------------------------------------------------------------- #
# --------------------------------------------------------------------------- #
#   Factor out a sub-statement as a Procedure scheduling directive


def _make_closure(name, stmts, var_types):
    FVs = list(sorted(_FV(stmts)))
    info = stmts[0].srcinfo

    # work out the calling arguments (args) and sub-proc args (fnargs)
    args = []
    fnargs = []

    # first, scan over all the arguments and convert them.
    # accumulate all size symbols separately
    sizes = set()
    for v in FVs:
        typ = var_types[v]
        if typ is T.size:
            sizes.add(v)
        elif typ is T.index:
            args.append(LoopIR.Read(v, [], typ, info))
            fnargs.append(LoopIR.fnarg(v, typ, None, info))
        else:
            # add sizes (that this arg depends on) to the signature
            for sz in typ.shape():
                if isinstance(sz, Sym):
                    sizes.add(sz)
            args.append(LoopIR.Read(v, [], typ, info))
            fnargs.append(LoopIR.fnarg(v, typ, None, info))

    # now prepend all sizes to the argument list
    sizes = list(sorted(sizes))
    args = [LoopIR.Read(sz, [], T.size, info) for sz in sizes] + args
    fnargs = [LoopIR.fnarg(sz, T.size, None, info) for sz in sizes] + fnargs

    eff = None
    # TODO: raise NotImplementedError("need to figure out effect of new closure")
    closure = LoopIR.proc(name, fnargs, [], stmts, None, eff, info)

    return closure, args


class DoInsertPass(Cursor_Rewrite):
    def __init__(self, proc_cursor, stmt_cursor, before=True):
        self.stmt = stmt_cursor._node()
        self.before = before
        super().__init__(proc_cursor)

    def map_s(self, sc):
        s = sc._node()
        if s is self.stmt:
            pass_s = LoopIR.Pass(eff_null(s.srcinfo), srcinfo=s.srcinfo)
            if self.before:
                return [pass_s, s]
            else:
                return [s, pass_s]
        return super().map_s(sc)


class DoDeleteConfig(Cursor_Rewrite):
    def __init__(self, proc_cursor, config_cursor):
        self.stmt = config_cursor._node()
        self.eq_mod_config = set()
        super().__init__(proc_cursor)

    def mod_eq(self):
        return self.eq_mod_config

    def map_s(self, sc):
        s = sc._node()
        if s is self.stmt:
            mod_cfg = Check_DeleteConfigWrite(self.orig_proc._node(), [self.stmt])
            self.eq_mod_config = mod_cfg
            return []
        else:
            return super().map_s(sc)


class DoDeletePass(Cursor_Rewrite):
    def __init__(self, proc_cursor):
        super().__init__(proc_cursor)

    def map_s(self, sc):
        s = sc._node()
        if isinstance(s, LoopIR.Pass):
            return []

        elif isinstance(s, LoopIR.Seq):
            body = self.map_stmts(sc.body())
            if body is None:
                return None
            elif body == []:
                return []
            else:
                return [s.update(body=body)]

        return super().map_s(sc)


class DoExtractMethod(Cursor_Rewrite):
    def __init__(self, proc_cursor, name, stmt_cursor):
        self.match_stmt = stmt_cursor._node()
        assert isinstance(self.match_stmt, LoopIR.stmt)
        self.sub_proc_name = name
        self.new_subproc = None
        self.orig_proc = proc_cursor._node()

        self.var_types = ChainMap()

        for a in self.orig_proc.args:
            self.var_types[a.name] = a.type

        super().__init__(proc_cursor)
        Check_Aliasing(self.proc)

    def subproc(self):
        return api.Procedure(self.new_subproc)

    def push(self):
        self.var_types = self.var_types.new_child()

    def pop(self):
        self.var_types = self.var_types.parents

    def map_s(self, sc):
        s = sc._node()
        if s is self.match_stmt:
            subproc, args = _make_closure(self.sub_proc_name, [s], self.var_types)
            self.new_subproc = subproc
            return [LoopIR.Call(subproc, args, None, s.srcinfo)]
        elif isinstance(s, LoopIR.Alloc):
            self.var_types[s.name] = s.type
            return None
        elif isinstance(s, LoopIR.Seq):
            self.push()
            self.var_types[s.iter] = T.index
            body = self.map_stmts(sc.body())
            self.pop()

            if body:
                return [s.update(body=body, eff=None)]

            return None
        elif isinstance(s, LoopIR.If):
            self.push()
            body = self.map_stmts(sc.body())
            self.pop()
            self.push()
            orelse = self.map_stmts(sc.orelse())
            self.pop()

            if body or orelse:
                return [
                    s.update(body=body or s.body, orelse=orelse or s.orlse, eff=None)
                ]

            return None

        return super().map_s(sc)

    def map_e(self, e):
        return None


class _DoNormalize(Cursor_Rewrite):
    # This class operates on an idea of creating a coefficient map for each
    # indexing expression (normalize_e), and writing the map back to LoopIR
    # (get_loopir in index_start).
    # For example, when you have Assign statement:
    # y[n*4 - n*4 + 1] = 0.0
    # index_start will be called with e : n*4 - n*4 + 1.
    # Then, normalize_e will create a map of symbols and its coefficients.
    # The map for the expression `n*4 + 1` is:
    # { temporary_constant_symbol : 1, n : 4 }
    # and the map for the expression `n*4 - n*4 + 1` is:
    # { temporary_constant_symbol : 1, n : 0 }
    # This map concatnation is handled by concat_map function.
    def __init__(self, proc_cursor):
        self.C = Sym("temporary_constant_symbol")
        super().__init__(proc_cursor)

        self.proc = InferEffects(self.proc).result()

    def concat_map(self, op, lhs, rhs):
        if op == "+":
            # if has same key: add value
            common = {key: (lhs[key] + rhs[key]) for key in lhs if key in rhs}
            return lhs | rhs | common
        elif op == "-":
            # has same key: sub value
            common = {key: (lhs[key] - rhs[key]) for key in lhs if key in rhs}
            # else, negate the rhs and cat map
            neg_rhs = {key: -rhs[key] for key in rhs}
            return lhs | neg_rhs | common
        elif op == "*":
            # rhs or lhs NEEDS to be constant
            assert len(rhs) == 1 or len(lhs) == 1
            # multiply the other one's value by that constant
            if len(rhs) == 1 and self.C in rhs:
                return {key: lhs[key] * rhs[self.C] for key in lhs}
            else:
                assert len(lhs) == 1 and self.C in lhs
                return {key: rhs[key] * lhs[self.C] for key in rhs}
        else:
            assert False, "bad case"

    def normalize_e(self, e):
        assert e.type.is_indexable(), f"{e} is not indexable!"

        if isinstance(e, LoopIR.Read):
            assert len(e.idx) == 0, "Indexing inside indexing does not make any sense"
            return {e.name: 1}
        elif isinstance(e, LoopIR.Const):
            return {self.C: e.val}
        elif isinstance(e, LoopIR.USub):
            e_map = self.normalize_e(e.arg)
            return {key: -e_map[key] for key in e_map}
        elif isinstance(e, LoopIR.BinOp):
            lhs_map = self.normalize_e(e.lhs)
            rhs_map = self.normalize_e(e.rhs)
            return self.concat_map(e.op, lhs_map, rhs_map)
        else:
            assert False, (
                "index_start should only be called by"
                + f" an indexing expression. e was {e}"
            )

    def has_div_mod_config(self, e):
        if isinstance(e, LoopIR.Read):
            return False
        elif isinstance(e, LoopIR.Const):
            return False
        elif isinstance(e, LoopIR.USub):
            return self.has_div_mod_config(e.arg)
        elif isinstance(e, LoopIR.BinOp):
            if e.op == "/" or e.op == "%":
                return True
            else:
                lhs = self.has_div_mod_config(e.lhs)
                rhs = self.has_div_mod_config(e.rhs)
                return lhs or rhs
        elif isinstance(e, LoopIR.ReadConfig):
            return True
        else:
            assert False, "bad case"

    # Call this when e is one indexing expression
    # e should be an indexing expression
    def index_start(self, e):
        assert isinstance(e, LoopIR.expr)
        # Div and mod need more subtle handling. Don't normalize for now.
        # Skip ReadConfigs, they need careful handling because they're not Sym.
        if self.has_div_mod_config(e):
            return e

        # Make a map of symbols and coefficients
        n_map = self.normalize_e(e)

        # Write back to LoopIR.expr
        def scale_read(coeff, key):
            return LoopIR.BinOp(
                "*",
                LoopIR.Const(coeff, T.int, e.srcinfo),
                LoopIR.Read(key, [], e.type, e.srcinfo),
                e.type,
                e.srcinfo,
            )

        new_e = LoopIR.Const(n_map.get(self.C, 0), T.int, e.srcinfo)

        delete_zero = [(n_map[v], v) for v in n_map if v != self.C and n_map[v] != 0]

        for coeff, v in sorted(delete_zero):
            if coeff > 0:
                new_e = LoopIR.BinOp(
                    "+", new_e, scale_read(coeff, v), e.type, e.srcinfo
                )
            else:
                new_e = LoopIR.BinOp(
                    "-", new_e, scale_read(-coeff, v), e.type, e.srcinfo
                )

        return new_e

    def map_e(self, e):
        if e.type.is_indexable():
            return self.index_start(e)

        return super().map_e(e)


class DoSimplify(Cursor_Rewrite):
    def __init__(self, proc_cursor):
        self.facts = ChainMap()
        new_procedure = _DoNormalize(proc_cursor).result()
        self.proc_cursor = ic.Cursor.root(new_procedure)

        super().__init__(self.proc_cursor)

        self.proc = InferEffects(self.proc).result()

    def cfold(self, op, lhs, rhs):
        if op == "+":
            return lhs.val + rhs.val
        if op == "-":
            return lhs.val - rhs.val
        if op == "*":
            return lhs.val * rhs.val
        if op == "/":
            if lhs.type == T.f64 or lhs.type == T.f32:
                return lhs.val / rhs.val
            else:
                return lhs.val // rhs.val
        if op == "%":
            return lhs.val % rhs.val
        if op == "and":
            return lhs.val and rhs.val
        if op == "or":
            return lhs.val or rhs.val
        if op == "<":
            return lhs.val < rhs.val
        if op == ">":
            return lhs.val > rhs.val
        if op == "<=":
            return lhs.val <= rhs.val
        if op == ">=":
            return lhs.val >= rhs.val
        if op == "==":
            return lhs.val == rhs.val
        raise ValueError(f"Unknown operator ({op})")

    @staticmethod
    def is_quotient_remainder(e):
        """
        Checks if e is of the form (up to commutativity):
            N % K + K * (N / K)
        and returns N if so. Otherwise, returns None.
        """
        assert isinstance(e, LoopIR.BinOp)
        if e.op != "+":
            return None

        if isinstance(e.lhs, LoopIR.BinOp) and e.lhs.op == "%":
            assert isinstance(e.lhs.rhs, LoopIR.Const)
            num = e.lhs.lhs
            mod: LoopIR.Const = e.lhs.rhs
            rem = e.lhs
            quot = e.rhs
        elif isinstance(e.rhs, LoopIR.BinOp) and e.rhs.op == "%":
            assert isinstance(e.rhs.rhs, LoopIR.Const)
            num = e.rhs.lhs
            mod: LoopIR.Const = e.rhs.rhs
            rem = e.rhs
            quot = e.lhs
        else:
            return None

        # Validate form of remainder
        if not (
            isinstance(rem, LoopIR.BinOp)
            and rem.op == "%"
            and str(rem.lhs) == str(num)
            and str(rem.rhs) == str(mod)
        ):
            return None

        # Validate form of quotient
        if not (isinstance(quot, LoopIR.BinOp) and quot.op == "*"):
            return None

        def check_quot(const, div):
            if (
                isinstance(const, LoopIR.Const)
                and (isinstance(div, LoopIR.BinOp) and div.op == "/")
                and (str(const) == str(mod))
                and (str(div.lhs) == str(num))
                and (str(div.rhs) == str(mod))
            ):
                return num
            return None

        return check_quot(quot.lhs, quot.rhs) or check_quot(quot.rhs, quot.lhs)

    def map_binop(self, e: LoopIR.BinOp):
        lhs = self.map_e(e.lhs) or e.lhs
        rhs = self.map_e(e.rhs) or e.rhs

        if isinstance(lhs, LoopIR.Const) and isinstance(rhs, LoopIR.Const):
            return LoopIR.Const(self.cfold(e.op, lhs, rhs), lhs.type, lhs.srcinfo)

        if e.op == "+":
            if isinstance(lhs, LoopIR.Const) and lhs.val == 0:
                return rhs
            if isinstance(rhs, LoopIR.Const) and rhs.val == 0:
                return lhs
            if val := self.is_quotient_remainder(
                LoopIR.BinOp(e.op, lhs, rhs, lhs.type, lhs.srcinfo)
            ):
                return val
        elif e.op == "-":
            if isinstance(rhs, LoopIR.Const) and rhs.val == 0:
                return lhs
            if isinstance(lhs, LoopIR.BinOp) and lhs.op == "+":
                if lhs.lhs == rhs:
                    return lhs.rhs
                if lhs.rhs == rhs:
                    return lhs.lhs
        elif e.op == "*":
            if isinstance(lhs, LoopIR.Const) and lhs.val == 0:
                return LoopIR.Const(0, lhs.type, lhs.srcinfo)
            if isinstance(rhs, LoopIR.Const) and rhs.val == 0:
                return LoopIR.Const(0, lhs.type, lhs.srcinfo)
            if isinstance(lhs, LoopIR.Const) and lhs.val == 1:
                return rhs
            if isinstance(rhs, LoopIR.Const) and rhs.val == 1:
                return lhs
        elif e.op == "/":
            if isinstance(rhs, LoopIR.Const) and rhs.val == 1:
                return lhs
        elif e.op == "%":
            if isinstance(rhs, LoopIR.Const) and rhs.val == 1:
                return LoopIR.Const(0, lhs.type, lhs.srcinfo)

        return LoopIR.BinOp(e.op, lhs, rhs, e.type, e.srcinfo)

    def map_e(self, e):
        # If we get a match, then replace it with the known constant right away.
        # No need to run further simplify steps on this node.
        if const := self.is_known_constant(e):
            return const

        if isinstance(e, LoopIR.BinOp):
            e = self.map_binop(e)
        else:
            e = super().map_e(e) or e

        # After simplifying, we might match a known constant, so check again.
        if const := self.is_known_constant(e):
            return const

        return e

    def add_fact(self, cond):
        if (
            isinstance(cond, LoopIR.BinOp)
            and cond.op == "=="
            and isinstance(cond.rhs, LoopIR.Const)
        ):
            expr = cond.lhs
            const = cond.rhs
        elif (
            isinstance(cond, LoopIR.BinOp)
            and cond.op == "=="
            and isinstance(cond.lhs, LoopIR.Const)
        ):
            expr = cond.rhs
            const = cond.lhs
        else:
            return

        self.facts[str(expr)] = const

        # if we know that X / M == 0 then we also know that X % M == X.
        if isinstance(expr, LoopIR.BinOp) and expr.op == "/" and const.val == 0:
            mod_expr = LoopIR.BinOp("%", expr.lhs, expr.rhs, expr.type, expr.srcinfo)
            self.facts[str(mod_expr)] = expr.lhs

    def is_known_constant(self, e):
        if self.facts:
            return self.facts.get(str(e))
        return None

    def map_s(self, sc):
        s = sc._node()
        if isinstance(s, LoopIR.If):
            cond = self.map_e(s.cond)

            safe_cond = cond or s.cond

            # If constant true or false, then drop the branch
            if isinstance(safe_cond, LoopIR.Const):
                if safe_cond.val:
                    return super().map_stmts(sc.body())
                else:
                    return super().map_stmts(sc.orelse())

            # Try to use the condition while simplifying body
            self.facts = self.facts.new_child()
            self.add_fact(safe_cond)
            body = self.map_stmts(sc.body())
            self.facts = self.facts.parents

            # Try to use the negation while simplifying orelse
            self.facts = self.facts.new_child()
            # TODO: negate fact here
            orelse = self.map_stmts(sc.orelse())
            self.facts = self.facts.parents

            eff = self.map_eff(s.eff)
            if cond or body or orelse or eff:
                return [
                    s.update(
                        cond=safe_cond,
                        body=body or s.body,
                        orelse=orelse or s.orelse,
                        eff=eff or s.eff,
                    )
                ]
            return None
        elif isinstance(s, LoopIR.Seq):
            hi = self.map_e(s.hi)

            # Delete the loop if it would not run at all
            if isinstance(hi, LoopIR.Const) and hi.val == 0:
                return []

            # Delete the loop if it would have an empty body
            body = self.map_stmts(sc.body())
            if body == []:
                return []

            eff = self.map_eff(s.eff)
            if hi or body or eff:
                return [s.update(hi=hi or s.hi, body=body or s.body, eff=eff or s.eff)]

            return None
        else:
            return super().map_s(sc)


class DoAssertIf(Cursor_Rewrite):
    def __init__(self, proc_cursor, if_cursor, cond):
        self.if_stmt = if_cursor._node()

        assert isinstance(self.if_stmt, LoopIR.If)
        assert isinstance(cond, bool)

        self.cond = cond

        super().__init__(proc_cursor)

        self.proc = InferEffects(self.proc).result()

    def map_s(self, sc):
        s = sc._node()
        if s is self.if_stmt:
            # check if the condition matches the asserted constant
            cond_node = LoopIR.Const(self.cond, T.bool, s.srcinfo)
            Check_ExprEqvInContext(self.orig_proc, s.cond, [s], cond_node)
            # if so, then we can simplify away the guard
            if self.cond:
                return self.map_stmts(sc.body())
            else:
                return self.map_stmts(sc.orelse())
        elif isinstance(s, LoopIR.Seq):
            body = self.map_stmts(sc.body())
            if not body:
                return []
            else:
                return [s.update(body=body)]

        return super().map_s(sc)


<<<<<<< HEAD
# TODO: This analysis is overly conservative.
# However, it might be a bit involved to come up with
# a more precise analysis.
class DoDataReuse(Cursor_Rewrite):
=======
class _DoDataReuse(Cursor_Rewrite):
>>>>>>> 6cc45967
    def __init__(self, proc_cursor, buf_cursor, rep_cursor):
        assert isinstance(buf_cursor._node(), LoopIR.Alloc)
        assert isinstance(rep_cursor._node(), LoopIR.Alloc)
        assert buf_cursor._node().type == rep_cursor._node().type

        self.buf_name = buf_cursor._node().name
        self.buf_dims = len(buf_cursor._node().type.shape())
        self.rep_name = rep_cursor._node().name
        self.rep_pat = rep_cursor._node()

        self.found_rep_alloc = False
        self.first_assn = True

        super().__init__(proc_cursor)

        self.proc = InferEffects(self.proc).result()

    def map_s(self, sc):
        s = sc._node()
        # remove the allocation that we are eliminating through re-use
        if s is self.rep_pat:
            self.found_rep_alloc = True
            return []

        # make replacements after the first write to the buffer
        if self.found_rep_alloc:
            if (
                type(s) is LoopIR.Assign or type(s) is LoopIR.Reduce
            ) and s.name == self.rep_name:
                name = self.buf_name
                rhs = self.map_e(s.rhs) or s.rhs

                # check whether the buffer we are trying to re-use
                # is live or not at this point in the execution
                if self.first_assn:
                    self.first_assn = False
                    Check_IsDeadAfter(
                        self.orig_proc._node(), [s], self.buf_name, self.buf_dims
                    )

                return [type(s)(name, s.type, None, s.idx, rhs, None, s.srcinfo)]

        return super().map_s(sc)

    def map_e(self, e):
        if isinstance(e, LoopIR.Read) and e.name == self.rep_name:
            return e.update(name=self.buf_name)

        return super().map_e(e)


# TODO: This can probably be re-factored into a generic
# "Live Variables" analysis w.r.t. a context/stmt separation?
class _DoStageMem_FindBufData(LoopIR_Do):
    def __init__(self, proc, buf_name, stmt_start):
        self.buf_str = buf_name
        self.buf_sym = None
        self.buf_typ = None
        self.buf_mem = None
        self.stmt_start = stmt_start
        self.buf_map = ChainMap()
        self.orig_proc = proc

        for fa in self.orig_proc.args:
            if fa.type.is_numeric():
                self.buf_map[str(fa.name)] = (fa.name, fa.type, fa.mem)

        super().__init__(proc)

    def result(self):
        return self.buf_sym, self.buf_typ, self.buf_mem

    def push(self):
        self.buf_map = self.buf_map.new_child()

    def pop(self):
        self.buf_map = self.buf_map.parents

    def do_s(self, s):
        if s is self.stmt_start:
            if self.buf_str not in self.buf_map:
                raise SchedulingError(
                    f"no buffer or window "
                    f"named {self.buf_str} was live "
                    f"in the indicated statement block"
                )
            nm, typ, mem = self.buf_map[self.buf_str]
            self.buf_sym = nm
            self.buf_typ = typ
            self.buf_mem = mem

        if isinstance(s, LoopIR.Alloc):
            self.buf_map[str(s.name)] = (s.name, s.type, s.mem)
        if isinstance(s, LoopIR.WindowStmt):
            nm, typ, mem = self.buf_map[s.rhs.name]
            self.buf_map[str(s.name)] = (s.name, s.rhs.type, mem)
        elif isinstance(s, LoopIR.If):
            self.push()
            self.do_stmts(s.body)
            self.pop()
            self.push()
            self.do_stmts(s.orelse)
            self.pop()
        elif isinstance(s, LoopIR.Seq):
            self.push()
            self.do_stmts(s.body)
            self.pop()
        else:
            super().do_s(s)

    # short-circuit
    def do_e(self, e):
        pass


class DoStageMem(Cursor_Rewrite):
    def __init__(
        self,
        proc_cursor,
        buf_name,
        new_name,
        w_exprs,
        stmt_start,
        stmt_end,
        use_accum_zero=False,
    ):

        self.stmt_start = stmt_start._node()
        self.stmt_end = stmt_end._node()
        self.use_accum_zero = use_accum_zero

        nm, typ, mem = _DoStageMem_FindBufData(
            proc_cursor._node(), buf_name, self.stmt_start
        ).result()
        self.buf_name = nm  # this is a symbol
        self.buf_typ = typ if not isinstance(typ, T.Window) else typ.as_tensor
        self.buf_mem = mem

        self.w_exprs = w_exprs
        if len(w_exprs) != len(self.buf_typ.shape()):
            raise SchedulingError(
                f"expected windowing of '{buf_name}' "
                f"to have {len(self.buf_typ.shape())} indices, "
                f"but only got {len(w_exprs)}"
            )

        self.new_sizes = [
            LoopIR.BinOp("-", w[1], w[0], T.index, w[0].srcinfo)
            for w in w_exprs
            if isinstance(w, tuple)
        ]

        self.new_name = Sym(new_name)

        if all(isinstance(w, LoopIR.expr) for w in w_exprs):
            self.new_typ = typ.basetype()
        else:
            self.new_typ = T.Tensor(self.new_sizes, False, typ.basetype())

        self.found_stmt = False
        self.new_block = []
        self.in_block = False
        super().__init__(proc_cursor)
        assert self.found_stmt

        Check_Bounds(self.proc, self.new_block[0], self.new_block[1:])

        self.proc = InferEffects(self.proc).result()

    def rewrite_idx(self, idx):
        assert len(idx) == len(self.w_exprs)
        return [
            LoopIR.BinOp("-", i, w[0], T.index, i.srcinfo)
            for i, w in zip(idx, self.w_exprs)
            if isinstance(w, tuple)
        ]

    def rewrite_win(self, w_idx):
        assert len(w_idx) == len(self.w_exprs)

        def off_w(w, off):
            if isinstance(w, LoopIR.Interval):
                lo = LoopIR.BinOp("-", w.lo, off, T.index, w.srcinfo)
                hi = LoopIR.BinOp("-", w.hi, off, T.index, w.srcinfo)
                return LoopIR.Interval(lo, hi, w.srcinfo)
            else:
                assert isinstance(w, LoopIR.Point)
                pt = LoopIR.BinOp("-", w.pt, off, T.index, w.srcinfo)
                return LoopIR.Point(pt, w.srcinfo)

        return [off_w(w_i, w_e[0]) for w_i, w_e in zip(w_idx, self.w_exprs)]

    def map_stmts(self, stmts_c):
        """This method overload simply tries to find the indicated block"""
        if not self.in_block:
            for i, s1 in enumerate(stmts_c):
                if s1._node() is self.stmt_start:
                    for j, s2 in enumerate(stmts_c):
                        if s2._node() is self.stmt_end:
                            self.found_stmt = True
                            assert j >= i
                            pre = [s._node() for s in stmts_c[:i]]
                            post = [s._node() for s in stmts_c[j + 1 :]]
                            block = stmts_c[i : j + 1]

                            if self.use_accum_zero:
                                n_dims = len(self.buf_typ.shape())
                                Check_BufferReduceOnly(
                                    self.orig_proc._node(),
                                    [s._node() for s in block],
                                    self.buf_name,
                                    n_dims,
                                )

                            block = self.wrap_block(block)
                            self.new_block = block

                            return pre + block + post

        # fall through
        return super().map_stmts(stmts_c)

    def wrap_block(self, block_c):
        """This method rewrites the structure around the block.
        `map_s` and `map_e` below substitute the buffer
        name within the block."""
        block = [s._node() for s in block_c]
        orig_typ = self.buf_typ
        new_typ = self.new_typ
        mem = self.buf_mem
        shape = self.new_sizes

        n_dims = len(orig_typ.shape())
        basetyp = new_typ.basetype() if isinstance(new_typ, T.Tensor) else new_typ

        isR, isW = Check_BufferRW(self.orig_proc._node(), block, self.buf_name, n_dims)
        srcinfo = block[0].srcinfo

        new_alloc = [LoopIR.Alloc(self.new_name, new_typ, mem, None, srcinfo)]

        load_nest = []
        store_nest = []

        if isR:
            load_iter = [Sym(f"i{i}") for i, _ in enumerate(shape)]
            load_widx = [LoopIR.Read(s, [], T.index, srcinfo) for s in load_iter]

            cp_load_widx = load_widx.copy()
            load_ridx = []
            for w in self.w_exprs:
                if isinstance(w, tuple):
                    load_ridx.append(
                        LoopIR.BinOp("+", cp_load_widx.pop(0), w[0], T.index, srcinfo)
                    )
                else:
                    load_ridx.append(w)

            if self.use_accum_zero:
                load_rhs = LoopIR.Const(0.0, basetyp, srcinfo)
            else:
                load_rhs = LoopIR.Read(self.buf_name, load_ridx, basetyp, srcinfo)
            load_nest = [
                LoopIR.Assign(
                    self.new_name, basetyp, None, load_widx, load_rhs, None, srcinfo
                )
            ]

            for i, n in reversed(list(zip(load_iter, shape))):
                loop = LoopIR.Seq(i, n, load_nest, None, srcinfo)
                load_nest = [loop]

        if isW:
            store_iter = [Sym(f"i{i}") for i, _ in enumerate(shape)]
            store_ridx = [LoopIR.Read(s, [], T.index, srcinfo) for s in store_iter]
            cp_store_ridx = store_ridx.copy()
            store_widx = []
            for w in self.w_exprs:
                if isinstance(w, tuple):
                    store_widx.append(
                        LoopIR.BinOp("+", cp_store_ridx.pop(0), w[0], T.index, srcinfo)
                    )
                else:
                    store_widx.append(w)

            store_rhs = LoopIR.Read(self.new_name, store_ridx, basetyp, srcinfo)
            store_stmt = LoopIR.Reduce if self.use_accum_zero else LoopIR.Assign
            store_nest = [
                store_stmt(
                    self.buf_name, basetyp, None, store_widx, store_rhs, None, srcinfo
                )
            ]

            for i, n in reversed(list(zip(store_iter, shape))):
                loop = LoopIR.Seq(i, n, store_nest, None, srcinfo)
                store_nest = [loop]

        self.in_block = True
        block = self.map_stmts(block_c)
        self.in_block = False

        return new_alloc + load_nest + block + store_nest

    def map_s(self, sc):
        s = sc._node()
        new_s = super().map_s(sc)

        if self.in_block:
            if isinstance(s, (LoopIR.Assign, LoopIR.Reduce)):
                if s.name is self.buf_name:
                    new_s = new_s[0] if new_s is not None else s
                    new_s = new_s.update(name=self.new_name)
                    idx = self.rewrite_idx(new_s.idx)
                    new_s = new_s.update(idx=idx)
                    return new_s

        return new_s

    def map_e(self, e):
        new_e = super().map_e(e)

        if self.in_block:
            if isinstance(e, LoopIR.Read):
                if e.name is self.buf_name:
                    new_e = new_e or e
                    new_e = new_e.update(name=self.new_name)

                    idx = self.rewrite_idx(new_e.idx)
                    return new_e.update(idx=idx)

            elif isinstance(e, LoopIR.WindowExpr):
                if e.name is self.buf_name:
                    new_e = new_e or e
                    w_idx = self.rewrite_win(new_e.idx)
                    return new_e.update(
                        name=self.new_name,
                        idx=w_idx,
                        type=T.Window(
                            self.new_typ, e.type.as_tensor, self.new_name, w_idx
                        ),
                    )

        return new_e


class DoStageWindow(Cursor_Rewrite):
    def __init__(self, proc_cursor, new_name, memory, expr):
        # Inputs
        self.new_name = Sym(new_name)
        self.memory = memory
        self.target_expr = expr._node()

        # Visitor state
        self._found_expr = False
        self._complete = False
        self._copy_code = None

        super().__init__(proc_cursor)
        Check_Aliasing(self.proc)

        self.proc = InferEffects(self.proc).result()

    def _stmt_writes_to_window(self, s):
        for eff in s.eff.reduces + s.eff.writes:
            if self.target_expr.name == eff.buffer:
                return True
        return False

    def _make_staged_alloc(self):
        """
        proc(Win[0:10, N, lo:hi])
        =>
        Staged : ty[10, hi - lo]
        for i0 in par(0, 10):
          for i1 in par(0, hi - lo):
            Staged[i0, i1] = Buf[0 + i0, N, lo + i1]
        proc(Staged[0:10, 0:(hi - lo)])
        """

        staged_extents = []  # e.g. 10, hi - lo
        staged_vars = []  # e.g. i0, i1
        staged_var_reads = []  # reads of staged_vars

        buf_points = []  # e.g. 0 + i0, N, lo + i1

        for idx in self.target_expr.idx:
            assert isinstance(idx, (LoopIR.Interval, LoopIR.Point))

            if isinstance(idx, LoopIR.Interval):
                assert isinstance(idx.hi.type, (T.Index, T.Size)), f"{idx.hi.type}"

                sym_i = Sym(f"i{len(staged_vars)}")
                staged_vars.append(sym_i)
                staged_extents.append(
                    LoopIR.BinOp("-", idx.hi, idx.lo, T.index, idx.srcinfo)
                )
                offset = LoopIR.Read(sym_i, [], T.index, idx.lo.srcinfo)
                buf_points.append(
                    LoopIR.BinOp("+", idx.lo, offset, T.index, idx.srcinfo)
                )
                staged_var_reads.append(LoopIR.Read(sym_i, [], T.index, idx.lo.srcinfo))
            elif isinstance(idx, LoopIR.Point):
                # TODO: test me!
                buf_points.append(idx.pt)

        assert staged_vars, "Window expression had no intervals"
        assert len(staged_vars) == len(staged_extents)

        # Staged : ty[10, hi - lo]
        srcinfo = self.target_expr.srcinfo
        data_type = self.target_expr.type.src_type.type
        alloc_type = T.Tensor(staged_extents, False, data_type)
        alloc = LoopIR.Alloc(self.new_name, alloc_type, self.memory, None, srcinfo)

        # Staged[i0, i1] = Buf[0 + i0, N, lo + i1]
        copy_stmt = LoopIR.Assign(
            self.new_name,
            data_type,
            None,
            staged_var_reads,
            LoopIR.Read(self.target_expr.name, buf_points, data_type, srcinfo),
            None,
            srcinfo,
        )

        # for i0 in par(0, 10):
        #     for i1 in par(0, hi - lo):
        for sym_i, extent_i in reversed(list(zip(staged_vars, staged_extents))):
            copy_stmt = LoopIR.Seq(sym_i, extent_i, [copy_stmt], None, srcinfo)

        # Staged[0:10, 0:(hi - lo)]
        w_extents = [
            LoopIR.Interval(LoopIR.Const(0, T.index, srcinfo), hi, srcinfo)
            for hi in staged_extents
        ]
        new_window = LoopIR.WindowExpr(
            self.new_name,
            w_extents,
            T.Window(data_type, alloc_type, self.new_name, w_extents),
            srcinfo,
        )

        return [alloc, copy_stmt], new_window

    def map_stmts(self, stmts):
        result = []

        for s in stmts:
            # TODO: be smarter about None here
            s = self.apply_s(s)

            if self._found_expr and not self._complete:
                assert len(s) == 1
                assert self._copy_code
                s = s[0]

                if self._stmt_writes_to_window(s):
                    raise NotImplementedError(
                        "StageWindow does not handle " "writes yet."
                    )
                s = self._copy_code + [s]
                self._complete = True

            result.extend(s)

        return result

    def map_e(self, e):
        if self._found_expr:
            return None

        if e is self.target_expr:
            self._found_expr = True
            self._copy_code, new_window = self._make_staged_alloc()
            return new_window

        return super().map_e(e)


class DoBoundAlloc(Cursor_Rewrite):
    def __init__(self, proc_cursor, alloc_cursor, bounds):
        self.alloc_site = alloc_cursor._node()
        self.bounds = bounds
        super().__init__(proc_cursor)

    def map_stmts(self, stmts_c):
        new_stmts = []
        for i, sc in enumerate(stmts_c):
            s = sc._node()
            if s is self.alloc_site:
                assert isinstance(s.type, T.Tensor)
                if len(self.bounds) != len(s.type.hi):
                    raise SchedulingError(
                        f"bound_alloc: dimensions do not match: "
                        f"{len(self.bounds)} != {len(s.type.hi)} (expected)"
                    )

                new_bounds = [
                    new if new else old for old, new in zip(s.type.hi, self.bounds)
                ]
                newtyp = T.Tensor(new_bounds, s.type.is_window, s.type.type)

                # TODO: CHECK THE BOUNDS OF ACCESSES IN stmts[i+1:] here

                s = LoopIR.Alloc(s.name, newtyp, s.mem, s.eff, s.srcinfo)
                return new_stmts + [s] + [s._node() for s in stmts_c[i + 1 :]]
            else:
                new_stmts += self.map_s(sc) or [s]

        return new_stmts


# --------------------------------------------------------------------------- #
# --------------------------------------------------------------------------- #
# The Passes to export

__all__ = [
    "DoSplit",
    "DoUnroll",
    "DoInline",
    "DoPartialEval",
    "DoSetTypAndMem",
    "DoCallSwap",
    "DoBindExpr",
    "DoBindConfig",
    "DoLiftAlloc",
    "DoFissionLoops",
    "DoExtractMethod",
    "DoReorderStmt",
    "DoConfigWrite",
    "DoInlineWindow",
    "DoInsertPass",
    "DoDeletePass",
    "DoSimplify",
    "DoBoundAndGuard",
    "DoFuseLoop",
    "DoAddLoop",
    "DoDataReuse",
    "DoLiftScope",
    "DoPartitionLoop",
    "DoAssertIf",
    "DoSpecialize",
    "DoAddUnsafeGuard",
    "DoDeleteConfig",
    "DoFuseIf",
    "DoStageMem",
    "DoStageWindow",
    "DoBoundAlloc",
    "DoExpandDim",
    "DoRearrangeDim",
    "DoDivideDim",
    "DoMultiplyDim",
    "DoRemoveLoop",
    "DoLiftAllocSimple",
    "DoFissionAfterSimple",
    "DoProductLoop",
    "DoCommuteExpr",
    "DoMergeWrites",
]<|MERGE_RESOLUTION|>--- conflicted
+++ resolved
@@ -1631,13 +1631,8 @@
         return super().map_e(e)
 
 
-<<<<<<< HEAD
 class DoRearrangeDim(Cursor_Rewrite):
-    def __init__(self, proc_cursor, alloc_cursor, dimensions):
-=======
-class _DoRearrangeDim(Cursor_Rewrite):
     def __init__(self, proc_cursor, alloc_cursor, permute_vector):
->>>>>>> 6cc45967
         self.alloc_stmt = alloc_cursor._node()
         assert isinstance(self.alloc_stmt, LoopIR.Alloc)
 
@@ -2686,13 +2681,8 @@
     return api.Procedure(proc, _provenance_eq_Procedure=proc_cursor.proc())
 
 
-<<<<<<< HEAD
-class DoFuseIf(LoopIR_Rewrite):
-    def __init__(self, proc, f_cursor, s_cursor):
-=======
-class _DoFuseIf(Cursor_Rewrite):
+class DoFuseIf(Cursor_Rewrite):
     def __init__(self, proc_cursor, f_cursor, s_cursor):
->>>>>>> 6cc45967
         self.if1 = f_cursor._node()
         self.if2 = s_cursor._node()
 
@@ -3330,14 +3320,7 @@
         return super().map_s(sc)
 
 
-<<<<<<< HEAD
-# TODO: This analysis is overly conservative.
-# However, it might be a bit involved to come up with
-# a more precise analysis.
 class DoDataReuse(Cursor_Rewrite):
-=======
-class _DoDataReuse(Cursor_Rewrite):
->>>>>>> 6cc45967
     def __init__(self, proc_cursor, buf_cursor, rep_cursor):
         assert isinstance(buf_cursor._node(), LoopIR.Alloc)
         assert isinstance(rep_cursor._node(), LoopIR.Alloc)
