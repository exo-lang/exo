--- conflicted
+++ resolved
@@ -11,11 +11,6 @@
 from .API_types import ProcedureBase, ExoType
 from . import LoopIR as LoopIR
 from .LoopIR_compiler import run_compile, compile_to_strings
-<<<<<<< HEAD
-from .LoopIR_interpreter import run_interpreter
-=======
-from .LoopIR_unification import DoReplace, UnificationError
->>>>>>> 0cf7e197
 from .configs import Config
 from .boundscheck import CheckBounds
 from .memory import Memory
