--- conflicted
+++ resolved
@@ -439,21 +439,17 @@
             raise TypeError("expected first arg to be a pattern in string")
 
         stmt = self._find_stmt(stmt_pat, default_match_no=None)
-        assert len(stmt) == 1 #Don't want to accidentally delete other configs
+        assert len(stmt) == 1  # Don't want to accidentally delete other configs
 
         loopir          = self._loopir_proc
         rewrite_pass    = Schedules.DoDeleteConfig(loopir, stmt[0])
         mod_config      = rewrite_pass.mod_eq()
         loopir          = rewrite_pass.result()
 
-        return Procedure(loopir, _provenance_eq_Procedure=self,
-                                 _mod_config=mod_config)
-
-<<<<<<< HEAD
-        return Procedure(loopir, _provenance_eq_Procedure=self)
-
-=======
->>>>>>> b1a42d5c
+        return Procedure(loopir,
+                         _provenance_eq_Procedure=self,
+                         _mod_config=mod_config)
+
     def configwrite_root(self, config, field, var_pattern):
         if not isinstance(config, Config):
             raise TypeError("Did not pass a config object")
@@ -516,7 +512,7 @@
         loopir = Schedules.DoDataReuse(loopir, buf_s, rep_s).result()
 
         return Procedure(loopir, _provenance_eq_Procedure=self)
-    
+
     def inline_window(self, stmt_pattern):
         if not isinstance(stmt_pattern, str):
             raise TypeError("Did not pass a stmt string")
