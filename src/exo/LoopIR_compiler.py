import functools
import re
import textwrap
from collections import ChainMap
from collections import defaultdict
from dataclasses import dataclass
from pathlib import Path

from .LoopIR import LoopIR, LoopIR_Do, get_writes_of_stmts, T, CIR
from .configs import ConfigError
from .mem_analysis import MemoryAnalysis
from .memory import MemGenError, Memory, DRAM, StaticMemory
from .prec_analysis import PrecisionAnalysis
from .prelude import *
from .win_analysis import WindowAnalysis


def sanitize_str(s):
    return re.sub(r"\W", "_", s)


# --------------------------------------------------------------------------- #
# --------------------------------------------------------------------------- #

CacheDict = lambda: defaultdict(CacheDict)

op_prec = {
    "or": 10,
    #
    "and": 20,
    #
    "==": 30,
    #
    "<": 40,
    ">": 40,
    "<=": 40,
    ">=": 40,
    #
    "+": 50,
    "-": 50,
    #
    "*": 60,
    "/": 60,
    "%": 60,
    # unary minus
    "~": 70,
}


def lift_to_cir(e):
    assert e.type.is_indexable(), "why are you here?"

    if isinstance(e, LoopIR.Read):
        return CIR.Read(e.name, e.type == T.size)
    elif isinstance(e, LoopIR.Const):
        return CIR.Const(e.val)
    elif isinstance(e, LoopIR.BinOp):
        lhs = lift_to_cir(e.lhs)
        rhs = lift_to_cir(e.rhs)
        return CIR.BinOp(e.op, lhs, rhs, e.type == T.size)
    else:
        assert False, "bad case!"


operations = {
    "+": lambda x, y: x + y,
    "-": lambda x, y: x - y,
    "*": lambda x, y: x * y,
    "/": lambda x, y: x / y,
    "%": lambda x, y: x % y,
}


def simplify_cir(e):
    if isinstance(e, (CIR.Read, CIR.Const, CIR.Stride)):
        return e

    elif isinstance(e, CIR.BinOp):
        lhs = simplify_cir(e.lhs)
        rhs = simplify_cir(e.rhs)

        if isinstance(lhs, CIR.Const) and isinstance(rhs, CIR.Const):
            return CIR.Const(operations[e.op](lhs.val, rhs.val))

        if isinstance(lhs, CIR.Const) and lhs.val == 0:
            if e.op == "+":
                return rhs
            elif e.op == "*" or e.op == "/":
                return CIR.Const(0)
            elif e.op == "-":
                pass  # cannot simplify
            else:
                assert False

        if isinstance(rhs, CIR.Const) and rhs.val == 0:
            if e.op == "+" or e.op == "-":
                return lhs
            elif e.op == "*":
                return CIR.Const(0)
            elif e.op == "/":
                assert False, "division by zero??"
            else:
                assert False, "bad case"

        if isinstance(lhs, CIR.Const) and lhs.val == 1 and e.op == "*":
            return rhs

        if isinstance(rhs, CIR.Const) and rhs.val == 1 and (e.op == "*" or e.op == "/"):
            return lhs

        return CIR.BinOp(e.op, lhs, rhs, e.ispos)

    else:
        assert False, "bad case!"


class LoopIR_SubProcs(LoopIR_Do):
    def __init__(self, proc):
        self._subprocs = set()
        if proc.instr is None:
            super().__init__(proc)

    def result(self):
        return self._subprocs

    # to improve efficiency
    def do_e(self, e):
        pass

    def do_s(self, s):
        if isinstance(s, LoopIR.Call):
            self._subprocs.add(s.f)
        else:
            super().do_s(s)


def find_all_subprocs(proc_list):
    all_procs = []
    seen = set()

    def walk(proc, visited):
        if proc in seen:
            return

        all_procs.append(proc)
        seen.add(proc)

        for sp in LoopIR_SubProcs(proc).result():
            if sp in visited:
                raise ValueError(f"found call cycle involving {sp.name}")
            walk(sp, visited | {proc})

    for proc in proc_list:
        walk(proc, set())

    # Reverse for C declaration order.
    return list(reversed(all_procs))


class LoopIR_FindMems(LoopIR_Do):
    def __init__(self, proc):
        self._mems = set()
        for a in proc.args:
            if a.mem:
                self._mems.add(a.mem)
        super().__init__(proc)

    def result(self):
        return self._mems

    # to improve efficiency
    def do_e(self, e):
        pass

    def do_s(self, s):
        if isinstance(s, LoopIR.Alloc):
            if s.mem:
                self._mems.add(s.mem)
        else:
            super().do_s(s)

    def do_t(self, t):
        pass


class LoopIR_FindBuiltIns(LoopIR_Do):
    def __init__(self, proc):
        self._builtins = set()
        super().__init__(proc)

    def result(self):
        return self._builtins

    # to improve efficiency
    def do_e(self, e):
        if isinstance(e, LoopIR.BuiltIn):
            self._builtins.add(e.f)
        else:
            super().do_e(e)

    def do_t(self, t):
        pass


class LoopIR_FindConfigs(LoopIR_Do):
    def __init__(self, proc):
        self._configs = set()
        super().__init__(proc)

    def result(self):
        return self._configs

    # to improve efficiency
    def do_e(self, e):
        if isinstance(e, LoopIR.ReadConfig):
            self._configs.add(e.config)
        else:
            super().do_e(e)

    def do_s(self, s):
        if isinstance(s, LoopIR.WriteConfig):
            self._configs.add(s.config)
        super().do_s(s)

    def do_t(self, t):
        pass


def find_all_mems(proc_list):
    mems = set()
    for p in proc_list:
        mems.update(LoopIR_FindMems(p).result())

    return [m for m in mems]


def find_all_builtins(proc_list):
    builtins = set()
    for p in proc_list:
        builtins.update(LoopIR_FindBuiltIns(p).result())

    return [b for b in builtins]


def find_all_configs(proc_list):
    configs = set()
    for p in proc_list:
        configs.update(LoopIR_FindConfigs(p).result())

    return list(configs)


# --------------------------------------------------------------------------- #
# --------------------------------------------------------------------------- #


@dataclass(frozen=True)
class WindowStruct:
    name: str
    definition: str


@functools.cache
def _window_struct(typename, ctype, n_dims, is_const) -> WindowStruct:
    const_kwd = "const " if is_const else ""
    const_suffix = "c" if is_const else ""

    sname = f"exo_win_{n_dims}{typename}{const_suffix}"
    sdef = (
        f"struct {sname}{{\n"
        f"    {const_kwd}{ctype} * const data;\n"
        f"    const int_fast32_t strides[{n_dims}];\n"
        f"}};"
    )

    return WindowStruct(sname, sdef)


def window_struct(base_type, n_dims, is_const) -> WindowStruct:
    assert n_dims >= 1

    _window_struct_shorthand = {
        T.f16: "f16",
        T.f32: "f32",
        T.f64: "f64",
        T.i8: "i8",
        T.i32: "i32",
    }

    return _window_struct(
        _window_struct_shorthand[base_type], base_type.ctype(), n_dims, is_const
    )


# --------------------------------------------------------------------------- #
# --------------------------------------------------------------------------- #
# Loop IR Compiler Entry-points

# top level compiler function called by tests!


def run_compile(proc_list, h_file_name: str):
    file_stem = str(Path(h_file_name).stem)
    lib_name = sanitize_str(file_stem)
    fwd_decls, body = compile_to_strings(lib_name, proc_list)

    source = f'#include "{h_file_name}"\n\n{body}'

    header_guard = f"{lib_name}_H".upper()
    header = f"""
#pragma once
#ifndef {header_guard}
#define {header_guard}

#ifdef __cplusplus
extern "C" {{
#endif

{fwd_decls}

#ifdef __cplusplus
}}
#endif
#endif  // {header_guard}
"""

    return source, header


_static_helpers = {
    "exo_floor_div": textwrap.dedent(
        """
        static int exo_floor_div(int num, int quot) {
          int off = (num>=0)? 0 : quot-1;
          return (num-off)/quot;
        }
        """
    ),
}


def compile_to_strings(lib_name, proc_list):
    # Get transitive closure of call-graph
    orig_procs = [id(p) for p in proc_list]

    def from_lines(x):
        return "\n".join(x)

    proc_list = list(sorted(find_all_subprocs(proc_list), key=lambda x: x.name))

    # Header contents
    ctxt_name, ctxt_def = _compile_context_struct(find_all_configs(proc_list), lib_name)
    struct_defns = set()
    public_fwd_decls = []

    # Body contents
    memory_code = _compile_memories(find_all_mems(proc_list))
    builtin_code = _compile_builtins(find_all_builtins(proc_list))
    private_fwd_decls = []
    proc_bodies = []

    needed_helpers = set()

    # Compile proc bodies
    seen_procs = set()
    for p in proc_list:
        if p.name in seen_procs:
            raise TypeError(f"multiple procs named {p.name}")
        seen_procs.add(p.name)

        # don't compile instruction procedures, but add a comment.
        if p.instr is not None:
            argstr = ",".join([str(a.name) for a in p.args])
            proc_bodies.extend(
                [
                    "",
                    '/* relying on the following instruction..."',
                    f"{p.name}({argstr})",
                    p.instr,
                    "*/",
                ]
            )
        else:
            is_public_decl = id(p) in orig_procs
            
            p = PrecisionAnalysis().run(p)
            p = WindowAnalysis().apply_proc(p)
            p = MemoryAnalysis().run(p)
<<<<<<< HEAD
            
=======

>>>>>>> 1977aa57
            comp = Compiler(p, ctxt_name, is_public_decl=is_public_decl)
            d, b = comp.comp_top()
            struct_defns |= comp.struct_defns()
            needed_helpers |= comp.needed_helpers()

            if is_public_decl:
                public_fwd_decls.append(d)
            else:
                private_fwd_decls.append(d)

            proc_bodies.append(b)

    # Structs are just blobs of code... still sort them for output stability
    struct_defns = [x.definition for x in sorted(struct_defns, key=lambda x: x.name)]

    header_contents = f"""
#include <stdint.h>
#include <stdbool.h>

// Compiler feature macros adapted from Hedley (public domain)
// https://github.com/nemequ/hedley

#if defined(__has_builtin)
#  define EXO_HAS_BUILTIN(builtin) __has_builtin(builtin)
#else
#  define EXO_HAS_BUILTIN(builtin) (0)
#endif

#if EXO_HAS_BUILTIN(__builtin_assume)
#  define EXO_ASSUME(expr) __builtin_assume(expr)
#elif EXO_HAS_BUILTIN(__builtin_unreachable)
#  define EXO_ASSUME(expr) \\
      ((void)((expr) ? 1 : (__builtin_unreachable(), 1)))
#else
#  define EXO_ASSUME(expr) ((void)(expr))
#endif

{from_lines(ctxt_def)}
{from_lines(struct_defns)}
{from_lines(public_fwd_decls)}
"""

    helper_code = [_static_helpers[v] for v in needed_helpers]

    body_contents = f"""
{from_lines(helper_code)}
{from_lines(memory_code)}
{from_lines(builtin_code)}
{from_lines(private_fwd_decls)}
{from_lines(proc_bodies)}
"""

    return header_contents, body_contents


def _compile_builtins(builtins):
    builtin_code = []
    for b in sorted(builtins, key=lambda x: x.name()):
        if glb := b.globl():
            builtin_code.append(glb)
    return builtin_code


def _compile_memories(mems):
    memory_code = []
    for m in sorted(mems, key=lambda x: x.name()):
        memory_code.append(m.global_())
    return memory_code


def _compile_context_struct(configs, lib_name):
    if not configs:
        return "void", []

    ctxt_name = f"{lib_name}_Context"
    ctxt_def = [f"typedef struct {ctxt_name} {{ ", f""]

    seen = set()
    for c in sorted(configs, key=lambda x: x.name()):
        name = c.name()

        if name in seen:
            raise TypeError(f"multiple configs named {name}")
        seen.add(name)

        if c.is_allow_rw():
            sdef_lines = c.c_struct_def()
            sdef_lines = [f"    {line}" for line in sdef_lines]
            ctxt_def += sdef_lines
            ctxt_def += [""]
        else:
            ctxt_def += [f"// config '{name}' not materialized", ""]

    ctxt_def += [f"}} {ctxt_name};"]
    return ctxt_name, ctxt_def


# --------------------------------------------------------------------------- #
# --------------------------------------------------------------------------- #
# Loop IR Compiler


class Compiler:
    def __init__(self, proc, ctxt_name, *, is_public_decl):
        assert isinstance(proc, LoopIR.proc)

        self.proc = proc
        self.ctxt_name = ctxt_name
        self.env = ChainMap()
        self.names = ChainMap()
        self.envtyp = dict()
        self.mems = dict()
        self._tab = ""
        self._lines = []
        self._scalar_refs = set()
        self._needed_helpers = set()
        self.window_defns = set()
        self._known_strides = {}

        assert self.proc.name is not None, "expected names for compilation"
        name = self.proc.name
        arg_strs = []
        typ_comments = []

        # reserve the first "ctxt" argument
        self.new_varname(Sym("ctxt"), None)
        arg_strs.append(f"{ctxt_name} *ctxt")

        self.non_const = set(e for e, _ in get_writes_of_stmts(self.proc.body))

        for a in proc.args:
            mem = a.mem if a.type.is_numeric() else None
            name_arg = self.new_varname(a.name, typ=a.type, mem=mem)
            if a.type in (T.size, T.index, T.bool, T.stride):
                arg_strs.append(f"{a.type.ctype()} {name_arg}")
                typ_comments.append(f"{name_arg} : {a.type}")
            # setup, arguments
            else:
                assert a.type.is_numeric()
                assert a.type.basetype() != T.R
                if a.type.is_real_scalar():
                    self._scalar_refs.add(a.name)
                if a.type.is_win():
                    wintyp = self.get_window_type(a)
                    arg_strs.append(f"struct {wintyp} {name_arg}")
                else:
                    const_kwd = "const " if a.name not in self.non_const else ""
                    ctyp = a.type.basetype().ctype()
                    arg_strs.append(f"{const_kwd}{ctyp}* {name_arg}")
                mem = f" @{a.mem.name()}" if a.mem else ""
                comment_str = f"{name_arg} : {a.type}{mem}"
                typ_comments.append(comment_str)

        for pred in proc.preds:
            if isinstance(pred, LoopIR.Const):
                # TODO: filter these out earlier?
                continue

            if (
                isinstance(pred, LoopIR.BinOp)
                and pred.op == "=="
                and isinstance(pred.lhs, LoopIR.StrideExpr)
                and isinstance(pred.rhs, LoopIR.Const)
            ):
                self._known_strides[(pred.lhs.name, pred.lhs.dim)] = CIR.Const(
                    pred.rhs.val
                )
                self.add_line(f"// assert {pred}")
            else:
                # Default to just informing the compiler about the constraint
                # on a best-effort basis
                self.add_line(f"EXO_ASSUME({self.comp_e(pred)});")

        if not self.static_memory_check(self.proc):
            raise MemGenError("Cannot generate static memory in non-leaf procs")

        self.comp_stmts(self.proc.body)

        static_kwd = "" if is_public_decl else "static "

        # Generate headers here?
        comment = (
            f"// {name}(\n" + ",\n".join(["//     " + s for s in typ_comments]) + "\n"
            "// )\n"
        )
        proc_decl = comment + f"{static_kwd}void {name}( {', '.join(arg_strs)} );\n"
        proc_def = (
            comment
            + f"{static_kwd}void {name}( {', '.join(arg_strs)} ) {{\n"
            + "\n".join(self._lines)
            + "\n"
            "}\n"
        )

        self.proc_decl = proc_decl
        self.proc_def = proc_def

    def static_memory_check(self, proc):
        def allocates_static_memory(stmts):
            check = False
            for s in stmts:
                if isinstance(s, LoopIR.Alloc):
                    mem = s.mem if s.mem else DRAM
                    check |= issubclass(mem, StaticMemory)
                elif isinstance(s, LoopIR.Seq):
                    check |= allocates_static_memory(s.body)
                elif isinstance(s, LoopIR.If):
                    check |= allocates_static_memory(s.body)
                    check |= allocates_static_memory(s.orelse)
            return check

        def is_leaf_proc(stmts):
            check = True
            for s in stmts:
                if isinstance(s, LoopIR.Call):
                    # Since intrinsics don't allocate memory, we can ignore
                    # them for leaf-node classification purposes. We want
                    # to avoid nested procs that both allocate static memory.
                    check &= s.f.instr is not None
                elif isinstance(s, LoopIR.Seq):
                    check &= is_leaf_proc(s.body)
                elif isinstance(s, LoopIR.If):
                    check &= is_leaf_proc(s.body)
                    check &= is_leaf_proc(s.orelse)
            return check

        return not allocates_static_memory(proc.body) or is_leaf_proc(proc.body)

    def add_line(self, line):
        if line:
            self._lines.append(self._tab + line)

    def comp_stmts(self, stmts):
        for b in stmts:
            self.comp_s(b)

    def comp_top(self):
        return self.proc_decl, self.proc_def

    def struct_defns(self):
        return self.window_defns

    def needed_helpers(self):
        return self._needed_helpers

    def new_varname(self, symbol, typ, mem=None):
        strnm = str(symbol)
        if strnm not in self.names:
            pass
        else:
            s = self.names[strnm]
            while s in self.names:
                m = re.match(r"^(.*)_([0-9]*)$", s)
                if not m:
                    s = s + "_1"
                else:
                    s = f"{m[1]}_{int(m[2]) + 1}"
            self.names[strnm] = s
            strnm = s

        self.names[strnm] = strnm
        self.env[symbol] = strnm
        self.envtyp[symbol] = typ
        if mem is not None:
            self.mems[symbol] = mem
        else:
            self.mems[symbol] = DRAM
        return strnm

    def push(self, only=None):
        if only is None:
            self.env = self.env.new_child()
            self.names = self.names.new_child()
            self._tab = self._tab + "  "
        elif only == "env":
            self.env = self.env.new_child()
            self.names = self.names.new_child()
        elif only == "tab":
            self._tab = self._tab + "  "
        else:
            assert False, f"BAD only parameter {only}"

    def pop(self):
        self.env = self.env.parents
        self.names = self.names.parents
        self._tab = self._tab[:-2]

    def comp_cir(self, e, env, prec) -> str:
        if isinstance(e, CIR.Read):
            return env[e.name]

        elif isinstance(e, CIR.Const):
            return str(e.val)

        elif isinstance(e, CIR.BinOp):
            local_prec = op_prec[e.op]

            lhs = self.comp_cir(e.lhs, env, local_prec)
            rhs = self.comp_cir(e.rhs, env, local_prec)

            if isinstance(e.rhs, CIR.BinOp) and (e.op == "-" or e.op == "/"):
                rhs = f"({rhs})"

            if e.op == "/":
                if (isinstance(e.lhs, (CIR.Read, CIR.BinOp)) and e.lhs.ispos) or (
                    isinstance(e.lhs, CIR.Const) and e.lhs.val > 0
                ):
                    return f"({lhs} / {rhs})"
                else:
                    return self._call_static_helper("exo_floor_div", lhs, rhs)

            s = f"{lhs} {e.op} {rhs}"
            if local_prec < prec:
                s = f"({s})"

            return s

        elif isinstance(e, CIR.Stride):
            return f"{e.name}.strides[{e.dim}]"

        else:
            assert False, "bad case!"

    def access_str(self, nm, idx_list) -> str:
        type = self.envtyp[nm]
        cirs = [lift_to_cir(i) for i in idx_list]
        idx_expr = self.get_idx_offset(nm, type, cirs)
        idx_expr_s = self.comp_cir(simplify_cir(idx_expr), self.env, prec=0)
        buf = self.env[nm]
        if not type.is_win():
            return f"{buf}[{idx_expr_s}]"
        else:
            return f"{buf}.data[{idx_expr_s}]"

    def shape_strs(self, shape, prec=100) -> str:
        comp_res = [
            self.comp_cir(simplify_cir(lift_to_cir(i)), self.env, prec) for i in shape
        ]
        return comp_res

    def tensor_strides(self, shape) -> CIR:
        szs = [lift_to_cir(i) for i in shape]
        assert len(szs) >= 1
        strides = [CIR.Const(1)]
        s = szs[-1]
        for sz in reversed(szs[:-1]):
            strides.append(s)
            s = CIR.BinOp("*", sz, s, True)
        strides = list(reversed(strides))

        return strides

    # works for any tensor or window type
    def get_strides(self, name: Sym, typ) -> CIR:
        if typ.is_win():
            res = []
            for i in range(len(typ.shape())):
                if stride := self._known_strides.get((name, i)):
                    res.append(stride)
                else:
                    res.append(CIR.Stride(name, i))

            return res
        else:
            return self.tensor_strides(typ.shape())

    def get_idx_offset(self, name: Sym, typ, idx) -> CIR:
        strides = self.get_strides(name, typ)
        assert len(strides) == len(idx)
        acc = CIR.BinOp("*", idx[0], strides[0], True)
        for i, s in zip(idx[1:], strides[1:]):
            new = CIR.BinOp("*", i, s, True)
            acc = CIR.BinOp("+", acc, new, True)

        return acc

    def get_window_type(self, typ, is_const=None):
        assert isinstance(typ, T.Window) or (
            isinstance(typ, LoopIR.fnarg) and typ.type.is_win()
        )

        if isinstance(typ, T.Window):
            base = typ.as_tensor.basetype()
            n_dims = len(typ.as_tensor.shape())
            if is_const is None:
                is_const = typ.src_buf not in self.non_const
        else:
            base = typ.type.basetype()
            n_dims = len(typ.type.shape())
            if is_const is None:
                is_const = typ.name not in self.non_const

        win = window_struct(base, n_dims, is_const)
        self.window_defns.add(win)
        return win.name

    def comp_s(self, s):
        if isinstance(s, LoopIR.Pass):
            self.add_line("; // NO-OP")
        elif isinstance(s, (LoopIR.Assign, LoopIR.Reduce)):
            if s.name in self._scalar_refs:
                lhs = f"*{self.env[s.name]}"
            elif self.envtyp[s.name].is_real_scalar():
                lhs = self.env[s.name]
            else:
                lhs = self.access_str(s.name, s.idx)
            rhs = self.comp_e(s.rhs)

            # possibly cast!
            lbtyp = s.type.basetype()
            rbtyp = s.rhs.type.basetype()
            if lbtyp != rbtyp:
                assert s.type.is_real_scalar()
                assert s.rhs.type.is_real_scalar()

                rhs = f"({lbtyp.ctype()})({rhs})"

            mem: Memory = self.mems[s.name]
            if isinstance(s, LoopIR.Assign):
                self.add_line(mem.write(s, lhs, rhs))
            else:
                self.add_line(mem.reduce(s, lhs, rhs))

        elif isinstance(s, LoopIR.WriteConfig):
            if not s.config.is_allow_rw():
                raise ConfigError(
                    f"{s.srcinfo}: cannot write to config '{s.config.name()}'"
                )

            nm = s.config.name()
            rhs = self.comp_e(s.rhs)

            # possibly cast!
            ltyp = s.config.lookup(s.field)[1]
            rtyp = s.rhs.type
            if ltyp != rtyp and not ltyp.is_indexable():
                assert ltyp.is_real_scalar()
                assert rtyp.is_real_scalar()

                rhs = f"({ltyp.ctype()})({rhs})"

            self.add_line(f"ctxt->{nm}.{s.field} = {rhs};")

        elif isinstance(s, LoopIR.WindowStmt):
            win_struct = self.get_window_type(s.rhs.type)
            rhs = self.comp_e(s.rhs)
            assert isinstance(s.rhs, LoopIR.WindowExpr)
            mem = self.mems[s.rhs.name]
            lhs = self.new_varname(s.lhs, typ=s.rhs.type, mem=mem)
            self.add_line(f"struct {win_struct} {lhs} = {rhs};")
        elif isinstance(s, LoopIR.If):
            cond = self.comp_e(s.cond)
            self.add_line(f"if ({cond}) {{")
            self.push()
            self.comp_stmts(s.body)
            self.pop()
            if len(s.orelse) > 0:
                self.add_line("} else {")
                self.push()
                self.comp_stmts(s.orelse)
                self.pop()
            self.add_line("}")

        elif isinstance(s, LoopIR.Seq):
            lo = self.comp_e(s.lo)
            hi = self.comp_e(s.hi)
            self.push(only="env")
            itr = self.new_varname(s.iter, typ=T.index)  # allocate a new string
            self.add_line(f"for (int {itr} = {lo}; {itr} < {hi}; {itr}++) {{")
            self.push(only="tab")
            self.comp_stmts(s.body)
            self.pop()
            self.add_line("}")

        elif isinstance(s, LoopIR.Alloc):
            name = self.new_varname(s.name, typ=s.type, mem=s.mem)
            assert s.type.basetype().is_real_scalar()
            assert s.type.basetype() != T.R
            ctype = s.type.basetype().ctype()
            mem = s.mem or DRAM
            line = mem.alloc(name, ctype, self.shape_strs(s.type.shape()), s.srcinfo)

            self.add_line(line)
        elif isinstance(s, LoopIR.Free):
            name = self.env[s.name]
            assert s.type.basetype().is_real_scalar()
            ctype = s.type.basetype().ctype()
            mem = s.mem or DRAM
            line = mem.free(name, ctype, self.shape_strs(s.type.shape()), s.srcinfo)
            self.add_line(line)
        elif isinstance(s, LoopIR.Call):
            assert all(
                a.type.is_win() == fna.type.is_win() for a, fna in zip(s.args, s.f.args)
            )
            args = [self.comp_fnarg(e, s.f, i) for i, e in enumerate(s.args)]
            if s.f.instr is not None:
                d = dict()
                assert len(s.f.args) == len(args)
                for i in range(len(args)):
                    arg_name = str(s.f.args[i].name)
                    d[arg_name] = f"({args[i]})"
                    arg_type = s.args[i].type
                    if arg_type.is_win():
                        assert isinstance(s.args[i], LoopIR.WindowExpr)
                        data, _ = self.window_struct_fields(s.args[i])
                        d[f"{arg_name}_data"] = data
                        d[f"{arg_name}_int"] = self.env[s.args[i].name]
                    else:
                        d[f"{arg_name}_data"] = f"({args[i]})"

                self.add_line(f"{s.f.instr.format(**d)}")
            else:
                fname = s.f.name
                args = ["ctxt"] + args
                self.add_line(f"{fname}({','.join(args)});")
        else:
            assert False, "bad case"

    def comp_fnarg(self, e, fn, i, *, prec=0):
        if isinstance(e, LoopIR.Read):
            assert not e.idx
            rtyp = self.envtyp[e.name]
            if rtyp.is_indexable():
                return self.env[e.name]
            elif rtyp is T.bool:
                return self.env[e.name]
            elif rtyp is T.stride:
                return self.env[e.name]
            elif e.name in self._scalar_refs:
                return self.env[e.name]
            elif rtyp.is_tensor_or_window():
                return self.env[e.name]
            else:
                assert rtyp.is_real_scalar()
                return f"&{self.env[e.name]}"
        elif isinstance(e, LoopIR.WindowExpr):
            if isinstance(fn, LoopIR.proc):
                callee_buf = fn.args[i].name
                is_const = callee_buf not in set(
                    x for x, _ in get_writes_of_stmts(fn.body)
                )
            else:
                raise NotImplementedError("Passing windows to built-ins")
            win_struct = self.get_window_type(e.type, is_const)
            data, strides = self.window_struct_fields(e)
            return f"(struct {win_struct}){{ &{data}, {{ {strides} }} }}"
        else:
            return self.comp_e(e, prec)

    def comp_e(self, e, prec=0):
        if isinstance(e, LoopIR.Read):
            rtyp = self.envtyp[e.name]
            if rtyp.is_indexable() or rtyp is T.bool or rtyp == T.stride:
                return self.env[e.name]

            mem: Memory = self.mems[e.name]

            if not mem.can_read():
                raise MemGenError(
                    f"{e.srcinfo}: cannot read from buffer "
                    f"'{e.name}' in memory '{mem.name()}'"
                )

            if e.name in self._scalar_refs:
                return f"*{self.env[e.name]}"
            elif not rtyp.is_tensor_or_window():
                return self.env[e.name]
            else:
                return self.access_str(e.name, e.idx)

        elif isinstance(e, LoopIR.WindowExpr):
            win_struct = self.get_window_type(e.type)
            data, strides = self.window_struct_fields(e)
            return f"(struct {win_struct}){{ &{data}, {{ {strides} }} }}"

        elif isinstance(e, LoopIR.Const):
            if isinstance(e.val, bool):
                return "true" if e.val else "false"
            return str(e.val)

        elif isinstance(e, LoopIR.BinOp):
            local_prec = op_prec[e.op]
            int_div = e.op == "/" and not e.type.is_numeric()
            if int_div:
                local_prec = 0
            op = e.op
            if op == "and":
                op = "&&"
            elif op == "or":
                op = "||"

            lhs = self.comp_e(e.lhs, local_prec)
            rhs = self.comp_e(e.rhs, local_prec + 1)

            if int_div:
                if isinstance(e.lhs.type, LoopIR.Size):
                    # TODO: too many parens?
                    return f"(({lhs}) / ({rhs}))"
                return self._call_static_helper("exo_floor_div", lhs, rhs)

            s = f"{lhs} {op} {rhs}"
            if local_prec < prec:
                s = f"({s})"

            return s
        elif isinstance(e, LoopIR.USub):
            return f'-{self.comp_e(e.arg, op_prec["~"])}'

        elif isinstance(e, LoopIR.BuiltIn):
            args = [self.comp_fnarg(a, e, i) for i, a in enumerate(e.args)]
            return e.f.compile(args)

        elif isinstance(e, LoopIR.StrideExpr):
            basetyp = self.envtyp[e.name]
            stride = self.get_strides(e.name, basetyp)[e.dim]
            return self.comp_cir(simplify_cir(stride), self.env, prec=0)

        elif isinstance(e, LoopIR.ReadConfig):
            if not e.config.is_allow_rw():
                raise ConfigError(
                    f"{e.srcinfo}: cannot read from config '{e.config.name()}'"
                )
            return f"ctxt->{e.config.name()}.{e.field}"

        else:
            assert False, "bad case"

    def _call_static_helper(self, helper, *args):
        self._needed_helpers.add(helper)
        return f'{helper}({", ".join(map(str, args))})'

    def window_struct_fields(self, e):
        base = self.env[e.name]
        basetyp = self.envtyp[e.name]
        mem: Memory = self.mems[e.name]

        # compute offset to new data pointer
        def w_lo(w):
            return w.lo if isinstance(w, LoopIR.Interval) else w.pt

        cirs = [lift_to_cir(w_lo(w)) for w in e.idx]
        idxs = [self.comp_cir(simplify_cir(i), self.env, prec=0) for i in cirs]

        # compute new window strides
        all_strides = self.get_strides(e.name, basetyp)
        all_strides_s = [
            self.comp_cir(simplify_cir(i), self.env, prec=0) for i in all_strides
        ]
        assert 0 < len(all_strides_s) == len(e.idx)
        dataptr = mem.window(basetyp, base, idxs, all_strides_s, e.srcinfo)
        strides = ", ".join(
            s for s, w in zip(all_strides_s, e.idx) if isinstance(w, LoopIR.Interval)
        )
        return dataptr, strides<|MERGE_RESOLUTION|>--- conflicted
+++ resolved
@@ -382,15 +382,11 @@
             )
         else:
             is_public_decl = id(p) in orig_procs
-            
+
             p = PrecisionAnalysis().run(p)
             p = WindowAnalysis().apply_proc(p)
             p = MemoryAnalysis().run(p)
-<<<<<<< HEAD
-            
-=======
-
->>>>>>> 1977aa57
+
             comp = Compiler(p, ctxt_name, is_public_decl=is_public_decl)
             d, b = comp.comp_top()
             struct_defns |= comp.struct_defns()
