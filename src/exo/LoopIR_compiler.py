import functools
import re
import textwrap
from collections import ChainMap
from collections import defaultdict
from dataclasses import dataclass
from pathlib import Path

from .LoopIR import LoopIR, LoopIR_Do
from .LoopIR import T
from .configs import ConfigError
from .mem_analysis import MemoryAnalysis
from .memory import MemGenError, Memory, DRAM, StaticMemory
from .prec_analysis import PrecisionAnalysis
from .prelude import *
from .win_analysis import WindowAnalysis


def sanitize_str(s):
    return re.sub(r"\W", "_", s)


# --------------------------------------------------------------------------- #
# --------------------------------------------------------------------------- #

CacheDict = lambda: defaultdict(CacheDict)

op_prec = {
    "or": 10,
    #
    "and": 20,
    #
    "==": 30,
    #
    "<": 40,
    ">": 40,
    "<=": 40,
    ">=": 40,
    #
    "+": 50,
    "-": 50,
    #
    "*": 60,
    "/": 60,
    "%": 60,
    # unary minus
    "~": 70,
}


class LoopIR_SubProcs(LoopIR_Do):
    def __init__(self, proc):
        self._subprocs = set()
        if proc.instr is None:
            super().__init__(proc)

    def result(self):
        return self._subprocs

    # to improve efficiency
    def do_e(self, e):
        pass

    def do_s(self, s):
        if isinstance(s, LoopIR.Call):
            self._subprocs.add(s.f)
        else:
            super().do_s(s)


def find_all_subprocs(proc_list):
    all_procs = []
    seen = set()

    def walk(proc, visited):
        if proc in seen:
            return

        all_procs.append(proc)
        seen.add(proc)

        for sp in LoopIR_SubProcs(proc).result():
            if sp in visited:
                raise ValueError(f"found call cycle involving {sp.name}")
            walk(sp, visited | {proc})

    for proc in proc_list:
        walk(proc, set())

    # Reverse for C declaration order.
    return list(reversed(all_procs))


class LoopIR_FindMems(LoopIR_Do):
    def __init__(self, proc):
        self._mems = set()
        for a in proc.args:
            if a.mem:
                self._mems.add(a.mem)
        super().__init__(proc)

    def result(self):
        return self._mems

    # to improve efficiency
    def do_e(self, e):
        pass

    def do_s(self, s):
        if isinstance(s, LoopIR.Alloc):
            if s.mem:
                self._mems.add(s.mem)
        else:
            super().do_s(s)

    def do_eff(self, eff):
        pass

    def do_t(self, t):
        pass


class LoopIR_FindBuiltIns(LoopIR_Do):
    def __init__(self, proc):
        self._builtins = set()
        super().__init__(proc)

    def result(self):
        return self._builtins

    # to improve efficiency
    def do_e(self, e):
        if isinstance(e, LoopIR.BuiltIn):
            self._builtins.add(e.f)
        else:
            super().do_e(e)

    def do_eff(self, eff):
        pass

    def do_t(self, t):
        pass


class LoopIR_FindConfigs(LoopIR_Do):
    def __init__(self, proc):
        self._configs = set()
        super().__init__(proc)

    def result(self):
        return self._configs

    # to improve efficiency
    def do_e(self, e):
        if isinstance(e, LoopIR.ReadConfig):
            self._configs.add(e.config)
        else:
            super().do_e(e)

    def do_s(self, s):
        if isinstance(s, LoopIR.WriteConfig):
            self._configs.add(s.config)
        super().do_s(s)

    def do_eff(self, eff):
        pass

    def do_t(self, t):
        pass


def find_all_mems(proc_list):
    mems = set()
    for p in proc_list:
        mems.update(LoopIR_FindMems(p).result())

    return [m for m in mems]


def find_all_builtins(proc_list):
    builtins = set()
    for p in proc_list:
        builtins.update(LoopIR_FindBuiltIns(p).result())

    return [b for b in builtins]


def find_all_configs(proc_list):
    configs = set()
    for p in proc_list:
        configs.update(LoopIR_FindConfigs(p).result())

    return list(configs)


# --------------------------------------------------------------------------- #
# --------------------------------------------------------------------------- #


@dataclass(frozen=True)
class WindowStruct:
    name: str
    definition: str


@functools.cache
def _window_struct(typename, ctype, n_dims, is_const) -> WindowStruct:
    const_kwd = "const " if is_const else ""
    const_suffix = "c" if is_const else ""

    sname = f"exo_win_{n_dims}{typename}{const_suffix}"
    sdef = (
        f"struct {sname}{{\n"
        f"    {const_kwd}{ctype} * const data;\n"
        f"    const int_fast32_t strides[{n_dims}];\n"
        f"}};"
    )

    return WindowStruct(sname, sdef)


def window_struct(base_type, n_dims, is_const) -> WindowStruct:
    assert n_dims >= 1

    _window_struct_shorthand = {
        T.f16: "f16",
        T.f32: "f32",
        T.f64: "f64",
        T.i8: "i8",
        T.i32: "i32",
    }

    return _window_struct(
        _window_struct_shorthand[base_type], base_type.ctype(), n_dims, is_const
    )


# --------------------------------------------------------------------------- #
# --------------------------------------------------------------------------- #
# Loop IR Compiler Entry-points

# top level compiler function called by tests!


def run_compile(proc_list, h_file_name: str):
    file_stem = str(Path(h_file_name).stem)
    lib_name = sanitize_str(file_stem)
    fwd_decls, body = compile_to_strings(lib_name, proc_list)

    source = f'#include "{h_file_name}"\n\n{body}'

    header_guard = f"{lib_name}_H".upper()
    header = f"""
#pragma once
#ifndef {header_guard}
#define {header_guard}

#ifdef __cplusplus
extern "C" {{
#endif

{fwd_decls}

#ifdef __cplusplus
}}
#endif
#endif  // {header_guard}
"""

    return source, header


_static_helpers = {
    "exo_floor_div": textwrap.dedent(
        """
        static int exo_floor_div(int num, int quot) {
          int off = (num>=0)? 0 : quot-1;
          return (num-off)/quot;
        }
        """
    ),
    "exo_clamp_32to8": textwrap.dedent(
        """
        static int8_t exo_clamp_32to8(int32_t x) {{
          return (x < -128)? -128 : ((x > 127)? 127 : x);
        }
        """
    ),
}


def compile_to_strings(lib_name, proc_list):
    # Get transitive closure of call-graph
    orig_procs = [id(p) for p in proc_list]

    def from_lines(x):
        return "\n".join(x)

    proc_list = list(sorted(find_all_subprocs(proc_list), key=lambda x: x.name))

    # Header contents
    ctxt_name, ctxt_def = _compile_context_struct(find_all_configs(proc_list), lib_name)
    struct_defns = set()
    public_fwd_decls = []

    # Body contents
    memory_code = _compile_memories(find_all_mems(proc_list))
    builtin_code = _compile_builtins(find_all_builtins(proc_list))
    private_fwd_decls = []
    proc_bodies = []

    needed_helpers = set()

    # Compile proc bodies
    seen_procs = set()
    for p in proc_list:
        if p.name in seen_procs:
            raise TypeError(f"multiple procs named {p.name}")
        seen_procs.add(p.name)

        # don't compile instruction procedures, but add a comment.
        if p.instr is not None:
            argstr = ",".join([str(a.name) for a in p.args])
            proc_bodies.extend(
                [
                    "",
                    '/* relying on the following instruction..."',
                    f"{p.name}({argstr})",
                    p.instr,
                    "*/",
                ]
            )
        else:
            is_public_decl = id(p) in orig_procs
<<<<<<< HEAD
            p = PrecisionAnalysis(p).result()
            p = WindowAnalysis(p).result()
            p = MemoryAnalysis(p).result()
=======

            p = PrecisionAnalysis().run(p)
            p = WindowAnalysis().apply_proc(p)
            p = MemoryAnalysis().run(p)
>>>>>>> 21eff3ae
            comp = Compiler(p, ctxt_name, is_public_decl=is_public_decl)
            d, b = comp.comp_top()
            struct_defns |= comp.struct_defns()
            needed_helpers |= comp.needed_helpers()

            if is_public_decl:
                public_fwd_decls.append(d)
            else:
                private_fwd_decls.append(d)

            proc_bodies.append(b)

    # Structs are just blobs of code... still sort them for output stability
    struct_defns = [x.definition for x in sorted(struct_defns, key=lambda x: x.name)]

    header_contents = f"""
#include <stdint.h>
#include <stdbool.h>

// Compiler feature macros adapted from Hedley (public domain)
// https://github.com/nemequ/hedley

#if defined(__has_builtin)
#  define EXO_HAS_BUILTIN(builtin) __has_builtin(builtin)
#else
#  define EXO_HAS_BUILTIN(builtin) (0)
#endif

#if EXO_HAS_BUILTIN(__builtin_assume)
#  define EXO_ASSUME(expr) __builtin_assume(expr)
#elif EXO_HAS_BUILTIN(__builtin_unreachable)
#  define EXO_ASSUME(expr) \\
      ((void)((expr) ? 1 : (__builtin_unreachable(), 1)))
#else
#  define EXO_ASSUME(expr) ((void)(expr))
#endif

{from_lines(ctxt_def)}
{from_lines(struct_defns)}
{from_lines(public_fwd_decls)}
"""

    helper_code = [_static_helpers[v] for v in needed_helpers]

    body_contents = f"""
{from_lines(helper_code)}
{from_lines(memory_code)}
{from_lines(builtin_code)}
{from_lines(private_fwd_decls)}
{from_lines(proc_bodies)}
"""

    return header_contents, body_contents


def _compile_builtins(builtins):
    builtin_code = []
    for b in sorted(builtins, key=lambda x: x.name()):
        if glb := b.globl():
            builtin_code.append(glb)
    return builtin_code


def _compile_memories(mems):
    memory_code = []
    for m in sorted(mems, key=lambda x: x.name()):
        memory_code.append(m.global_())
    return memory_code


def _compile_context_struct(configs, lib_name):
    if not configs:
        return "void", []

    ctxt_name = f"{lib_name}_Context"
    ctxt_def = [f"typedef struct {ctxt_name} {{ ", f""]

    seen = set()
    for c in sorted(configs, key=lambda x: x.name()):
        name = c.name()

        if name in seen:
            raise TypeError(f"multiple configs named {name}")
        seen.add(name)

        if c.is_allow_rw():
            sdef_lines = c.c_struct_def()
            sdef_lines = [f"    {line}" for line in sdef_lines]
            ctxt_def += sdef_lines
            ctxt_def += [""]
        else:
            ctxt_def += [f"// config '{name}' not materialized", ""]

    ctxt_def += [f"}} {ctxt_name};"]
    return ctxt_name, ctxt_def


# --------------------------------------------------------------------------- #
# --------------------------------------------------------------------------- #
# Loop IR Compiler


class Compiler:
    def __init__(self, proc, ctxt_name, *, is_public_decl):
        assert isinstance(proc, LoopIR.proc)

        self.proc = proc
        self.ctxt_name = ctxt_name
        self.env = ChainMap()
        self.names = ChainMap()
        self.envtyp = dict()
        self.mems = dict()
        self._tab = ""
        self._lines = []
        self._scalar_refs = set()
        self._needed_helpers = set()
        self.window_defns = set()

        assert self.proc.name is not None, "expected names for compilation"
        name = self.proc.name
        arg_strs = []
        typ_comments = []

        # reserve the first "ctxt" argument
        self.new_varname(Sym("ctxt"), None)
        arg_strs.append(f"{ctxt_name} *ctxt")

        self.non_const = set(e.buffer for e in proc.eff.writes + proc.eff.reduces)

        for a in proc.args:
            mem = a.mem if a.type.is_numeric() else None
            name_arg = self.new_varname(a.name, typ=a.type, mem=mem)
            if a.type in (T.size, T.index, T.bool, T.stride):
                arg_strs.append(f"{a.type.ctype()} {name_arg}")
                typ_comments.append(f"{name_arg} : {a.type}")
            # setup, arguments
            else:
                assert a.type.is_numeric()
                assert a.type.basetype() != T.R
                if a.type.is_real_scalar():
                    self._scalar_refs.add(a.name)
                if a.type.is_win():
                    wintyp = self.get_window_type(a)
                    arg_strs.append(f"struct {wintyp} {name_arg}")
                else:
                    const_kwd = "const " if a.name not in self.non_const else ""
                    ctyp = a.type.basetype().ctype()
                    arg_strs.append(f"{const_kwd}{ctyp}* {name_arg}")
                mem = f" @{a.mem.name()}" if a.mem else ""
                comment_str = f"{name_arg} : {a.type}{mem}"
                typ_comments.append(comment_str)

        for pred in proc.preds:
            if not isinstance(pred, LoopIR.Const):
                self.add_line(f"EXO_ASSUME({self.comp_e(pred)});")

        if not self.static_memory_check(self.proc):
            raise MemGenError("Cannot generate static memory in non-leaf procs")

        self.comp_stmts(self.proc.body)

        static_kwd = "" if is_public_decl else "static "

        # Generate headers here?
        comment = (
            f"// {name}(\n" + ",\n".join(["//     " + s for s in typ_comments]) + "\n"
            "// )\n"
        )
        proc_decl = comment + f"{static_kwd}void {name}( {', '.join(arg_strs)} );\n"
        proc_def = (
            comment
            + f"{static_kwd}void {name}( {', '.join(arg_strs)} ) {{\n"
            + "\n".join(self._lines)
            + "\n"
            "}\n"
        )

        self.proc_decl = proc_decl
        self.proc_def = proc_def

    def static_memory_check(self, proc):
        def allocates_static_memory(stmts):
            check = False
            for s in stmts:
                if isinstance(s, LoopIR.Alloc):
                    mem = s.mem if s.mem else DRAM
                    check |= issubclass(mem, StaticMemory)
                elif isinstance(s, LoopIR.Seq):
                    check |= allocates_static_memory(s.body)
                elif isinstance(s, LoopIR.If):
                    check |= allocates_static_memory(s.body)
                    check |= allocates_static_memory(s.orelse)
            return check

        def is_leaf_proc(stmts):
            check = True
            for s in stmts:
                if isinstance(s, LoopIR.Call):
                    # Since intrinsics don't allocate memory, we can ignore
                    # them for leaf-node classification purposes. We want
                    # to avoid nested procs that both allocate static memory.
                    check &= s.f.instr is not None
                elif isinstance(s, LoopIR.Seq):
                    check &= is_leaf_proc(s.body)
                elif isinstance(s, LoopIR.If):
                    check &= is_leaf_proc(s.body)
                    check &= is_leaf_proc(s.orelse)
            return check

        return not allocates_static_memory(proc.body) or is_leaf_proc(proc.body)

    def add_line(self, line):
        if line:
            self._lines.append(self._tab + line)

    def comp_stmts(self, stmts):
        for b in stmts:
            self.comp_s(b)

    def comp_top(self):
        return self.proc_decl, self.proc_def

    def struct_defns(self):
        return self.window_defns

    def needed_helpers(self):
        return self._needed_helpers

    def new_varname(self, symbol, typ, mem=None):
        strnm = str(symbol)
        if strnm not in self.names:
            pass
        else:
            s = self.names[strnm]
            while s in self.names:
                m = re.match(r"^(.*)_([0-9]*)$", s)
                if not m:
                    s = s + "_1"
                else:
                    s = f"{m[1]}_{int(m[2]) + 1}"
            self.names[strnm] = s
            strnm = s

        self.names[strnm] = strnm
        self.env[symbol] = strnm
        self.envtyp[symbol] = typ
        if mem is not None:
            self.mems[symbol] = mem
        else:
            self.mems[symbol] = DRAM
        return strnm

    def push(self, only=None):
        if only is None:
            self.env = self.env.new_child()
            self.names = self.names.new_child()
            self._tab = self._tab + "  "
        elif only == "env":
            self.env = self.env.new_child()
            self.names = self.names.new_child()
        elif only == "tab":
            self._tab = self._tab + "  "
        else:
            assert False, f"BAD only parameter {only}"

    def pop(self):
        self.env = self.env.parents
        self.names = self.names.parents
        self._tab = self._tab[:-2]

    def access_str(self, nm, idx_list):
        buf = self.env[nm]
        type = self.envtyp[nm]
        idxs = [self.comp_e(i) for i in idx_list]
        idx_expr = self.get_idx_offset(buf, type, idxs)
        if not type.is_win():
            return f"{buf}[{idx_expr}]"
        else:
            return f"{buf}.data[{idx_expr}]"

    def shape_strs(self, shape, prec=100):
        return [self.comp_e(s, prec=prec) for s in shape]

    def tensor_strides(self, shape, prec=100):
        szs = self.shape_strs(shape, max(prec, 61))
        assert len(szs) >= 1
        strides = ["1"]
        s = szs[-1]
        for sz in reversed(szs[:-1]):
            strides.append(s)
            s = f"{sz} * {s}"
        strides = list(reversed(strides))
        return strides

    # works for any tensor or window type
    def get_strides(self, name, typ, prec=100):
        if typ.is_win():
            return [f"{name}.strides[{i}]" for i in range(len(typ.shape()))]
        else:
            return self.tensor_strides(typ.shape(), prec)

    def get_idx_offset(self, name, typ, idx):
        strides = self.get_strides(name, typ, prec=61)
        assert len(strides) == len(idx)
        acc = " + ".join([f"({i}) * ({s})" for i, s in zip(idx, strides)])
        return acc

    def get_window_type(self, typ, is_const=None):
        assert isinstance(typ, T.Window) or (
            isinstance(typ, LoopIR.fnarg) and typ.type.is_win()
        )

        if isinstance(typ, T.Window):
            base = typ.as_tensor.basetype()
            n_dims = len(typ.as_tensor.shape())
            if is_const is None:
                is_const = typ.src_buf not in self.non_const
        else:
            base = typ.type.basetype()
            n_dims = len(typ.type.shape())
            if is_const is None:
                is_const = typ.name not in self.non_const

        win = window_struct(base, n_dims, is_const)
        self.window_defns.add(win)
        return win.name

    def comp_s(self, s):
        if isinstance(s, LoopIR.Pass):
            self.add_line("; // NO-OP")
        elif isinstance(s, (LoopIR.Assign, LoopIR.Reduce)):
            if s.name in self._scalar_refs:
                lhs = f"*{self.env[s.name]}"
            elif self.envtyp[s.name].is_real_scalar():
                lhs = self.env[s.name]
            else:
                lhs = self.access_str(s.name, s.idx)
            rhs = self.comp_e(s.rhs)

            # possibly cast!
            lbtyp = s.type.basetype()
            rbtyp = s.rhs.type.basetype()
            if lbtyp != rbtyp:
                assert s.type.is_real_scalar()
                assert s.rhs.type.is_real_scalar()

                if lbtyp == T.i8 and rbtyp == T.i32:
                    rhs = self._call_static_helper("exo_clamp_32to8", rhs)
                else:
                    rhs = f"({lbtyp.ctype()})({rhs})"

            mem: Memory = self.mems[s.name]
            if isinstance(s, LoopIR.Assign):
                self.add_line(mem.write(s, lhs, rhs))
            else:
                self.add_line(mem.reduce(s, lhs, rhs))

        elif isinstance(s, LoopIR.WriteConfig):
            if not s.config.is_allow_rw():
                raise ConfigError(
                    f"{s.srcinfo}: cannot write to config '{s.config.name()}'"
                )

            nm = s.config.name()
            rhs = self.comp_e(s.rhs)

            # possibly cast!
            ltyp = s.config.lookup(s.field)[1]
            rtyp = s.rhs.type
            if ltyp != rtyp and not ltyp.is_indexable():
                assert ltyp.is_real_scalar()
                assert rtyp.is_real_scalar()

                if ltyp == T.i8 and rtyp == T.i32:
                    rhs = self._call_static_helper("exo_clamp_32to8", rhs)
                else:
                    rhs = f"({ltyp.ctype()})({rhs})"

            self.add_line(f"ctxt->{nm}.{s.field} = {rhs};")

        elif isinstance(s, LoopIR.WindowStmt):
            win_struct = self.get_window_type(s.rhs.type)
            rhs = self.comp_e(s.rhs)
            assert isinstance(s.rhs, LoopIR.WindowExpr)
            mem = self.mems[s.rhs.name]
            lhs = self.new_varname(s.lhs, typ=s.rhs.type, mem=mem)
            self.add_line(f"struct {win_struct} {lhs} = {rhs};")
        elif isinstance(s, LoopIR.If):
            cond = self.comp_e(s.cond)
            self.add_line(f"if ({cond}) {{")
            self.push()
            self.comp_stmts(s.body)
            self.pop()
            if len(s.orelse) > 0:
                self.add_line("} else {")
                self.push()
                self.comp_stmts(s.orelse)
                self.pop()
            self.add_line("}")

        elif isinstance(s, LoopIR.Seq):
            hi = self.comp_e(s.hi)
            self.push(only="env")
            itr = self.new_varname(s.iter, typ=T.index)  # allocate a new string
            self.add_line(f"for (int {itr} = 0; {itr} < {hi}; {itr}++) {{")
            self.push(only="tab")
            self.comp_stmts(s.body)
            self.pop()
            self.add_line("}")

        elif isinstance(s, LoopIR.Alloc):
            name = self.new_varname(s.name, typ=s.type, mem=s.mem)
            assert s.type.basetype().is_real_scalar()
            assert s.type.basetype() != T.R
            ctype = s.type.basetype().ctype()
            mem = s.mem or DRAM
            line = mem.alloc(name, ctype, self.shape_strs(s.type.shape()), s.srcinfo)

            self.add_line(line)
        elif isinstance(s, LoopIR.Free):
            name = self.env[s.name]
            assert s.type.basetype().is_real_scalar()
            ctype = s.type.basetype().ctype()
            mem = s.mem or DRAM
            line = mem.free(name, ctype, self.shape_strs(s.type.shape()), s.srcinfo)
            self.add_line(line)
        elif isinstance(s, LoopIR.Call):
            assert all(
                a.type.is_win() == fna.type.is_win() for a, fna in zip(s.args, s.f.args)
            )
            args = [self.comp_fnarg(e, s.f, i) for i, e in enumerate(s.args)]
            if s.f.instr is not None:
                d = dict()
                assert len(s.f.args) == len(args)
                for i in range(len(args)):
                    arg_name = str(s.f.args[i].name)
                    d[arg_name] = f"({args[i]})"
                    arg_type = s.args[i].type
                    if arg_type.is_win():
                        assert isinstance(s.args[i], LoopIR.WindowExpr)
                        data, _ = self.window_struct_fields(s.args[i])
                        d[f"{arg_name}_data"] = data
                        d[f"{arg_name}_int"] = self.env[s.args[i].name]
                    else:
                        d[f"{arg_name}_data"] = f"({args[i]})"

                self.add_line(f"{s.f.instr.format(**d)}")
            else:
                fname = s.f.name
                args = ["ctxt"] + args
                self.add_line(f"{fname}({','.join(args)});")
        else:
            assert False, "bad case"

    def comp_fnarg(self, e, fn, i, *, prec=0):
        if isinstance(e, LoopIR.Read):
            assert not e.idx
            rtyp = self.envtyp[e.name]
            if rtyp.is_indexable():
                return self.env[e.name]
            elif rtyp is T.bool:
                return self.env[e.name]
            elif rtyp is T.stride:
                return self.env[e.name]
            elif e.name in self._scalar_refs:
                return self.env[e.name]
            elif rtyp.is_tensor_or_window():
                return self.env[e.name]
            else:
                assert rtyp.is_real_scalar()
                return f"&{self.env[e.name]}"
        elif isinstance(e, LoopIR.WindowExpr):
            if isinstance(fn, LoopIR.proc):
                callee_buf = fn.args[i].name
                is_const = callee_buf not in set(
                    x.buffer for x in fn.eff.writes + fn.eff.reduces
                )
            else:
                raise NotImplementedError("Passing windows to built-ins")
            win_struct = self.get_window_type(e.type, is_const)
            data, strides = self.window_struct_fields(e)
            return f"(struct {win_struct}){{ &{data}, {{ {strides} }} }}"
        else:
            return self.comp_e(e, prec)

    def comp_e(self, e, prec=0):
        if isinstance(e, LoopIR.Read):
            rtyp = self.envtyp[e.name]
            if rtyp.is_indexable() or rtyp is T.bool or rtyp == T.stride:
                return self.env[e.name]

            mem: Memory = self.mems[e.name]

            if not mem.can_read():
                raise MemGenError(
                    f"{e.srcinfo}: cannot read from buffer "
                    f"'{e.name}' in memory '{mem.name()}'"
                )

            if e.name in self._scalar_refs:
                return f"*{self.env[e.name]}"
            elif not rtyp.is_tensor_or_window():
                return self.env[e.name]
            else:
                return self.access_str(e.name, e.idx)

        elif isinstance(e, LoopIR.WindowExpr):
            win_struct = self.get_window_type(e.type)
            data, strides = self.window_struct_fields(e)
            return f"(struct {win_struct}){{ &{data}, {{ {strides} }} }}"

        elif isinstance(e, LoopIR.Const):
            if isinstance(e.val, bool):
                return "true" if e.val else "false"
            return str(e.val)

        elif isinstance(e, LoopIR.BinOp):
            local_prec = op_prec[e.op]
            int_div = e.op == "/" and not e.type.is_numeric()
            if int_div:
                local_prec = 0
            op = e.op
            if op == "and":
                op = "&&"
            elif op == "or":
                op = "||"

            lhs = self.comp_e(e.lhs, local_prec)
            rhs = self.comp_e(e.rhs, local_prec + 1)

            if int_div:
                if isinstance(e.lhs.type, LoopIR.Size):
                    # TODO: too many parens?
                    return f"(({lhs}) / ({rhs}))"
                return self._call_static_helper("exo_floor_div", lhs, rhs)

            s = f"{lhs} {op} {rhs}"
            if local_prec < prec:
                s = f"({s})"

            return s
        elif isinstance(e, LoopIR.USub):
            return f'-{self.comp_e(e.arg, op_prec["~"])}'

        elif isinstance(e, LoopIR.BuiltIn):
            args = [self.comp_fnarg(a, e, i) for i, a in enumerate(e.args)]
            return e.f.compile(args)

        elif isinstance(e, LoopIR.StrideExpr):
            basetyp = self.envtyp[e.name]
            strides = self.get_strides(e.name, basetyp)

            return strides[e.dim]
        elif isinstance(e, LoopIR.ReadConfig):
            if not e.config.is_allow_rw():
                raise ConfigError(
                    f"{e.srcinfo}: cannot read from config '{e.config.name()}'"
                )
            return f"ctxt->{e.config.name()}.{e.field}"

        else:
            assert False, "bad case"

    def _call_static_helper(self, helper, *args):
        self._needed_helpers.add(helper)
        return f'{helper}({", ".join(map(str, args))})'

    def window_struct_fields(self, e):
        base = self.env[e.name]
        basetyp = self.envtyp[e.name]
        mem: Memory = self.mems[e.name]

        # compute offset to new data pointer
        def w_lo(w):
            return w.lo if isinstance(w, LoopIR.Interval) else w.pt

        idxs = [self.comp_e(w_lo(w)) for w in e.idx]
        # compute new window strides
        all_strides = self.get_strides(base, basetyp, prec=0)
        assert 0 < len(all_strides) == len(e.idx)
        dataptr = mem.window(basetyp, base, idxs, all_strides, e.srcinfo)
        strides = ", ".join(
            s for s, w in zip(all_strides, e.idx) if isinstance(w, LoopIR.Interval)
        )
        return dataptr, strides<|MERGE_RESOLUTION|>--- conflicted
+++ resolved
@@ -332,16 +332,11 @@
             )
         else:
             is_public_decl = id(p) in orig_procs
-<<<<<<< HEAD
-            p = PrecisionAnalysis(p).result()
-            p = WindowAnalysis(p).result()
-            p = MemoryAnalysis(p).result()
-=======
-
+            
             p = PrecisionAnalysis().run(p)
             p = WindowAnalysis().apply_proc(p)
             p = MemoryAnalysis().run(p)
->>>>>>> 21eff3ae
+            
             comp = Compiler(p, ctxt_name, is_public_decl=is_public_decl)
             d, b = comp.comp_top()
             struct_defns |= comp.struct_defns()
