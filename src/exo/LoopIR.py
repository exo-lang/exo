import re
from collections import ChainMap
from typing import Type

from asdl_adt import ADT, validators

from .builtins import BuiltIn
from .configs import Config
from .memory import Memory
from .prelude import Sym, SrcInfo, extclass


# --------------------------------------------------------------------------- #
# Validated string subtypes
# --------------------------------------------------------------------------- #


class Identifier(str):
    _valid_re = re.compile(r"^(?:_\w|[a-zA-Z])\w*$")

    def __new__(cls, name):
        name = str(name)
        if Identifier._valid_re.match(name):
            return super().__new__(cls, name)
        raise ValueError(f"invalid identifier: {name}")


class IdentifierOrHole(str):
    _valid_re = re.compile(r"^[a-zA-Z_]\w*$")

    def __new__(cls, name):
        name = str(name)
        if IdentifierOrHole._valid_re.match(name):
            return super().__new__(cls, name)
        raise ValueError(f"invalid identifier: {name}")


comparision_ops = {"<", ">", "<=", ">=", "=="}
arithmetic_ops = {"+", "-", "*", "/", "%"}
logical_ops = {"and", "or"}

front_ops = comparision_ops | arithmetic_ops | logical_ops


class Operator(str):
    def __new__(cls, op):
        op = str(op)
        if op in front_ops:
            return super().__new__(cls, op)
        raise ValueError(f"invalid operator: {op}")


# --------------------------------------------------------------------------- #
# Loop IR
# --------------------------------------------------------------------------- #


LoopIR = ADT(
    """
module LoopIR {
    proc = ( name    name,
             fnarg*  args,
             expr*   preds,
             stmt*   body,
             string? instr,
             effect? eff,
             srcinfo srcinfo )

    fnarg  = ( sym     name,
               type    type,
               mem?    mem,
               srcinfo srcinfo )

    stmt = Assign( sym name, type type, expr* idx, expr rhs )
         | Reduce( sym name, type type, expr* idx, expr rhs )
         | WriteConfig( config config, string field, expr rhs )
         | Pass()
         | If( expr cond, stmt* body, stmt* orelse )
         | For( sym iter, expr lo, expr hi, stmt* body, loop_mode loop_mode )
         | Alloc( sym name, type type, mem mem )
         | Free( sym name, type type, mem mem )
         | Call( proc f, expr* args )
         | WindowStmt( sym lhs, expr rhs )
         attributes( effect? eff, srcinfo srcinfo )

    loop_mode = Seq()
                | Par()

    expr = Read( sym name, expr* idx )
         | Const( object val )
         | USub( expr arg )  -- i.e.  -(...)
         | BinOp( binop op, expr lhs, expr rhs )
         | BuiltIn( builtin f, expr* args )
         | WindowExpr( sym name, w_access* idx )
         | StrideExpr( sym name, int dim )
         | ReadConfig( config config, string field )
         attributes( type type, srcinfo srcinfo )

    -- WindowExpr = (base : Sym, idx : [ Pt Expr | Interval Expr Expr ])
    w_access = Interval( expr lo, expr hi )
             | Point( expr pt )
             attributes( srcinfo srcinfo )

    type = Num()
         | F16()
         | F32()
         | F64()
         | INT8()
         | UINT8()
         | UINT16()
         | INT32()
         | Bool()
         | Int()
         | Index()
         | Size()
         | Stride()
         | Error()
         | Tensor( expr* hi, bool is_window, type type )
         -- src       - type of the tensor from which the window was created
         -- as_tensor - tensor type as if this window were simply a tensor 
         --             itself
         -- window    - the expression that created this window
         | WindowType( type src_type, type as_tensor,
                       sym src_buf, w_access *idx )

}""",
    ext_types={
        "name": validators.instance_of(Identifier, convert=True),
        "sym": Sym,
        "effect": (lambda x: validators.instance_of(Effects.effect)(x)),
        "mem": Type[Memory],
        "builtin": BuiltIn,
        "config": Config,
        "binop": validators.instance_of(Operator, convert=True),
        "srcinfo": SrcInfo,
    },
    memoize={
        "Num",
        "F16",
        "F32",
        "F64",
        "INT8",
        "UINT8",
<<<<<<< HEAD
        "UINT16",
        "INT32" "Bool",
=======
        "INT32",
        "Bool",
>>>>>>> c791819a
        "Int",
        "Index",
        "Size",
        "Stride",
        "Error",
    },
)

# --------------------------------------------------------------------------- #
# Untyped AST
# --------------------------------------------------------------------------- #

UAST = ADT(
    """
module UAST {
    proc    = ( name?           name,
                fnarg*          args,
                expr*           preds,
                stmt*           body,
                string?         instr,
                srcinfo         srcinfo )

    fnarg   = ( sym             name,
                type            type,
                mem?            mem,
                srcinfo         srcinfo )

    stmt    = Assign  ( sym name, expr* idx, expr rhs )
            | Reduce  ( sym name, expr* idx, expr rhs )
            | WriteConfig ( config config, string field, expr rhs )
            | FreshAssign( sym name, expr rhs )
            | Pass    ()
            | If      ( expr cond, stmt* body,  stmt* orelse )
            | For     ( sym iter,  expr cond,   stmt* body )
            | Alloc   ( sym name, type type, mem? mem )
            | Call    ( loopir_proc f, expr* args )
            attributes( srcinfo srcinfo )

    expr    = Read    ( sym name, expr* idx )
            | Const   ( object val )
            | USub    ( expr arg ) -- i.e.  -(...)
            | BinOp   ( op op, expr lhs, expr rhs )
            | BuiltIn( builtin f, expr* args )
            | WindowExpr( sym name, w_access* idx )
            | StrideExpr( sym name, int dim )
            | ParRange( expr lo, expr hi ) -- only use for loop cond
            | SeqRange( expr lo, expr hi ) -- only use for loop cond
            | ReadConfig( config config, string field )
            attributes( srcinfo srcinfo )

    w_access= Interval( expr? lo, expr? hi )
            | Point( expr pt )
            attributes( srcinfo srcinfo )

    type    = Num   ()
            | F16   ()
            | F32   ()
            | F64   ()
            | INT8  ()
            | UINT8  ()
            | UINT16 ()
            | INT32 ()
            | Bool  ()
            | Int   ()
            | Size  ()
            | Index ()
            | Stride()
            | Tensor( expr *hi, bool is_window, type type )
} """,
    ext_types={
        "name": validators.instance_of(Identifier, convert=True),
        "sym": Sym,
        "mem": Type[Memory],
        "builtin": BuiltIn,
        "config": Config,
        "loopir_proc": LoopIR.proc,
        "op": validators.instance_of(Operator, convert=True),
        "srcinfo": SrcInfo,
    },
    memoize={
        "Num",
        "F16",
        "F32",
        "F64",
        "INT8",
        "UINT8",
        "UINT16",
        "INT32",
        "Bool",
        "Int",
        "Size",
        "Index",
        "Stride",
    },
)

# --------------------------------------------------------------------------- #
# Pattern AST
#   - used to specify pattern-matches
# --------------------------------------------------------------------------- #

PAST = ADT(
    """
module PAST {

    stmt    = Assign  ( name name, expr* idx, expr rhs )
            | Reduce  ( name name, expr* idx, expr rhs )
            | Pass    ()
            | If      ( expr cond, stmt* body, stmt* orelse )
            | For     ( name iter, expr lo, expr hi, stmt* body )
            | Alloc   ( name name, expr* sizes ) -- may want to add mem back in?
            | Call    ( name f, expr* args )
            | WriteConfig ( name config, name field )
            | S_Hole  ()
            attributes( srcinfo srcinfo )

    expr    = Read    ( name name, expr* idx )
            | StrideExpr( name name, int? dim )
            | E_Hole  ()
            | Const   ( object val )
            | USub    ( expr arg ) -- i.e.  -(...)
            | BinOp   ( op op, expr lhs, expr rhs )
            | BuiltIn ( builtin f, expr* args )
            | ReadConfig( string config, string field )
            attributes( srcinfo srcinfo )

} """,
    ext_types={
        "name": validators.instance_of(IdentifierOrHole, convert=True),
        "builtin": BuiltIn,
        "op": validators.instance_of(Operator, convert=True),
        "srcinfo": SrcInfo,
    },
)


# --------------------------------------------------------------------------- #
# C Codegen AST
# --------------------------------------------------------------------------- #

CIR = ADT(
    """
module CIR {

    expr    = Read    ( sym name, bool is_non_neg )
            | Stride  ( sym name, int dim )
            | Const   ( object val )
            | BinOp   ( op op, expr lhs, expr rhs, bool is_non_neg )
            | USub    ( expr arg, bool is_non_neg )

} """,
    ext_types={
        "bool": bool,
        "int": int,
        "sym": Sym,
        "op": validators.instance_of(Operator, convert=True),
    },
)


# --------------------------------------------------------------------------- #
# Effects
# --------------------------------------------------------------------------- #

Effects = ADT(
    """
module Effects {
    effect      = ( effset*     reads,
                    effset*     writes,
                    effset*     reduces,
                    config_eff* config_reads,
                    config_eff* config_writes,
                    srcinfo     srcinfo )

    -- JRK: the notation of this comprehension is confusing -
    ---     maybe just use math:
    -- this corresponds to `{ buffer : loc for *names in int if pred }`
    effset      = ( sym         buffer,
                    expr*       loc,    -- e.g. reading at (i+1,j+1)
                    sym*        names,
                    expr?       pred,
                    srcinfo     srcinfo )

    config_eff  = ( config      config, -- blah
                    string      field,
                    expr?       value, -- need not be supplied for reads
                    expr?       pred,
                    srcinfo     srcinfo )

    expr        = Var( sym name )
                | Not( expr arg )
                | Const( object val )
                | BinOp( binop op, expr lhs, expr rhs )
                | Stride( sym name, int dim )
                | Select( expr cond, expr tcase, expr fcase )
                | ConfigField( config config, string field )
                attributes( type type, srcinfo srcinfo )

} """,
    {
        "sym": Sym,
        "type": LoopIR.type,
        "binop": validators.instance_of(Operator, convert=True),
        "config": Config,
        "srcinfo": SrcInfo,
    },
)


# --------------------------------------------------------------------------- #
# Extension methods
# --------------------------------------------------------------------------- #


@extclass(UAST.Tensor)
@extclass(UAST.Num)
@extclass(UAST.F16)
@extclass(UAST.F32)
@extclass(UAST.F64)
@extclass(UAST.INT8)
@extclass(UAST.UINT8)
@extclass(UAST.UINT16)
@extclass(UAST.INT32)
def shape(t):
    shp = t.hi if isinstance(t, UAST.Tensor) else []
    return shp


del shape


@extclass(UAST.type)
def basetype(t):
    if isinstance(t, UAST.Tensor):
        t = t.type
    return t


del basetype


# make proc be a hashable object
@extclass(LoopIR.proc)
def __hash__(self):
    return id(self)


del __hash__


# --------------------------------------------------------------------------- #
# --------------------------------------------------------------------------- #
# Types


class T:
    Num = LoopIR.Num
    F16 = LoopIR.F16
    F32 = LoopIR.F32
    F64 = LoopIR.F64
    INT8 = LoopIR.INT8
    UINT8 = LoopIR.UINT8
    UINT16 = LoopIR.UINT16
    INT32 = LoopIR.INT32
    Bool = LoopIR.Bool
    Int = LoopIR.Int
    Index = LoopIR.Index
    Size = LoopIR.Size
    Stride = LoopIR.Stride
    Error = LoopIR.Error
    Tensor = LoopIR.Tensor
    Window = LoopIR.WindowType
    type = LoopIR.type
    R = Num()
    f16 = F16()
    f32 = F32()
    int8 = INT8()
    uint8 = UINT8()
    uint16 = UINT16()
    i8 = INT8()
    ui8 = UINT8()
    ui16 = UINT16()
    int32 = INT32()
    i32 = INT32()
    f64 = F64()
    bool = Bool()  # note: accessed as T.bool outside this module
    int = Int()
    index = Index()
    size = Size()
    stride = Stride()
    err = Error()


# --------------------------------------------------------------------------- #
# type helper functions


@extclass(T.Tensor)
@extclass(T.Window)
@extclass(T.Num)
@extclass(T.F16)
@extclass(T.F32)
@extclass(T.F64)
@extclass(T.INT8)
@extclass(T.UINT8)
@extclass(T.UINT16)
@extclass(T.INT32)
def shape(t):
    if isinstance(t, T.Window):
        return t.as_tensor.shape()
    elif isinstance(t, T.Tensor):
        assert not isinstance(t.type, T.Tensor), "expect no nesting"
        return t.hi
    else:
        return []


del shape


@extclass(T.Num)
@extclass(T.F16)
@extclass(T.F32)
@extclass(T.F64)
@extclass(T.INT8)
@extclass(T.UINT8)
@extclass(T.UINT16)
@extclass(T.INT32)
@extclass(T.Bool)
@extclass(T.Int)
@extclass(T.Index)
@extclass(T.Size)
@extclass(T.Stride)
def ctype(t):
    if isinstance(t, T.Num):
        assert False, "Don't ask for ctype of Num"
    elif isinstance(t, T.F16):
        return "_Float16"
    elif isinstance(t, T.F32):
        return "float"
    elif isinstance(t, T.F64):
        return "double"
    elif isinstance(t, T.INT8):
        return "int8_t"
    elif isinstance(t, T.UINT8):
        return "uint8_t"
    elif isinstance(t, T.UINT16):
        return "uint16_t"
    elif isinstance(t, T.INT32):
        return "int32_t"
    elif isinstance(t, T.Bool):
        return "bool"
    elif isinstance(t, (T.Int, T.Index, T.Size, T.Stride)):
        return "int_fast32_t"


del ctype


@extclass(LoopIR.type)
def is_real_scalar(t):
    return isinstance(
        t, (T.Num, T.F16, T.F32, T.F64, T.INT8, T.UINT8, T.UINT16, T.INT32)
    )


del is_real_scalar


@extclass(LoopIR.type)
def is_tensor_or_window(t):
    return isinstance(t, (T.Tensor, T.Window))


del is_tensor_or_window


@extclass(LoopIR.type)
def is_win(t):
    return (isinstance(t, T.Tensor) and t.is_window) or isinstance(t, T.Window)


del is_win


@extclass(LoopIR.type)
def is_numeric(t):
    return t.is_real_scalar() or isinstance(t, (T.Tensor, T.Window))


del is_numeric


@extclass(LoopIR.type)
def is_bool(t):
    return isinstance(t, (T.Bool))


del is_bool


@extclass(LoopIR.type)
def is_indexable(t):
    return isinstance(t, (T.Int, T.Index, T.Size))


del is_indexable


@extclass(LoopIR.type)
def is_stridable(t):
    return isinstance(t, (T.Int, T.Stride))


@extclass(LoopIR.type)
def basetype(t):
    if isinstance(t, T.Window):
        return t.as_tensor.basetype()
    elif isinstance(t, T.Tensor):
        assert not t.type.is_tensor_or_window()
        return t.type
    else:
        return t


del basetype

# --------------------------------------------------------------------------- #
# --------------------------------------------------------------------------- #

# Install string printing functions on LoopIR, UAST and T
# This must be imported after those objects are defined to
# prevent circular inclusion problems
# TODO: FIX THIS!!!
# noinspection PyUnresolvedReferences
from . import LoopIR_pprint


# --------------------------------------------------------------------------- #
# --------------------------------------------------------------------------- #


# convert from LoopIR.expr to E.expr
def lift_to_eff_expr(e):
    if isinstance(e, LoopIR.Read):
        assert len(e.idx) == 0
        return Effects.Var(e.name, e.type, e.srcinfo)

    elif isinstance(e, LoopIR.Const):
        return Effects.Const(e.val, e.type, e.srcinfo)

    elif isinstance(e, LoopIR.BinOp):
        lhs = lift_to_eff_expr(e.lhs)
        rhs = lift_to_eff_expr(e.rhs)
        return Effects.BinOp(e.op, lhs, rhs, e.type, e.srcinfo)

    elif isinstance(e, LoopIR.USub):
        zero = Effects.Const(0, e.type, e.srcinfo)
        arg = lift_to_eff_expr(e.arg)
        return Effects.BinOp("-", zero, arg, e.type, e.srcinfo)

    elif isinstance(e, LoopIR.StrideExpr):
        return Effects.Stride(e.name, e.dim, e.type, e.srcinfo)

    elif isinstance(e, LoopIR.ReadConfig):
        cfg_val = e.config.lookup(e.field)[1]
        return Effects.ConfigField(e.config, e.field, cfg_val, e.srcinfo)

    assert False, f"bad case, e is {type(e)}"


# --------------------------------------------------------------------------- #
# --------------------------------------------------------------------------- #
# Standard Pass Templates for Loop IR


class LoopIR_Rewrite:
    def apply_proc(self, old):
        return self.map_proc(old) or old

    def apply_fnarg(self, old):
        return self.map_fnarg(old) or old

    def apply_stmts(self, old):
        if (new := self.map_stmts(old)) is not None:
            return new
        return old

    def apply_exprs(self, old):
        if (new := self.map_exprs(old)) is not None:
            return new
        return old

    def apply_s(self, old):
        if (new := self.map_s(old)) is not None:
            return new
        return [old]

    def apply_e(self, old):
        return self.map_e(old) or old

    def apply_w_access(self, old):
        return self.map_w_access(old) or old

    def apply_t(self, old):
        return self.map_t(old) or old

    def map_proc(self, p):
        new_args = self._map_list(self.map_fnarg, p.args)
        new_preds = self.map_exprs(p.preds)
        new_body = self.map_stmts(p.body)

        if any((new_args is not None, new_preds is not None, new_body is not None)):
            new_preds = new_preds or p.preds
            new_preds = [
                p for p in new_preds if not (isinstance(p, LoopIR.Const) and p.val)
            ]
            return p.update(
                args=new_args or p.args, preds=new_preds, body=new_body or p.body
            )

        return None

    def map_fnarg(self, a):
        if t := self.map_t(a.type):
            return a.update(type=t)

        return None

    def map_stmts(self, stmts):
        return self._map_list(self.map_s, stmts)

    def map_exprs(self, exprs):
        return self._map_list(self.map_e, exprs)

    def map_s(self, s):
        if isinstance(s, (LoopIR.Assign, LoopIR.Reduce)):
            new_type = self.map_t(s.type)
            new_idx = self.map_exprs(s.idx)
            new_rhs = self.map_e(s.rhs)
            if any((new_type, new_idx is not None, new_rhs)):
                return [
                    s.update(
                        type=new_type or s.type,
                        idx=new_idx or s.idx,
                        rhs=new_rhs or s.rhs,
                    )
                ]
        elif isinstance(s, (LoopIR.WriteConfig, LoopIR.WindowStmt)):
            new_rhs = self.map_e(s.rhs)
            if new_rhs:
                return [s.update(rhs=new_rhs or s.rhs)]
        elif isinstance(s, LoopIR.If):
            new_cond = self.map_e(s.cond)
            new_body = self.map_stmts(s.body)
            new_orelse = self.map_stmts(s.orelse)
            if any((new_cond, new_body is not None, new_orelse is not None)):
                return [
                    s.update(
                        cond=new_cond or s.cond,
                        body=new_body or s.body,
                        orelse=new_orelse or s.orelse,
                    )
                ]
        elif isinstance(s, LoopIR.For):
            new_lo = self.map_e(s.lo)
            new_hi = self.map_e(s.hi)
            new_body = self.map_stmts(s.body)
            if any((new_lo, new_hi, new_body is not None)):
                return [
                    s.update(
                        lo=new_lo or s.lo, hi=new_hi or s.hi, body=new_body or s.body
                    )
                ]
        elif isinstance(s, LoopIR.Call):
            new_args = self.map_exprs(s.args)
            if new_args is not None:
                return [s.update(args=new_args or s.args)]
        elif isinstance(s, LoopIR.Alloc):
            new_type = self.map_t(s.type)
            if new_type:
                return [s.update(type=new_type or s.type)]
        elif isinstance(s, LoopIR.Pass):
            return None
        else:
            raise NotImplementedError(f"bad case {type(s)}")
        return None

    def map_e(self, e):
        if isinstance(e, LoopIR.Read):
            new_type = self.map_t(e.type)
            new_idx = self.map_exprs(e.idx)
            if any((new_type, new_idx is not None)):
                return e.update(
                    idx=new_idx or e.idx,
                    type=new_type or e.type,
                )
        elif isinstance(e, LoopIR.BinOp):
            new_lhs = self.map_e(e.lhs)
            new_rhs = self.map_e(e.rhs)
            new_type = self.map_t(e.type)
            if any((new_lhs, new_rhs, new_type)):
                return e.update(
                    lhs=new_lhs or e.lhs,
                    rhs=new_rhs or e.rhs,
                    type=new_type or e.type,
                )
        elif isinstance(e, LoopIR.BuiltIn):
            new_type = self.map_t(e.type)
            new_args = self.map_exprs(e.args)
            if any((new_type, new_args is not None)):
                return e.update(
                    args=new_args or e.args,
                    type=new_type or e.type,
                )
        elif isinstance(e, LoopIR.USub):
            new_arg = self.map_e(e.arg)
            new_type = self.map_t(e.type)
            if any((new_arg, new_type)):
                return e.update(
                    arg=new_arg or e.arg,
                    type=new_type or e.type,
                )
        elif isinstance(e, LoopIR.WindowExpr):
            new_idx = self._map_list(self.map_w_access, e.idx)
            new_type = self.map_t(e.type)
            if any((new_idx is not None, new_type)):
                return e.update(
                    idx=new_idx or e.idx,
                    type=new_type or e.type,
                )
        elif isinstance(e, LoopIR.ReadConfig):
            if new_type := self.map_t(e.type):
                return e.update(type=new_type or e.type)
        elif isinstance(e, (LoopIR.Const, LoopIR.StrideExpr)):
            return None
        else:
            raise NotImplementedError(f"bad case {type(e)}")
        return None

    def map_w_access(self, w):
        if isinstance(w, LoopIR.Interval):
            new_lo = self.map_e(w.lo)
            new_hi = self.map_e(w.hi)
            if new_lo or new_hi:
                return w.update(
                    lo=new_lo or w.lo,
                    hi=new_hi or w.hi,
                )
        else:
            if new_pt := self.map_e(w.pt):
                return w.update(pt=new_pt or w.pt)
        return None

    def map_t(self, t):
        if isinstance(t, T.Tensor):
            new_hi = self.map_exprs(t.hi)
            new_type = self.map_t(t.type)
            if (new_hi is not None) or new_type:
                return t.update(hi=new_hi or t.hi, type=new_type or t.type)
        elif isinstance(t, T.Window):
            new_src_type = self.map_t(t.src_type)
            new_as_tensor = self.map_t(t.as_tensor)
            new_idx = self._map_list(self.map_w_access, t.idx)
            if new_src_type or new_as_tensor or (new_idx is not None):
                return t.update(
                    src_type=new_src_type or t.src_type,
                    as_tensor=new_as_tensor or t.as_tensor,
                    idx=new_idx or t.idx,
                )
        return None

    @staticmethod
    def _map_list(fn, nodes):
        new_stmts = []
        needs_update = False

        for s in nodes:
            s2 = fn(s)
            if s2 is None:
                new_stmts.append(s)
            else:
                needs_update = True
                if isinstance(s2, list):
                    new_stmts.extend(s2)
                else:
                    new_stmts.append(s2)

        if not needs_update:
            return None

        return new_stmts


class LoopIR_Do:
    def __init__(self, proc, *args, **kwargs):
        self.proc = proc

        for a in self.proc.args:
            self.do_t(a.type)
        for p in self.proc.preds:
            self.do_e(p)

        self.do_stmts(self.proc.body)

    def do_stmts(self, stmts):
        for s in stmts:
            self.do_s(s)

    def do_s(self, s):
        styp = type(s)
        if styp is LoopIR.Assign or styp is LoopIR.Reduce:
            for e in s.idx:
                self.do_e(e)
            self.do_e(s.rhs)
            self.do_t(s.type)
        elif styp is LoopIR.WriteConfig:
            self.do_e(s.rhs)
        elif styp is LoopIR.WindowStmt:
            self.do_e(s.rhs)
        elif styp is LoopIR.If:
            self.do_e(s.cond)
            self.do_stmts(s.body)
            self.do_stmts(s.orelse)
        elif styp is LoopIR.For:
            self.do_e(s.lo)
            self.do_e(s.hi)
            self.do_stmts(s.body)
        elif styp is LoopIR.Call:
            for e in s.args:
                self.do_e(e)
        elif styp is LoopIR.Alloc:
            self.do_t(s.type)
        else:
            pass

    def do_e(self, e):
        etyp = type(e)
        if etyp is LoopIR.Read:
            for e in e.idx:
                self.do_e(e)
        elif etyp is LoopIR.BinOp:
            self.do_e(e.lhs)
            self.do_e(e.rhs)
        elif etyp is LoopIR.BuiltIn:
            for a in e.args:
                self.do_e(a)
        elif etyp is LoopIR.USub:
            self.do_e(e.arg)
        elif etyp is LoopIR.WindowExpr:
            for w in e.idx:
                self.do_w_access(w)
        else:
            pass

        self.do_t(e.type)

    def do_w_access(self, w):
        if isinstance(w, LoopIR.Interval):
            self.do_e(w.lo)
            self.do_e(w.hi)
        elif isinstance(w, LoopIR.Point):
            self.do_e(w.pt)
        else:
            assert False, "bad case"

    def do_t(self, t):
        if isinstance(t, T.Tensor):
            for i in t.hi:
                self.do_e(i)
        elif isinstance(t, T.Window):
            self.do_t(t.src_type)
            self.do_t(t.as_tensor)
            for w in t.idx:
                self.do_w_access(w)
        else:
            pass


class LoopIR_Compare:
    def __init__(self):
        pass

    def match_stmts(self, stmts1, stmts2):
        return all(self.match_s(s1, s2) for s1, s2 in zip(stmts1, stmts2))

    def match_s(self, s1, s2):
        if type(s1) is not type(s2):
            return False

        if isinstance(s1, (LoopIR.Assign, LoopIR.Reduce)):
            return (
                self.match_name(s1.name, s2.name)
                and self.match_t(s1.type, s2.type)
                and all(self.match_e(i1, i2) for i1, i2 in zip(s1.idx, s2.idx))
                and self.match_e(s1.rhs, s2.rhs)
            )
        elif isinstance(s1, LoopIR.WriteConfig):
            # TODO: check config and field equality
            return (
                s1.config == s2.config
                and s1.field == s2.field
                and self.match_e(s1.rhs, s2.rhs)
            )
        elif isinstance(s1, LoopIR.Pass):
            return True
        elif isinstance(s1, LoopIR.If):
            return (
                self.match_e(s1.cond, s2.cond)
                and self.match_stmts(s1.body, s2.body)
                and self.match_stmts(s1.orelse, s2.orelse)
            )
        elif isinstance(s1, LoopIR.For):
            return (
                self.match_name(s1.iter, s2.iter)
                and self.match_e(s1.lo, s2.lo)
                and self.match_e(s1.hi, s2.hi)
                and self.match_stmts(s1.body, s2.body)
            )
        elif isinstance(s1, LoopIR.Alloc):
            return self.match_name(s1.name, s2.name) and self.match_t(s1.type, s2.type)
        elif isinstance(s1, LoopIR.Call):
            return s1.f == s2.f and all(
                self.match_e(a1, a2) for a1, a2 in zip(s1.args, s2.args)
            )
        elif isinstance(s1, LoopIR.WindowStmt):
            return self.match_name(s1.lhs, s2.lhs) and self.match_e(s1.rhs, s2.rhs)
        else:
            assert False, f"bad case: {type(s1)}"

    def match_e(self, e1, e2):
        if type(e1) is not type(e2):
            return False

        if isinstance(e1, LoopIR.Read):
            return self.match_name(e1.name, e2.name) and all(
                self.match_e(i1, i2) for i1, i2 in zip(e1.idx, e2.idx)
            )
        elif isinstance(e1, LoopIR.Const):
            return e1.val == e2.val
        elif isinstance(e1, LoopIR.USub):
            return self.match_e(e1.arg, e2.arg)
        elif isinstance(e1, LoopIR.BinOp):
            return (
                e1.op == e2.op
                and self.match_e(e1.lhs, e2.lhs)
                and self.match_e(e1.rhs, e2.rhs)
            )
        elif isinstance(e1, LoopIR.BuiltIn):
            # TODO: check f equality
            return e1.f is e2.f and all(
                self.match_e(a1, a2) for a1, a2 in zip(e1.args, e2.args)
            )
        elif isinstance(e1, LoopIR.WindowExpr):
            return self.match_name(e1.name, e2.name) and all(
                self.match_w_access(w1, w2) for w1, w2 in zip(e1.idx, e2.idx)
            )
        elif isinstance(e1, LoopIR.StrideExpr):
            return self.match_name(e1.name, e2.name) and e1.dim == e2.dim
        elif isinstance(e1, LoopIR.ReadConfig):
            # TODO: check configfield equality
            return e1.config == e2.config and e1.field == e2.field
        else:
            assert False, "bad case"

    def match_name(self, n1, n2):
        # TODO: if its a free var, check for exact match using ID. This
        # doesn't matter for join_loops, but in general if we use this
        # anywhere else, we should reason about that.
        return n1.name() == n2.name()

    def match_w_access(self, w1, w2):
        if isinstance(w1, LoopIR.Interval):
            return self.match_e(w1.lo, w2.lo) and self.match_e(w1.hi, w2.hi)
        elif isinstance(w1, LoopIR.Point):
            return self.match_e(w1.pt, w2.pt)
        else:
            assert False, "bad case"

    def match_t(self, t1, t2):
        if isinstance(t1, LoopIR.Tensor):
            return (
                t1.is_window == t2.is_window
                and self.match_t(t1.type, t2.type)
                and all(self.match_e(i1, i2) for i1, i2 in zip(t1.hi, t2.hi))
            )
        else:  # scalar
            return type(t1) == type(t2)


class GetReads(LoopIR_Do):
    def __init__(self):
        self.reads = []

    def do_e(self, e):
        if hasattr(e, "name"):
            self.reads.append((e.name, e.type))
        super().do_e(e)


def get_reads_of_expr(e):
    gr = GetReads()
    gr.do_e(e)
    return gr.reads


def get_reads_of_stmts(stmts):
    gr = GetReads()
    for stmt in stmts:
        gr.do_s(stmt)
    return gr.reads


class GetWrites(LoopIR_Do):
    def __init__(self):
        self.writes = []

    def do_s(self, s):
        if isinstance(s, (LoopIR.Assign, LoopIR.Reduce)):
            self.writes.append((s.name, s.type))
        elif isinstance(s, LoopIR.Call):
            writes_in_subproc = [a for a, _ in get_writes_of_stmts(s.f.body)]
            for arg, call_arg in zip(s.args, s.f.args):
                if call_arg.name in writes_in_subproc:
                    if isinstance(
                        arg, (LoopIR.Read, LoopIR.WindowExpr, LoopIR.StrideExpr)
                    ):
                        self.writes.append((arg.name, arg.type))

        super().do_s(s)

    # early exit
    def do_e(self, e):
        return


def get_writes_of_stmts(stmts):
    gw = GetWrites()
    gw.do_stmts(stmts)
    return gw.writes


def is_const_zero(e):
    return isinstance(e, LoopIR.Const) and e.val == 0


class FreeVars(LoopIR_Do):
    def __init__(self, node):
        assert isinstance(node, list)
        self.env = ChainMap()
        self.fv = set()

        for n in node:
            if isinstance(n, LoopIR.stmt):
                self.do_s(n)
            elif isinstance(n, LoopIR.expr):
                self.do_e(n)
            else:
                assert False, "expected stmt or expr"

    def result(self):
        return self.fv

    def push(self):
        self.env = self.env.new_child()

    def pop(self):
        self.env = self.env.parents

    def do_s(self, s):
        styp = type(s)
        if styp is LoopIR.Assign or styp is LoopIR.Reduce:
            if s.name not in self.env:
                self.fv.add(s.name)
        elif styp is LoopIR.WindowStmt:
            self.env[s.lhs] = True
        elif styp is LoopIR.If:
            self.do_e(s.cond)
            self.push()
            self.do_stmts(s.body)
            self.do_stmts(s.orelse)
            self.pop()
            return
        elif styp is LoopIR.For:
            self.do_e(s.lo)
            self.do_e(s.hi)
            self.push()
            self.env[s.iter] = True
            self.do_stmts(s.body)
            self.pop()
            return
        elif styp is LoopIR.Alloc:
            self.env[s.name] = True

        super().do_s(s)

    def do_e(self, e):
        etyp = type(e)
        if (
            etyp is LoopIR.Read
            or etyp is LoopIR.WindowExpr
            or etyp is LoopIR.StrideExpr
        ):
            if e.name not in self.env:
                self.fv.add(e.name)

        super().do_e(e)

    def do_t(self, t):
        if isinstance(t, T.Window):
            if t.src_buf not in self.env:
                self.fv.add(t.src_buf)

        super().do_t(t)


class Alpha_Rename(LoopIR_Rewrite):
    def __init__(self, node):
        self.env = ChainMap()
        self.node = []

        if isinstance(node, LoopIR.proc):
            self.node = self.apply_proc(node)
        else:
            assert isinstance(node, list)
            for n in node:
                if isinstance(n, LoopIR.stmt):
                    self.node += self.apply_s(n)
                elif isinstance(n, LoopIR.expr):
                    self.node += [self.apply_e(n)]
                else:
                    assert False, "expected stmt or expr"

    def result(self):
        return self.node

    def push(self):
        self.env = self.env.new_child()

    def pop(self):
        self.env = self.env.parents

    def map_fnarg(self, fa):
        nm = fa.name.copy()
        self.env[fa.name] = nm
        return fa.update(name=nm, type=self.map_t(fa.type) or fa.type)

    def map_s(self, s):
        if isinstance(s, (LoopIR.Assign, LoopIR.Reduce)):
            s2 = super().map_s(s)
            if new_name := self.env.get(s.name):
                return [((s2 and s2[0]) or s).update(name=new_name)]
            else:
                return s2
        elif isinstance(s, LoopIR.Alloc):
            s2 = super().map_s(s)
            assert s.name not in self.env
            new_name = s.name.copy()
            self.env[s.name] = new_name
            return [((s2 and s2[0]) or s).update(name=new_name)]
        elif isinstance(s, LoopIR.WindowStmt):
            rhs = self.map_e(s.rhs) or s.rhs
            lhs = s.lhs.copy()
            self.env[s.lhs] = lhs
            return [s.update(lhs=lhs, rhs=rhs)]
        elif isinstance(s, LoopIR.If):
            self.push()
            stmts = super().map_s(s)
            self.pop()
            return stmts
        elif isinstance(s, LoopIR.For):
            lo = self.map_e(s.lo) or s.lo
            hi = self.map_e(s.hi) or s.hi

            self.push()
            itr = s.iter.copy()
            self.env[s.iter] = itr
            body = self.map_stmts(s.body) or s.body
            self.pop()

            return [s.update(iter=itr, lo=lo, hi=hi, body=body)]

        return super().map_s(s)

    def map_e(self, e):
        if isinstance(e, (LoopIR.Read, LoopIR.WindowExpr, LoopIR.StrideExpr)):
            e2 = super().map_e(e)
            if new_name := self.env.get(e.name):
                return (e2 or e).update(name=new_name)
            else:
                return e2

        return super().map_e(e)

    def map_t(self, t):
        t2 = super().map_t(t)

        if isinstance(t, T.Window):
            if src_buf := self.env.get(t.src_buf):
                return (t2 or t).update(src_buf=src_buf)

        return t2


class SubstArgs(LoopIR_Rewrite):
    def __init__(self, nodes, binding):
        assert isinstance(nodes, list)
        assert isinstance(binding, dict)
        assert all(isinstance(v, LoopIR.expr) for v in binding.values())
        assert not any(isinstance(v, LoopIR.WindowExpr) for v in binding.values())
        self.env = binding
        self.nodes = []
        for n in nodes:
            if isinstance(n, LoopIR.stmt):
                self.nodes += self.apply_s(n)
            elif isinstance(n, LoopIR.expr):
                self.nodes += [self.apply_e(n)]
            else:
                assert False, "expected stmt or expr"

    def result(self):
        return self.nodes

    def map_s(self, s):
        s2 = super().map_s(s)
        s_new = s2[0] if s2 is not None else s

        # this substitution could refer to a read or a window expression
        if isinstance(s, (LoopIR.Assign, LoopIR.Reduce)):
            if s.name in self.env:
                sym = self.env[s.name]
                assert isinstance(sym, LoopIR.Read) and len(sym.idx) == 0
                return [s_new.update(name=sym.name)]

        return s2

    def map_e(self, e):
        # this substitution could refer to a read or a window expression
        if isinstance(e, LoopIR.Read):
            if e.name in self.env:
                sub_e = self.env[e.name]

                if not e.idx:
                    return sub_e

                assert isinstance(sub_e, LoopIR.Read) and len(sub_e.idx) == 0
                return e.update(name=sub_e.name, idx=self.apply_exprs(e.idx))

        elif isinstance(e, LoopIR.WindowExpr):
            if e.name in self.env:
                sub_e = self.env[e.name]

                if not e.idx:
                    return sub_e

                assert isinstance(sub_e, LoopIR.Read) and len(sub_e.idx) == 0
                return (super().map_e(e) or e).update(name=sub_e.name)

        elif isinstance(e, LoopIR.StrideExpr):
            if e.name in self.env:
                return e.update(name=self.env[e.name].name)

        return super().map_e(e)

    def map_t(self, t):
        t2 = super().map_t(t)

        if isinstance(t, T.Window):
            if src_buf := self.env.get(t.src_buf):
                return (t2 or t).update(src_buf=src_buf.name)

        return t2<|MERGE_RESOLUTION|>--- conflicted
+++ resolved
@@ -141,13 +141,9 @@
         "F64",
         "INT8",
         "UINT8",
-<<<<<<< HEAD
         "UINT16",
-        "INT32" "Bool",
-=======
         "INT32",
         "Bool",
->>>>>>> c791819a
         "Int",
         "Index",
         "Size",
