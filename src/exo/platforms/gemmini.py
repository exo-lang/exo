--- conflicted
+++ resolved
@@ -379,63 +379,12 @@
     ConfigLoad_id2.src_stride = src_stride
 
 
-<<<<<<< HEAD
-_gemm_do_ld_i8   = ("gemmini_extended_mvin( {src}.data, "+
-                              "((uint64_t) {dst}.data), {m}, {n} );")
-@instr(_gemm_do_ld_i8)
-def do_ld_i8(
-    n     : size,
-    m     : size,
-    src   : [i8][n, m] @ DRAM,
-    dst   : [i8][n, 16] @ GEMM_SCRATCH,
-):
-    assert n <= 16
-    assert m <= 16
-    assert stride(src, 1) == 1
-    assert stride(dst, 0) == 16
-    assert stride(dst, 1) == 1
-    assert stride(src, 0) == ConfigLoad.src_stride
-
-    for i in seq(0, n):
-        for j in seq(0, m):
-            dst[i,j] = src[i,j]
-
-_gemm_do_ld_i8_id1 = ("gemmini_extended_mvin2( &{src_data}, "+
-                              "((uint64_t) &{dst_data}), {m}, {n} );")
-@instr(_gemm_do_ld_i8_id1)
-def do_ld_i8_id1(
-    n     : size,
-    m     : size,
-    src   : [i8][n, m] @ DRAM,
-    dst   : [i8][n, 16] @ GEMM_SCRATCH,
-):
-    assert n <= 16
-    assert m <= 16
-    assert stride(src, 1) == 1
-    assert stride(dst, 0) == 16
-    assert stride(dst, 1) == 1
-    #assert stride(src, 0) == ConfigLoad_id1.src_stride
-
-    for i in seq(0, n):
-        for j in seq(0, m):
-            dst[i,j] = src[i,j]
-
-_gemm_do_ld_i8_id2 = ("gemmini_extended_mvin3( &{src_data}, "+
-                              "((uint64_t) &{dst_data}), {m}, {n} );")
-@instr(_gemm_do_ld_i8_id2)
-def do_ld_i8_id2(
-    n     : size,
-    m     : size,
-    src   : [i8][n, m] @ DRAM,
-    dst   : [i8][n, 16] @ GEMM_SCRATCH,
-=======
 @proc
 def ld_i8_prototype(
     n   : size,
     m   : size,
     src : [i8][n, m] @ DRAM,
     dst : [i8][n, 16] @ GEMM_SCRATCH,
->>>>>>> d3adc778
 ):
     assert n <= 16
     assert m <= 16
@@ -443,34 +392,10 @@
     assert stride(dst, 0) == 16
     assert stride(dst, 1) == 1
 
-    for i in seq(0, n):
-        for j in seq(0, m):
+    for i in par(0, n):
+        for j in par(0, m):
             dst[i,j] = src[i,j]
 
-<<<<<<< HEAD
-_gemm_ld_i8   = ("gemmini_extended3_config_ld({src}.strides[0]*1, "+
-                 "1.0f, 0, 0);\n"+
-                 "gemmini_extended_mvin( &{src_data}, "+
-                              "((uint64_t) &{dst_data}), {m}, {n} );")
-@instr(_gemm_ld_i8)
-def ld_i8(
-    n     : size,
-    m     : size,
-    src   : [i8][n, m] @ DRAM,
-    dst   : [i8][n, 16] @ GEMM_SCRATCH,
-):
-    assert n <= 16
-    assert m <= 16
-    assert stride(src, 1) == 1
-    assert stride(dst, 0) == 16
-    assert stride(dst, 1) == 1
-
-    pass
-
-    for i in seq(0, n):
-        for j in seq(0, m):
-            dst[i,j] = src[i,j]
-=======
 def make_do_ld_i8(name, instr_str, assert_str=None, 
                   add_pass=False, p=ld_i8_prototype):
     p = make_instr(p, instr_str)
@@ -500,7 +425,6 @@
         "&{src_data}, ((uint64_t) &{dst_data}), {m}, {n} );"),
     "stride(src,0) == ConfigLoad_id2.src_stride"
 )
->>>>>>> d3adc778
 
 _gemm_ld_i8 = (
     "gemmini_extended3_config_ld({src}.strides[0]*1, 1.0f, 0, 0);\n"
@@ -529,17 +453,9 @@
     assert stride(dst, 0) == 16
     assert stride(dst, 1) == 1
 
-<<<<<<< HEAD
-    pass
-
-    for i in seq(0, n):
-        for j in seq(0, m):
-            for k in seq(0, 16):
-=======
     for i in par(0, n):
         for j in par(0, m):
             for k in par(0, 16):
->>>>>>> d3adc778
                 dst[j,i,k] = src[i,16*j+k]
 
 def make_do_ld_i8_block(name, instr_str, p=ld_i8_block):
@@ -549,52 +465,12 @@
 
 _do_gemm_ld_i8_block_id1 = ("gemmini_extended_mvin2( &{src_data}, "+
                               "((uint64_t) &{dst_data}), 16*{m}, {n} );")
-<<<<<<< HEAD
-@instr(_do_gemm_ld_i8_block_id1)
-def do_ld_i8_block_id1(
-    n     : size,
-    m     : size,
-    src   : [i8][n, 16*m] @ DRAM,
-    dst   : [i8][m, n, 16] @ GEMM_SCRATCH,
-):
-    assert n <= 16
-    assert m <= 4
-    assert stride(src, 1) == 1
-    assert stride(dst, 0) == 16
-    assert stride(dst, 1) == 1
-
-    for i in seq(0, n):
-        for j in seq(0, m):
-            for k in seq(0, 16):
-                dst[j,i,k] = src[i,16*j+k]
-
-_do_gemm_ld_i8_block_id2 = ("gemmini_extended_mvin3( &{src_data}, "+
-                              "((uint64_t) &{dst_data}), 16*{m}, {n} );")
-@instr(_do_gemm_ld_i8_block_id2)
-def do_ld_i8_block_id2(
-    n     : size,
-    m     : size,
-    src   : [i8][n, 16*m] @ DRAM,
-    dst   : [i8][m, n, 16] @ GEMM_SCRATCH,
-):
-    assert n <= 16
-    assert m <= 4
-    assert stride(src, 1) == 1
-    assert stride(dst, 0) == 16
-    assert stride(dst, 1) == 1
-
-    for i in seq(0, n):
-        for j in seq(0, m):
-            for k in seq(0, 16):
-                dst[j,i,k] = src[i,16*j+k]
-=======
 _do_gemm_ld_i8_block_id2 = ("gemmini_extended_mvin3( &{src_data}, "+
                               "((uint64_t) &{dst_data}), 16*{m}, {n} );")
 do_ld_i8_block_id1 = make_do_ld_i8_block('do_ld_i8_block_id1',
                                          _do_gemm_ld_i8_block_id1)
 do_ld_i8_block_id2 = make_do_ld_i8_block('do_ld_i8_block_id2',
                                          _do_gemm_ld_i8_block_id2)
->>>>>>> d3adc778
 
 
 _gemm_ld_i8_block_id1 = ("gemmini_extended3_config_ld({src}.strides[0]*1, "+
@@ -658,9 +534,9 @@
     assert stride(dst, 0) == 16
     assert stride(dst, 1) == 1
 
-    for i in seq(0, n):
-        for j in seq(0, m):
-            for k in seq(0, 16):
+    for i in par(0, n):
+        for j in par(0, m):
+            for k in par(0, 16):
                 dst[j,i,k] = 0.0
 
 
@@ -739,8 +615,8 @@
     assert stride(dst, 0) == 16
     assert stride(dst, 1) == 1
 
-    for i in seq(0, n):
-        for j in seq(0, m):
+    for i in par(0, n):
+        for j in par(0, m):
             dst[i,j] = src[i*2,j]
 
 _gemm_config_ld_i8_id1 = ("gemmini_extended3_config_ld({src_stride}*2, "+
@@ -766,8 +642,8 @@
     assert stride(dst, 0) == 16
     assert stride(dst, 1) == 1
 
-    for i in seq(0, n):
-        for j in seq(0, m):
+    for i in par(0, n):
+        for j in par(0, m):
             dst[i,j] = src[i*2,j]
 
 _gemm_ld_i8_vec = ("gemmini_extended3_config_ld(1, 1.0f, 0, 0);\n"+
@@ -780,7 +656,7 @@
 ):
     assert stride(dst, 0) == 16
 
-    for i in seq(0, 16):
+    for i in par(0, 16):
         dst[i] = src[i]
 
 _do_gemm_ld_i8_vec = ("gemmini_extended_mvin( &{src_data}, ((uint64_t) &{dst_data}), 16, 1);")
@@ -791,7 +667,7 @@
 ):
     assert stride(dst, 0) == 16
 
-    for i in seq(0, 16):
+    for i in par(0, 16):
         dst[i] = src[i]
 
 
@@ -834,8 +710,8 @@
     assert stride(dst, 0) == 16
     assert stride(dst, 1) == 1
 
-    for i in seq(0, n):
-        for j in seq(0, m):
+    for i in par(0, n):
+        for j in par(0, m):
             dst[i,j] = src[i,j]
 
 _gemm_do_ld_acc_i32   = ("gemmini_extended_mvin( ((uint64_t) &{src_data}), "+
@@ -853,8 +729,8 @@
     assert stride(dst, 0) == 16
     assert stride(dst, 1) == 1
 
-    for i in seq(0, n):
-        for j in seq(0, m):
+    for i in par(0, n):
+        for j in par(0, m):
             dst[i,j] = src[i,j]
 
 _gemm_config_ld_acc_i32_vector = ("gemmini_extended3_config_ld(0, 1.0f, 0, 0);\n")
@@ -876,14 +752,8 @@
     assert stride(dst, 0) == 1
     assert stride(src, 0) == 1
 
-<<<<<<< HEAD
-    pass
-    for i in seq(0, n):
-        for j in seq(0, 16):
-=======
     for i in par(0, n):
         for j in par(0, 16):
->>>>>>> d3adc778
             dst[i,j] = src[0, j]
 
 _do_gemm_ld_acc_i32_vec   = ("gemmini_extended_mvin( ((uint64_t) &{src_data}), ((uint32_t) &{dst_data}), 16, {n} );")
@@ -897,8 +767,8 @@
     assert stride(dst, 0) == 1
     assert stride(src, 0) == 1
 
-    for i in seq(0, n):
-        for j in seq(0, 16):
+    for i in par(0, n):
+        for j in par(0, 16):
             dst[i,j] = src[0, j]
 
 def make_ld_acc_i32_vector(name, p=ld_acc_i32_vector):
@@ -929,8 +799,8 @@
     assert stride(src, 0) == 16
     assert stride(src, 1) == 1
 
-    for i in seq(0, n):
-        for j in seq(0, m):
+    for i in par(0, n):
+        for j in par(0, m):
             dst[i, j] = src[i, j]
 
 
@@ -972,8 +842,8 @@
     assert stride(src, 0) == 16
     assert stride(src, 1) == 1
 
-    for i in seq(0, n):
-        for j in seq(0, m):
+    for i in par(0, n):
+        for j in par(0, m):
             src_tmp : i32
             src_tmp = src[i,j]
             tmp : f32
@@ -1009,8 +879,8 @@
     assert stride(src, 0) == 16
     assert stride(src, 1) == 1
 
-    for i in seq(0, n):
-        for j in seq(0, m):
+    for i in par(0, n):
+        for j in par(0, m):
             src_tmp : i32
             src_tmp = src[i,j]
             tmp : f32
@@ -1094,8 +964,8 @@
     assert stride(src, 0) == 16
     assert stride(src, 1) == 1
 
-    for i in seq(0, n):
-        for j in seq(0, m):
+    for i in par(0, n):
+        for j in par(0, m):
             dst[i, j] = src[i, j]
 
 
@@ -1120,8 +990,8 @@
     assert stride(dst, 0) == 16
     assert stride(dst, 1) == 1
 
-    for i in seq(0, n):
-        for j in seq(0, m):
+    for i in par(0, n):
+        for j in par(0, m):
             dst[i,j] = 0.0
 
 _gemm_zero = ("gemmini_extended3_config_ld(0, 1.0f, 0, 0);\n"+
@@ -1140,8 +1010,8 @@
 
     pass
 
-    for i in seq(0, n):
-        for j in seq(0, m):
+    for i in par(0, n):
+        for j in par(0, m):
             dst[i,j] = 0.0
 
 def make_zero_i8_v2(p=zero_i8):
@@ -1190,7 +1060,7 @@
     assert stride(dst, 0) == 16
     pass
 
-    for i in seq(0, 16):
+    for i in par(0, 16):
         dst[i] = 0.0
 
 _do_gemm_zero_vec = ("gemmini_extended_mvin( 0, ((uint64_t) &{dst_data}),"+
@@ -1201,7 +1071,7 @@
 ):
     assert stride(dst, 0) == 16
 
-    for i in seq(0, 16):
+    for i in par(0, 16):
         dst[i] = 0.0
 
 def make_zero_i8_vector_v2(p=zero_i8_vector):
@@ -1261,10 +1131,10 @@
     assert K <= 16
 
     pass
-    for i in seq(0,N):
-        for j in seq(0,M):
+    for i in par(0,N):
+        for j in par(0,M):
             C[i,j] = 0.0
-            for k in seq(0,K):
+            for k in par(0,K):
                 a : i32
                 b : i32
 
@@ -1286,10 +1156,10 @@
     assert M <= 16
     assert K <= 16
 
-    for i in seq(0,N):
-        for j in seq(0,M):
+    for i in par(0,N):
+        for j in par(0,M):
             C[i,j] = 0.0
-            for k in seq(0,K):
+            for k in par(0,K):
                 a : i32
                 b : i32
 
@@ -1341,9 +1211,9 @@
     assert K <= 16
 
     pass
-    for i in seq(0,N):
-        for j in seq(0,M):
-            for k in seq(0,K):
+    for i in par(0,N):
+        for j in par(0,M):
+            for k in par(0,K):
                 a : i32
                 b : i32
 
@@ -1365,9 +1235,9 @@
     assert M <= 16
     assert K <= 16
 
-    for i in seq(0,N):
-        for j in seq(0,M):
-            for k in seq(0,K):
+    for i in par(0,N):
+        for j in par(0,M):
+            for k in par(0,K):
                 a : i32
                 b : i32
 
