--- conflicted
+++ resolved
@@ -372,6 +372,7 @@
     buffer_dim = list(buffer_dims)[0]
 
     consumer_bound = bounds_inference(proc, loop, consumer, buffer_dim, include=["W"])
+    print(consumer_bound)
     w_c = consumer_bound.get_size()
 
     # TODO: need a better way of deciding inner loop iter name
@@ -382,21 +383,13 @@
     proc = divide_with_recompute(proc, p_loop, f"{N_c}", w_c, new_iters)
     proc = fuse(proc, p_loop, c_loop, unsafe_disable_check=True)
 
-<<<<<<< HEAD
     # TODO: this should match producer loop structure to consumer's. Currently, it just
     # makes the newly divided loop the innermost loop of the producer.
     if reorder:
         p_inner_loop = proc.find_loop(f"{p_iter}i")
-        while isinstance(p_inner_loop.body()[0], _PC.ForSeqCursor):
+        while isinstance(p_inner_loop.body()[0], _PC.ForCursor):
             proc = reorder_loops(proc, p_inner_loop)
             p_inner_loop = proc.forward(p_inner_loop)
-=======
-    p_inner_loop = proc.find_loop(f"{p_iter}i")
-    # TODO: this should probably reason about the original order of loops (e.g. xi before yi)
-    while isinstance(p_inner_loop.body()[0], _PC.ForCursor):
-        proc = reorder_loops(proc, p_inner_loop)
-        p_inner_loop = proc.forward(p_inner_loop)
->>>>>>> a901a9b1
 
     return simplify(proc)
 
