--- conflicted
+++ resolved
@@ -386,12 +386,8 @@
     # TODO: this should match producer loop structure to consumer's. Currently, it just
     # makes the newly divided loop the innermost loop of the producer.
     p_inner_loop = proc.find_loop(f"{p_iter}i")
-<<<<<<< HEAD
     # TODO: this should probably reason about the original order of loops (e.g. xi before yi)
     while isinstance(p_inner_loop.body()[0], _PC.ForCursor):
-=======
-    while isinstance(p_inner_loop.body()[0], _PC.ForSeqCursor):
->>>>>>> 72726f8e
         proc = reorder_loops(proc, p_inner_loop)
         p_inner_loop = proc.forward(p_inner_loop)
 
