--- conflicted
+++ resolved
@@ -50,28 +50,11 @@
         self.target_block = stmt_block
         self.live_vars = ChainMap()
 
-<<<<<<< HEAD
-=======
-        super().__init__(proc)
-        Check_Aliasing(self.proc)
-        # fix up effects post-hoc
-        # self.proc = InferEffects(self.proc).result()
-        # and then check that all effect-check conditions are
-        # still satisfied...
-        # try:
-        #    CheckEffects(self.proc)
-        # except TypeError as te:
-        #    errmsg = te.args[0]
-        #    premsg = ("After performing a `replace()` operation, the "
-        #              "resulting procedure was not safe, failing an effect-"
-        #              "check.  This may be due to current limitations with "
-        #              "`replace()` or due to an internal compiler bug.  "
-        #              "Regardless, here is the text of the procedure "
-        #              "failing the effect-check:\n"
-        #              str(self.proc)+"\n"+errmsg)
-        #    raise TypeError(premsg)
-
->>>>>>> 6cc45967
+    def map_proc(self, p):
+        if p := super().map_proc(p):
+            Check_Aliasing(p)
+        return p
+
     def push(self):
         self.live_vars = self.live_vars.new_child()
 
