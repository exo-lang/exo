# import ast as pyast
import functools
import inspect
import re

# import types
from dataclasses import dataclass
from typing import Any, List

from .API import Procedure
from .API_cursors import public_cursors as PC
from .LoopIR import LoopIR, T  # , UAST, LoopIR_Do
from .LoopIR_scheduling import Schedules

# from .LoopIR_compiler import run_compile, compile_to_strings
# from .LoopIR_interpreter import run_interpreter
# from .LoopIR_scheduling import (Schedules, name_plus_count, SchedulingError,
#                                iter_name_to_pattern,
#                                nested_iter_names_to_pattern)
from .LoopIR_unification import DoReplace, UnificationError
from .configs import Config
from .effectcheck import CheckEffects
from .memory import Memory
from .parse_fragment import parse_fragment
from .prelude import *


## Moved to new file
# from .proc_eqv import (decl_new_proc, derive_proc,
#                       assert_eqv_proc, check_eqv_proc)
# from .pyparser import get_ast_from_python, Parser, get_src_locals
# from .reflection import LoopIR_to_QAST
# from .typecheck import TypeChecker


def is_subclass_obj(x, cls):
    return isinstance(x, type) and issubclass(x, cls)


# --------------------------------------------------------------------------- #
# --------------------------------------------------------------------------- #
# Generic Definitions: Atomic Scheduling Operations and Argument Processing


@dataclass
class ArgumentProcessor:
    i: int
    arg_name: str
    f_name: str

    def __init__(self):
        # see setdata below for setting of the above fields
        pass

    def err(self, message, Error=TypeError):
        raise Error(
            f"argument {self.i}, '{self.arg_name}' to {self.f_name}: " f"{message}"
        )

    def setdata(self, i, arg_name, f_name):
        self.i = i
        self.arg_name = arg_name
        self.f_name = f_name

    def __call__(self, arg, all_args):
        raise NotImplementedError("Must Sub-class and redefine __call__")


@dataclass
class AtomicSchedulingOp:
    sig: inspect.Signature
    arg_procs: List[ArgumentProcessor]
    func: Any

    def __str__(self):
        return f"<AtomicSchedulingOp-{self.__name__}>"

    def __call__(self, *args, **kwargs):
        # capture the arguments according to the provided signature
        bound_args = self.sig.bind(*args, **kwargs)

        # potentially need to patch in default values...
        bargs = bound_args.arguments
        if len(self.arg_procs) != len(bargs):
            for nm in self.sig.parameters:
                if nm not in bargs:
                    default_val = self.sig.parameters[nm].default
                    assert default_val != inspect.Parameter.empty
                    kwargs[nm] = default_val
            # now re-bind the arguments with the defaults having been added
            bound_args = self.sig.bind(*args, **kwargs)
            bargs = bound_args.arguments

        # convert the arguments using the provided argument processors
        assert len(self.arg_procs) == len(bargs)
        for nm, argp in zip(bargs, self.arg_procs):
            bargs[nm] = argp(bargs[nm], bargs)

        # invoke the scheduling function with the modified arguments
        return self.func(*bound_args.args, **bound_args.kwargs)


# decorator for building Atomic Scheduling Operations in the
# remainder of this file
def sched_op(arg_procs):
    def check_ArgP(argp):
        if is_subclass_obj(argp, ArgumentProcessor):
            return argp()
        else:
            assert isinstance(argp, ArgumentProcessor)
            return argp

    # note pre-pending of ProcA
    arg_procs = [check_ArgP(argp) for argp in ([ProcA] + arg_procs)]

    def build_sched_op(func):
        f_name = func.__name__
        sig = inspect.signature(func)
        assert len(arg_procs) == len(sig.parameters)

        # record extra implicit information in the argument processors
        for i, (param, arg_p) in enumerate(zip(sig.parameters, arg_procs)):
            arg_p.setdata(i, param, f_name)

        atomic_op = AtomicSchedulingOp(sig, arg_procs, func)
        return functools.wraps(func)(atomic_op)

    return build_sched_op


def is_atomic_scheduling_op(x):
    return isinstance(x, AtomicSchedulingOp)


# --------------------------------------------------------------------------- #
# --------------------------------------------------------------------------- #
# Argument Processing


class IdA(ArgumentProcessor):
    def __call__(self, arg, all_args):
        return arg


class ProcA(ArgumentProcessor):
    def __call__(self, proc, all_args):
        if not isinstance(proc, Procedure):
            self.err("expected a Procedure object")
        return proc


class MemoryA(ArgumentProcessor):
    def __call__(self, mem, all_args):
        if not is_subclass_obj(mem, Memory):
            self.err("expected a Memory subclass")
        return mem


class ConfigA(ArgumentProcessor):
    def __call__(self, config, all_args):
        if not isinstance(config, Config):
            self.err("expected a Config object")
        return config


class ConfigFieldA(ArgumentProcessor):
    def __init__(self, config_arg_name="config"):
        self.cfg_arg = config_arg_name

    def __call__(self, field, all_args):
        config = all_args[self.cfg_arg]
        if not is_valid_name(field):
            self.err("expected a valid name string")
        elif not config.has_field(field):
            self.err(
                f"expected '{field}' to be a field " f"of config '{config.name()}'",
                ValueError,
            )
        return field


class NameA(ArgumentProcessor):
    def __call__(self, name, all_args):
        if not is_valid_name(name):
            self.err("expected a valid name")
        return name


class PosIntA(ArgumentProcessor):
    def __call__(self, val, all_args):
        if not is_pos_int(val):
            self.err("expected a positive integer")
        return val


class IntA(ArgumentProcessor):
    def __call__(self, val, all_args):
        if not isinstance(val, int):
            self.err("expected an integer")
        return val


class BoolA(ArgumentProcessor):
    def __call__(self, bval, all_args):
        if not isinstance(bval, bool):
            self.err("expected a bool")
        return bval


class OptionalA(ArgumentProcessor):
    def __init__(self, arg_proc):
        if is_subclass_obj(arg_proc, ArgumentProcessor):
            arg_proc = arg_proc()
        self.arg_proc = arg_proc

    def setdata(self, i, arg_name, f_name):
        super().setdata(i, arg_name, f_name)
        self.arg_proc.setdata(i, arg_name, f_name)

    def __call__(self, opt_arg, all_args):
        if opt_arg is None:
            return opt_arg
        else:
            return self.arg_proc(opt_arg, all_args)


class ListA(ArgumentProcessor):
    def __init__(self, elem_arg_proc, list_only=False, length=None):
        if is_subclass_obj(elem_arg_proc, ArgumentProcessor):
            elem_arg_proc = elem_arg_proc()
        self.elem_arg_proc = elem_arg_proc
        self.list_only = list_only
        self.fixed_length = length

    def setdata(self, i, arg_name, f_name):
        super().setdata(i, arg_name, f_name)
        self.elem_arg_proc.setdata(i, arg_name, f_name)

    def __call__(self, xs, all_args):
        if self.list_only:
            if not isinstance(xs, list):
                self.err("expected a list")
        else:
            if not isinstance(xs, (list, tuple)):
                self.err("expected a list or tuple")
        if self.fixed_length:
            if len(xs) != self.fixed_length:
                self.err(f"expected a list of length {self.fixed_length}")
        # otherwise, check the entries
        xs = [self.elem_arg_proc(x, all_args) for x in xs]
        return xs


class ListOrElemA(ListA):
    def __call__(self, xs, all_args):
        arg_typ = list if self.list_only else (list, tuple)
        if isinstance(xs, arg_typ):
            return super().__call__(xs, all_args)
        else:
            return [self.elem_arg_proc(xs, all_args)]


class InstrStrA(ArgumentProcessor):
    def __call__(self, instr, all_args):
        if not isinstance(instr, str):
            self.err("expected an instruction macro " "(i.e. a string with {} escapes)")
        return instr


_name_count_re = r"^([a-zA-Z_]\w*)\s*(\#\s*([0-9]+))?$"


class NameCountA(ArgumentProcessor):
    def __call__(self, name_count, all_args):
        if not isinstance(name_count, str):
            self.err("expected a string")
        results = re.search(_name_count_re, name_count)
        if not results:
            self.err(
                "expected a name pattern of the form\n"
                "  <ident> [# <int>]?\n"
                "where <ident> is the name of a variable "
                "and <int> specifies which occurrence. "
                "(e.g. 'x #2' means 'the second occurence of x')",
                ValueError,
            )

        name = results[1]
        count = int(results[3]) if results[3] else None
        return (name, count)


class EnumA(ArgumentProcessor):
    def __init__(self, enum_vals):
        assert isinstance(enum_vals, list)
        self.enum_vals = enum_vals

    def __call__(self, arg, all_args):
        if arg not in self.enum_vals:
            vals_str = ", ".join([str(v) for v in self.enum_vals])
            self.err(f"expected one of the following values: {vals_str}", ValueError)
        return arg


class TypeAbbrevA(ArgumentProcessor):
    _shorthand = {
        "R": T.R,
        "f32": T.f32,
        "f64": T.f64,
        "i8": T.int8,
        "i32": T.int32,
    }

    def __call__(self, typ, all_args):
        if typ in TypeAbbrevA._shorthand:
            return TypeAbbrevA._shorthand[typ]
        else:
            precisions = ", ".join([t for t in TypeAbbrevA._shorthand])
            self.err(
                f"expected one of the following strings specifying "
                f"precision: {precisions}",
                ValueError,
            )


# --------------------------------------------------------------------------- #
# --------------------------------------------------------------------------- #
# Cursor Argument Processing


class ExprCursorA(ArgumentProcessor):
    def __init__(self, many=False):
        self.match_many = many

    def __call__(self, expr_pattern, all_args):
        if self.match_many:
            if isinstance(expr_pattern, list):
                if all(isinstance(ec, PC.ExprCursor) for ec in expr_pattern):
                    return expr_pattern
                else:
                    for ec in expr_pattern:
                        if not isinstance(ec, PC.ExprCursor):
                            self.err(
                                f"expected a list of ExprCursor, "
                                f"not {type(expr_pattern)}"
                            )
            elif not isinstance(expr_pattern, str):
                self.err("expected an ExprCursor or pattern string")
        else:
            if isinstance(expr_pattern, PC.ExprCursor):
                return expr_pattern
            elif isinstance(expr_pattern, PC.Cursor):
                self.err(f"expected an ExprCursor, not {type(expr_pattern)}")
            elif not isinstance(expr_pattern, str):
                self.err("expected an ExprCursor or pattern string")

        proc = all_args["proc"]
        # TODO: Remove all need for `call_depth`
        matches = proc.find(expr_pattern, many=self.match_many)

        if self.match_many:
            for m in matches:
                if not isinstance(m, PC.ExprCursor):
                    self.err(
                        f"expected pattern to match only ExprCursors, " f"not {type(m)}"
                    )
            return matches
        else:
            match = matches
            if not isinstance(match, PC.ExprCursor):
                self.err(
                    f"expected pattern to match an ExprCursor, " f"not {type(match)}"
                )
            return match


class StmtCursorA(ArgumentProcessor):
    def __init__(self, many=False):
        self.match_many = many

    def __call__(self, stmt_pattern, all_args):
        if isinstance(stmt_pattern, PC.StmtCursor):
            return stmt_pattern
        elif isinstance(stmt_pattern, PC.Cursor):
            self.err(f"expected an StmtCursor, not {type(stmt_pattern)}")
        elif not isinstance(stmt_pattern, str):
            self.err("expected a StmtCursor or pattern string")

        proc = all_args["proc"]
        # TODO: Remove all need for `call_depth`
        matches = proc.find(stmt_pattern, many=self.match_many)

        match = matches[0] if self.match_many else matches
        if not isinstance(match, PC.StmtCursor):
            self.err(f"expected pattern to match a StmtCursor, " f"not {type(match)}")

        return match


class BlockCursorA(ArgumentProcessor):
    def __init__(self, many=False, block_size=None):
        self.match_many = many
        self.block_size = block_size

    def __call__(self, block_pattern, all_args):
        if isinstance(block_pattern, PC.BlockCursor):
            cursor = block_pattern
        elif isinstance(block_pattern, PC.StmtCursor):
            cursor = block_pattern.as_block()
        else:
            if isinstance(block_pattern, PC.Cursor):
                self.err(
                    f"expected a StmtCursor or BlockCursor, "
                    f"not {type(block_pattern)}"
                )
            elif not isinstance(block_pattern, str):
                self.err("expected a Cursor or pattern string")

            proc = all_args["proc"]
            # TODO: Remove all need for `call_depth`
            matches = proc.find(block_pattern, many=self.match_many)

            match = matches[0] if self.match_many else matches
            if isinstance(match, PC.StmtCursor):
                match = match.as_block()
            elif not isinstance(match, PC.BlockCursor):
                self.err(
                    f"expected pattern to match a BlockCursor, " f"not {type(match)}"
                )
            cursor = match

        # regardless, check block size
        if self.block_size:
            if len(cursor) != self.block_size:
                self.err(
                    f"expected a block of size {self.block_size}, "
                    f"but got a block of size {len(cursor)}",
                    ValueError,
                )

        return cursor


class GapCursorA(ArgumentProcessor):
    def __call__(self, gap_cursor, all_args):
        if not isinstance(gap_cursor, PC.GapCursor):
            self.err("expected a GapCursor")
        return gap_cursor


class AllocCursorA(StmtCursorA):
    def __call__(self, alloc_pattern, all_args):
        try:
            name, count = NameCountA()(alloc_pattern, all_args)
            count = f" #{count}" if count is not None else ""
            alloc_pattern = f"{name} : _{count}"
        except:
            pass

        cursor = super().__call__(alloc_pattern, all_args)
        if not isinstance(cursor, PC.AllocCursor):
            self.err(f"expected an AllocCursor, not {type(cursor)}")
        return cursor


class WindowStmtCursorA(StmtCursorA):
    def __call__(self, alloc_pattern, all_args):
        cursor = super().__call__(alloc_pattern, all_args)
        if not isinstance(cursor, PC.WindowStmtCursor):
            self.err(f"expected a WindowStmtCursor, not {type(cursor)}")
        return cursor


class ForSeqOrIfCursorA(StmtCursorA):
    def __call__(self, cursor_pat, all_args):
        # TODO: eliminate this redundancy with the ForSeqCursorA code
        # allow for a special pattern short-hand, but otherwise
        # handle as expected for a normal statement cursor
        try:
            name, count = NameCountA()(cursor_pat, all_args)
            count = f"#{count}" if count is not None else ""
            cursor_pat = f"for {name} in _: _{count}"
        except:
            pass

        cursor = super().__call__(cursor_pat, all_args)
        if not isinstance(cursor, (PC.ForSeqCursor, PC.IfCursor)):
            self.err(f"expected a ForSeqCursor or IfCursor, " f"not {type(cursor)}")
        return cursor


class ForSeqCursorA(StmtCursorA):
    def __call__(self, loop_pattern, all_args):
        # allow for a special pattern short-hand, but otherwise
        # handle as expected for a normal statement cursor
        try:
            name, count = NameCountA()(loop_pattern, all_args)
            count = f"#{count}" if count is not None else ""
            loop_pattern = f"for {name} in _: _{count}"
        except:
            pass

        cursor = super().__call__(loop_pattern, all_args)
        if not isinstance(cursor, PC.ForSeqCursor):
            self.err(f"expected a ForSeqCursor, not {type(cursor)}")
        return cursor


class IfCursorA(StmtCursorA):
    def __call__(self, if_pattern, all_args):
        cursor = super().__call__(if_pattern, all_args)
        if not isinstance(cursor, PC.IfCursor):
            self.err(f"expected an IfCursor, not {type(cursor)}")
        return cursor


_name_name_count_re = r"^([a-zA-Z_]\w*)\s*([a-zA-Z_]\w*)\s*(\#\s*([0-9]+))?$"


class NestedForSeqCursorA(StmtCursorA):
    def __call__(self, loops_pattern, all_args):

        if isinstance(loops_pattern, PC.ForSeqCursor):
            if len(loops_pattern.body()) != 1 or not isinstance(
                loops_pattern.body()[0], PC.ForSeqCursor
            ):
                self.err(
                    f"expected the body of the outer loop "
                    f"to be a single loop, but it was a "
                    f"{loops_pattern.body()[0]}",
                    ValueError,
                )
            cursor = loops_pattern
        elif isinstance(loops_pattern, PC.Cursor):
            self.err(f"expected a ForSeqCursor, not {type(loops_pattern)}")
        elif isinstance(loops_pattern, str) and (
            match_result := re.search(_name_name_count_re, loops_pattern)
        ):
            pass
            out_name = match_result[1]
            in_name = match_result[2]
            count = f" #{match_result[3]}" if match_result[3] else ""
            pattern = f"for {out_name} in _:\n" f"  for {in_name} in _: _{count}"
            cursor = super().__call__(pattern, all_args)
        else:
            self.err(
                "expected a ForSeqCursor, pattern match string, "
                "or 'outer_loop inner_loop' shorthand"
            )

        return cursor


class AssignOrReduceCursorA(StmtCursorA):
    def __call__(self, stmt_pattern, all_args):
        cursor = super().__call__(stmt_pattern, all_args)
        if not isinstance(cursor, (PC.AssignCursor, PC.ReduceCursor)):
            self.err(
                f"expected an AssignCursor or ReduceCursor, " f"not {type(cursor)}"
            )
        return cursor


class CallCursorA(StmtCursorA):
    def __call__(self, call_pattern, all_args):
        # allow for special pattern short-hands, but otherwise
        # handle as expected for a normal statement cursor
        if isinstance(call_pattern, Procedure):
            call_pattern = f"{call_pattern.name()}(_)"
        try:
            name, count = NameCountA()(call_pattern, all_args)
            count = f"#{count}" if count is not None else ""
            call_pattern = f"{name}(_)"
        except:
            pass

        cursor = super().__call__(call_pattern, all_args)
        if not isinstance(cursor, PC.CallCursor):
            self.err(f"expected a CallCursor, not {type(cursor)}")
        return cursor


# --------------------------------------------------------------------------- #
# --------------------------------------------------------------------------- #
# New Code Fragment Argument Processing


class NewExprA(ArgumentProcessor):
    def __init__(self, cursor_arg, before=True):
        self.cursor_arg = cursor_arg
        self.before = before

    def _get_ctxt_stmt(self, all_args):
        proc = all_args["proc"]
        cursor = all_args[self.cursor_arg]

        # if we don't have a gap cursor, convert to a gap cursor
        if not isinstance(cursor, PC.GapCursor):
            cursor = cursor.before() if self.before else cursor.after()

        # resolve gaps down to statements in a somewhat silly way
        # TODO: improve parse_fragment to just take gaps
        if not (stmtc := cursor.after()):
            assert (stmtc := cursor.before())
        ctxt_stmt = stmtc._impl._node()

        return ctxt_stmt

    def __call__(self, expr_str, all_args):
        if isinstance(expr_str, int):
            return LoopIR.Const(expr_str, T.int, null_srcinfo())
        elif isinstance(expr_str, float):
            return LoopIR.Const(expr_str, T.R, null_srcinfo())
        elif isinstance(expr_str, bool):
            return LoopIR.Const(expr_str, T.bool, null_srcinfo())
        elif not isinstance(expr_str, str):
            self.err("expected a string")

        proc = all_args["proc"]
        ctxt_stmt = self._get_ctxt_stmt(all_args)

        expr = parse_fragment(proc._loopir_proc, expr_str, ctxt_stmt)

        return expr


# This is implemented as a workaround because the
# current PAST parser and PAST IR don't support windowing
# expressions.
class CustomWindowExprA(NewExprA):
    def __call__(self, expr_str, all_args):
        proc = all_args["proc"]
        ctxt_stmt = self._get_ctxt_stmt(all_args)

        # degenerate case of a scalar value
        if is_valid_name(expr_str):
            return expr_str, []

        # otherwise, we have multiple dimensions
        match = re.match(r"(\w+)\[([^\]]+)\]", expr_str)
        if not match:
            raise ValueError(
                f"expected windowing string of the form "
                f"'name[args]', but got '{expr_str}'"
            )
        buf_name, args = match.groups()
        if not is_valid_name(buf_name):
            raise ValueError(f"'{buf_name}' is not a valid name")

        loopir = proc._loopir_proc

        def parse_arg(a):
            match = re.match(r"\s*([^:]+)\s*:\s*([^:]+)\s*", a)
            if not match:
                # a.strip() to remove whitespace
                pt = parse_fragment(loopir, a.strip(), ctxt_stmt)
                return pt
            else:
                lo, hi = match.groups()
                lo = parse_fragment(loopir, lo, ctxt_stmt)
                hi = parse_fragment(loopir, hi, ctxt_stmt)
                return (lo, hi)

        args = [parse_arg(a) for a in args.split(",")]

        return buf_name, args


# --------------------------------------------------------------------------- #
#  - * - * - * - * - * - * - * - * - * - * - * - * - * - * - * - * - * - * -
# --------------------------------------------------------------------------- #
# --------------------------------------------------------------------------- #
#                       Atomic Scheduling Operations
# --------------------------------------------------------------------------- #
# --------------------------------------------------------------------------- #
#  - * - * - * - * - * - * - * - * - * - * - * - * - * - * - * - * - * - * -
# --------------------------------------------------------------------------- #


# --------------------------------------------------------------------------- #
# --------------------------------------------------------------------------- #
# Basic Operations


@sched_op([])
def simplify(proc):
    """
    Simplify the code in the procedure body. Tries to reduce expressions
    to constants and eliminate dead branches and loops. Uses branch
    conditions to simplify expressions inside the branches.
    """
    p = proc._loopir_proc
    p = Schedules.DoSimplify(p).result()
    return Procedure(p, _provenance_eq_Procedure=proc)


@sched_op([NameA])
def rename(proc, name):
    """
    Rename the procedure. Affects generated symbol names.

    args:
        name    - string
    """
    p = proc._loopir_proc
    p = p.update(name=name)
    return Procedure(p, _provenance_eq_Procedure=proc)


@sched_op([InstrStrA])
def make_instr(proc, instr):
    """
    Turn this procedure into an "instruction" using the provided macro-string

    args:
        name    - string representing an instruction macro
    """
    p = proc._loopir_proc
    p = p.update(instr=instr)
    return Procedure(p, _provenance_eq_Procedure=proc)


# --------------------------------------------------------------------------- #
# --------------------------------------------------------------------------- #
# General Statement and Expression Operations


@sched_op([GapCursorA])
def insert_pass(proc, gap_cursor):
    """
    Insert a `pass` statement at the indicated position.

    args:
        gap_cursor  - where to insert the new `pass` statement

    rewrite:
        `s1 ; s2` <--- gap_cursor pointed at the semi-colon
        -->
        `s1 ; pass ; s2`
    """
    before = True
    if not (stmtc := gap_cursor.after()):
        assert (stmtc := gap_cursor.before())
        before = False
    stmt = stmtc._impl._node()

    loopir = proc._loopir_proc
    loopir = Schedules.DoInsertPass(loopir, stmt, before=before).result()
    return Procedure(loopir, _provenance_eq_Procedure=proc)


@sched_op([])
def delete_pass(proc):
    """
    DEPRECATED (to be replaced by a more general operation)

    Delete all `pass` statements in the procedure.
    """
    loopir = proc._loopir_proc
    loopir = Schedules.DoDeletePass(loopir).result()
    return Procedure(loopir, _provenance_eq_Procedure=proc)


@sched_op([BlockCursorA(block_size=2)])
def reorder_stmts(proc, block_cursor):
    """
    swap the order of two statements within a block.

    args:
        block_cursor    - a cursor to a two statement block to reorder

    rewrite:
        `s1 ; s2`  <-- block_cursor
        -->
        `s2 ; s1`
    """
    s1 = block_cursor[0]._impl._node()
    s2 = block_cursor[1]._impl._node()

    loopir = proc._loopir_proc
    loopir = Schedules.DoReorderStmt(loopir, s1, s2).result()
    return Procedure(loopir, _provenance_eq_Procedure=proc)


@sched_op([ExprCursorA(many=True)])
def commute_expr(proc, expr_cursors):
    """
    commute the binary operation of '+' and '*'.

    args:
        expr_cursors - a list of cursors to the binary operation

    rewrite:
        `a * b` <-- expr_cursor
        -->
        `b * a`

        or

        `a + b` <-- expr_cursor
        -->
        `b + a`
    """

    exprs = [ec._impl._node() for ec in expr_cursors]
    for e in exprs:
        if not isinstance(e, LoopIR.BinOp) or (e.op != "+" and e.op != "*"):
            raise TypeError(f"only '+' or '*' can commute, got {e.op}")
    if any(not e.type.is_numeric() for e in exprs):
        raise TypeError(
            "only numeric (not index or size) expressions "
            "can commute by commute_expr()"
        )

    loopir = proc._loopir_proc
    loopir = Schedules.DoCommuteExpr(loopir, exprs).result()
    return Procedure(loopir, _provenance_eq_Procedure=proc)


@sched_op([ExprCursorA(many=True), NameA, BoolA])
def bind_expr(proc, expr_cursors, new_name, cse=False):
    """
    Bind some numeric/data-value type expression into a new intermediate,
    scalar-sized buffer.  If `cse=True` and more than one expression is
    pointed to, then this operation will attempt to perform
    common sub-expression elimination while binding.

    args:
        expr_cursors    - a list of cursors to multiple instances of the
                          same expression
        new_name        - a string to name the new buffer
        cse             - (bool) use common sub-expression elimination?

    rewrite:
        bind_expr(..., '32.0 * x[i]', 'b')
        `a = 32.0 * x[i] + 4.0`
        -->
        `b : R`
        `b = 32.0 * x[i]`
        `a = b + 4.0`
    """
    exprs = [ec._impl._node() for ec in expr_cursors]
    if any(not e.type.is_numeric() for e in exprs):
        raise TypeError(
            "only numeric (not index or size) expressions "
            "can be bound by bind_expr()"
        )

    loopir = proc._loopir_proc
    loopir = Schedules.DoBindExpr(loopir, new_name, exprs, cse).result()
    return Procedure(loopir, _provenance_eq_Procedure=proc)


# --------------------------------------------------------------------------- #
# --------------------------------------------------------------------------- #
# Sub-procedure Operations


@sched_op([NameA, StmtCursorA])
def extract_subproc(proc, subproc_name, body_stmt):
    """
    Documentation TODO
    """
    loopir = proc._loopir_proc
    stmt = body_stmt._impl._node()
    passobj = Schedules.DoExtractMethod(loopir, subproc_name, stmt)
    loopir, subproc = passobj.result(), passobj.subproc()
    return (Procedure(loopir, _provenance_eq_Procedure=proc), Procedure(subproc))


@sched_op([CallCursorA])
def inline(proc, call_cursor):
    """
    Inline a sub-procedure call.

    args:
        call_cursor     - Cursor or pattern pointing to a Call statement
                          whose body we want to inline
    """
    call_stmt = call_cursor._impl._node()
    loopir = proc._loopir_proc
    loopir = Schedules.DoInline(loopir, call_stmt).result()
    return Procedure(loopir, _provenance_eq_Procedure=proc)


@sched_op([BlockCursorA, ProcA, BoolA])
def replace(proc, block_cursor, subproc, quiet=False):
    """
    Attempt to match the supplied `subproc` against the supplied
    statement block.  If the two can be unified, then replace the block
    of statements with a call to `subproc`.

    args:
        block_cursor    - Cursor or pattern pointing to block of statements
        subproc         - Procedure object to replace this block with a
                          call to
        quiet           - (bool) control how much this operation prints
                          out debug info
    """
    stmts = [sc._impl._node() for sc in block_cursor]
    loopir = proc._loopir_proc
    try:
        loopir = DoReplace(loopir, subproc._loopir_proc, stmts).result()
    except UnificationError:
        if quiet:
            raise
        print(f"Failed to unify the following:\nSubproc:\n{subproc}" f"Statements:\n")
        [print(s) for s in stmts]
        raise

    return Procedure(loopir, _provenance_eq_Procedure=proc)


@sched_op([CallCursorA, ProcA])
def call_eqv(proc, call_cursor, eqv_proc):
    """
    Swap out the indicated call with a call to `eqv_proc` instead.
    This operation can only be performed if the current procedures being
    called and `eqv_proc` are equivalent due to being scheduled
    from the same procedure (or one scheduled from the other).

    args:
        call_cursor     - Cursor or pattern pointing to a Call statement
        eqv_proc        - Procedure object for the procedure to be
                          substituted in

    rewrite:
        `orig_proc(...)`    ->    `eqv_proc(...)`
    """
    call_stmt = call_cursor._impl._node()
    new_loopir = eqv_proc._loopir_proc

    loopir = proc._loopir_proc
    rewrite_pass = Schedules.DoCallSwap(loopir, call_stmt, new_loopir)
    mod_config = rewrite_pass.mod_eq()
    loopir = rewrite_pass.result()
    return Procedure(loopir, _provenance_eq_Procedure=proc, _mod_config=mod_config)


# --------------------------------------------------------------------------- #
# --------------------------------------------------------------------------- #
# Precision, Memory and Window Setting Operations


@sched_op([NameCountA, TypeAbbrevA])
def set_precision(proc, name, typ):
    """
    Set the precision annotation on a given buffer to the provided
    base-type precision.

    args:
        name    - string w/ optional count, e.g. "x" or "x #3"
        typ     - string representing base data type

    rewrite:
        `name : _[...]    ->    name : typ[...]`
    """
    name, count = name
    loopir = proc._loopir_proc
    loopir = Schedules.SetTypAndMem(loopir, name, count, basetyp=typ).result()
    return Procedure(loopir, _provenance_eq_Procedure=proc)


@sched_op([NameCountA, BoolA])
def set_window(proc, name, is_window=True):
    """
    Set the annotation on a given buffer to indicate that it should be
    a window (True) or should not be a window (False)

    args:
        name        - string w/ optional count, e.g. "x" or "x #3"
        is_window   - boolean representing whether a buffer is a window

    rewrite when is_window = True:
        `name : R[...]    ->    name : [R][...]`
    """
    name, count = name
    loopir = proc._loopir_proc
    loopir = Schedules.SetTypAndMem(loopir, name, count, win=is_window).result()
    return Procedure(loopir, _provenance_eq_Procedure=proc)


@sched_op([NameCountA, MemoryA])
def set_memory(proc, name, memory_type):
    """
    Set the memory annotation on a given buffer to the provided memory.

    args:
        name    - string w/ optional count, e.g. "x" or "x #3"
        mem     - new Memory object

    rewrite:
        `name : _ @ _    ->    name : _ @ mem`
    """
    name, count = name
    loopir = proc._loopir_proc
    loopir = Schedules.SetTypAndMem(loopir, name, count, mem=memory_type).result()
    return Procedure(loopir, _provenance_eq_Procedure=proc)


# --------------------------------------------------------------------------- #
# --------------------------------------------------------------------------- #
# Configuration Modifying Operations


@sched_op([ExprCursorA, ConfigA, ConfigFieldA])
def bind_config(proc, var_cursor, config, field):
    """
    extract a control-value expression and write it into some
    designated field of a config

    args:
        var_cursor  - cursor or pattern pointing at the expression to
                      be bound
        config      - config object to be written into
        field       - (string) the field of `config` to be written to

    rewrite:
        Let `s[ e ]` mean a statement with control expression `e` occurring
        within it.  Then,
        `s[ e ]    ->    config.field = e ; s[ config.field ]`
    """
    e = var_cursor._impl._node()
    cfg_f_type = config.lookup(field)[1]
    if not isinstance(e, LoopIR.Read):
        raise ValueError("expected a cursor to a single variable Read")
    elif e.type != cfg_f_type:
        raise ValueError(
            f"expected type of expression to bind ({e.type}) "
            f"to match type of Config variable ({cfg_f_type})"
        )

    loopir = proc._loopir_proc
    rewrite_pass = Schedules.DoBindConfig(loopir, config, field, e)
    mod_config = rewrite_pass.mod_eq()
    loopir = rewrite_pass.result()

    return Procedure(loopir, _provenance_eq_Procedure=proc, _mod_config=mod_config)


@sched_op([StmtCursorA])
def delete_config(proc, stmt_cursor):
    """
    delete a statement that writes to some config.field

    args:
        stmt_cursor - cursor or pattern pointing at the statement to
                      be deleted

    rewrite:
        `s1 ; config.field = _ ; s3    ->    s1 ; s3`
    """
    stmt = stmt_cursor._impl._node()
    loopir = proc._loopir_proc
    rewrite_pass = Schedules.DoDeleteConfig(loopir, stmt)
    mod_config = rewrite_pass.mod_eq()
    loopir = rewrite_pass.result()

    return Procedure(loopir, _provenance_eq_Procedure=proc, _mod_config=mod_config)


@sched_op([GapCursorA, ConfigA, ConfigFieldA, NewExprA("gap_cursor")])
def write_config(proc, gap_cursor, config, field, rhs):
    """
    insert a statement that writes a desired value to some config.field

    args:
        gap_cursor  - cursor pointing to where the new write statement
                      should be inserted
        config      - config object to be written into
        field       - (string) the field of `config` to be written to
        rhs         - (string) the expression to write into the field

    rewrite:
        `s1 ; s3    ->    s1 ; config.field = new_expr ; s3`
    """

    # TODO: just have scheduling pass take a gap cursor directly
    before = True
    if not (stmtc := gap_cursor.after()):
        assert (stmtc := gap_cursor.before())
        before = False
    stmt = stmtc._impl._node()

    loopir = proc._loopir_proc
    rewrite_pass = Schedules.DoConfigWrite(
        loopir, stmt, config, field, rhs, before=before
    )
    mod_config = rewrite_pass.mod_eq()
    loopir = rewrite_pass.result()

    return Procedure(loopir, _provenance_eq_Procedure=proc, _mod_config=mod_config)


# --------------------------------------------------------------------------- #
# --------------------------------------------------------------------------- #
# Memory and Windowing-oriented Operations


@sched_op([AllocCursorA, NewExprA("buf_cursor"), NewExprA("buf_cursor"), BoolA])
def expand_dim(proc, buf_cursor, alloc_dim, indexing_expr, unsafe_disable_checks=False):
    """
    expand the number of dimensions of a buffer variable (`buf_cursor`).
    After expansion, the existing code will initially only use particular
    entries of the new dimension, chosen by the provided `indexing_expr`

    args:
        buf_cursor      - cursor pointing to the Alloc to expand
        alloc_dim       - (string) an expression for the size
                          of the new buffer dimension.
        indexing_expr   - (string) an expression to index the newly
                          created dimension with.

    rewrite:
        `x : T[...] ; s`
          ->
        `x : T[..., alloc_dim] ; s[ x[...] -> x[..., indexing_expr] ]`
    checks:
        The provided dimension size is checked for positivity and the
        provided indexing expression is checked to make sure it is in-bounds
    """
    loopir = proc._loopir_proc
    stmt = buf_cursor._impl._node()
    loopir = Schedules.DoExpandDim(loopir, stmt, alloc_dim, indexing_expr).result()
    if not unsafe_disable_checks:
        CheckEffects(loopir)

    return Procedure(loopir, _provenance_eq_Procedure=proc)


@sched_op([AllocCursorA, ListA(IntA)])
def rearrange_dim(proc, buf_cursor, dimensions):
    """
    Rearranges the dimensions of the indicated buffer allocation according
    to the supplied permutation (`dimensions`).

    args:
        buf_cursor      - cursor pointing to an Alloc statement
                          for an N-dimensional array
        dimensions      - a permutation of the integers (0,1,...,N-1)

    rewrite:
        (with dimensions = [2,0,1])
        `x : T[N,M,K]` -> `x : T[K,N,M]`
    """
    loopir = proc._loopir_proc
    stmt = buf_cursor._impl._node()
    # extra sanity check
    N = len(stmt.type.hi)
    if set(range(0, N)) != set(dimensions):
        raise ValueError(
            f"dimensions argument ({dimensions}) "
            f"was not a permutation of {set(range(0, N))}"
        )
    loopir = Schedules.DoRearrangeDim(loopir, stmt, dimensions).result()

    return Procedure(loopir, _provenance_eq_Procedure=proc)


@sched_op([AllocCursorA, ListA(OptionalA(NewExprA("buf_cursor"))), BoolA])
def bound_alloc(proc, buf_cursor, new_bounds, unsafe_disable_checks=False):
    """
    NOTE: TODO: This name needs to be changed
    change the dimensional extents of an allocation, but leave the number
    and order of dimensions the same.

    args:
        buf_cursor      - cursor pointing to the Alloc to change bounds of
        new_bounds      - (list of strings/ints) expressions for the
                          new sizes of each buffer dimension.
                          Pass `None` for any dimensions you do not want
                          to change the extent/bound of.

    rewrite:
        bound_alloc(p, 'x : _', ['N+1',None])
        `x : T[N,M]` -> `x : T[N+1,M]`

    checks:
        The new bounds are checked to make sure they don't cause any
        out-of-bounds memory accesses
    """
    loopir = proc._loopir_proc
    stmt = buf_cursor._impl._node()
    if len(stmt.type.hi) != len(new_bounds):
        raise ValueError(
            f"buffer has {len(stmt.type.hi)} dimensions, "
            f"but only {len(new_bounds)} bounds were supplied"
        )
    loopir = Schedules.DoBoundAlloc(loopir, stmt, new_bounds).result()

    if not unsafe_disable_checks:
        CheckEffects(loopir)

    return Procedure(loopir, _provenance_eq_Procedure=proc)


@sched_op([AllocCursorA, IntA, PosIntA])
def divide_dim(proc, alloc_cursor, dim_idx, quotient):
    """
    Divide the `dim_idx`-th buffer dimension into a higher-order
    and lower-order dimensions, where the lower-order dimension is given
    by the constant integer `quotient`.

    This limited implementation of `divide_dim` requires that the dimension
    being divided is constant itself.

    args:
        alloc_cursor    - cursor to the allocation to divide a dimension of
        dim_idx         - the index of the dimension to divide
        quotient        - (positive int) the factor to divide by

    rewrite:
        divide_dim(..., 1, 4)
        `x : R[n, 12, m]`
        `x[i, j, k] = ...`
        ->
        `x : R[n, 3, 4, m]`
        `x[i, j / 4, j % 4, k] = ...`
    """
    if quotient == 1:
        raise ValueError("why are you trying to divide by 1?")
    loopir = proc._loopir_proc
    stmt = alloc_cursor._impl._node()
    if not (0 <= dim_idx < len(stmt.type.shape())):
        raise ValueError(f"Cannot divide out-of-bounds " f"dimension index {dim_idx}")
    loopir = Schedules.DoDivideDim(loopir, stmt, dim_idx, quotient).result()
    return Procedure(loopir, _provenance_eq_Procedure=proc)


@sched_op([AllocCursorA, IntA, IntA])
def mult_dim(proc, alloc_cursor, hi_dim_idx, lo_dim_idx):
    """
    Mutiply the `hi_dim_idx`-th buffer dimension by the `low_dim_idx`-th
    buffer dimension to create a single buffer dimension.  This operation
    is only permitted when the `lo_dim_idx`-th dimension is a constant
    integer value.

    args:
        alloc_cursor    - cursor to the allocation to divide a dimension of
        hi_dim_idx      - the index of the higher order dimension to multiply
        lo_dim_idx      - the index of the lower order dimension to multiply

    rewrite:
        mult_dim(..., 0, 2)
        `x : R[n, m, 4]`
        `x[i, j, k] = ...`
        ->
        `x : R[4*n, m]`
        `x[4*i + k, j] = ...`
    """
    loopir = proc._loopir_proc
    stmt = alloc_cursor._impl._node()
    for dim_idx in [hi_dim_idx, lo_dim_idx]:
        if not (0 <= dim_idx < len(stmt.type.shape())):
            raise ValueError(
                f"Cannot multiply out-of-bounds " f"dimension index {dim_idx}"
            )
    if hi_dim_idx == lo_dim_idx:
        raise ValueError(f"Cannot multiply dimension {hi_dim_idx} by " f"itself")
    loopir = Schedules.DoMultiplyDim(loopir, stmt, hi_dim_idx, lo_dim_idx).result()
    return Procedure(loopir, _provenance_eq_Procedure=proc)


@sched_op([AllocCursorA, PosIntA])
def lift_alloc(proc, alloc_cursor, n_lifts=1):
    """
    Lift a buffer allocation up and out of various Loops / If-statements.

    args:
        alloc_cursor    - cursor to the allocation to lift up
        n_lifts         - number of times to try to move the allocation up

    rewrite:
        `for i in _:`
        `    buf : T` <- alloc_cursor
        `    ...`
        ->
        `buf : T`
        `for i in _:`
        `    ...`
    """
    loopir = proc._loopir_proc
    stmt = alloc_cursor._impl._node()
    loopir = Schedules.DoLiftAllocSimple(loopir, stmt, n_lifts).result()
    return Procedure(loopir, _provenance_eq_Procedure=proc)


@sched_op([AllocCursorA, PosIntA, EnumA(["row", "col"]), OptionalA(PosIntA), BoolA])
def autolift_alloc(
    proc, alloc_cursor, n_lifts=1, mode="row", size=None, keep_dims=False
):
    """
    Lift a buffer allocation up and out of various Loops / If-statements.

    Has some additional special legacy behavior.  Use lift_alloc instead for
    all new code.

    args:
        alloc_cursor    - cursor to the allocation to lift up
        n_lifts         - number of times to try to move the allocation up
        mode            - whether to expand the buffer's dimensions
                          on the inner or outer position
        size            - dimension extents to expand to?
        keep_dims       - ???

    rewrite:
        `for i in _:`
        `    buf : T` <- alloc_cursor
        `    ...`
        ->
        `buf : T`
        `for i in _:`
        `    ...`
    """
    loopir = proc._loopir_proc
    stmt = alloc_cursor._impl._node()
    loopir = Schedules.DoLiftAlloc(
        loopir, stmt, n_lifts, mode, size, keep_dims
    ).result()
    return Procedure(loopir, _provenance_eq_Procedure=proc)


@sched_op([AllocCursorA, AllocCursorA])
def reuse_buffer(proc, buf_cursor, replace_cursor):
    """
    reuse existing buffer (`buf_cursor`) instead of
    allocating a new buffer (`replace_cursor`).

    Old Name: data_reuse

    args:
        buf_cursor      - cursor pointing to the Alloc to reuse
        replace_cursor  - cursor pointing to the Alloc to eliminate

    rewrite:
        `x : T ; ... ; y : T ; s`
          ->
        `x : T ; ... ; s[ y -> x ]`
    checks:
        Can only be performed if the variable `x` is dead at the statement
        `y : T`.
    """
    buf_s = buf_cursor._impl._node()
    rep_s = replace_cursor._impl._node()
    loopir = proc._loopir_proc
    loopir = Schedules.DoDataReuse(loopir, buf_s, rep_s).result()

    return Procedure(loopir, _provenance_eq_Procedure=proc)


@sched_op([WindowStmtCursorA])
def inline_window(proc, winstmt_cursor):
    """
    Eliminate use of a window by inlining its definition and expanding
    it at all use-sites

    args:
        winstmt_cursor  - cursor pointing to the WindowStmt to inline

    rewrite:
        `y = x[...] ; s` -> `s[ y -> x[...] ]`
    """
    stmt = winstmt_cursor._impl._node()
    loopir = proc._loopir_proc
    loopir = Schedules.DoInlineWindow(loopir, stmt).result()

    return Procedure(loopir, _provenance_eq_Procedure=proc)


@sched_op([ExprCursorA, NameA, OptionalA(MemoryA)])
def stage_window(proc, expr_cursor, win_name, memory=None):
    """
    TODO: Describe this scheduling operation.

    Do we want to keep this operation?

    Should it resemble `stage_mem` instead?
    """
    e = expr_cursor._impl._node()
    loopir = proc._loopir_proc
    loopir = Schedules.DoStageWindow(loopir, win_name, memory, e).result()
    return Procedure(loopir, _provenance_eq_Procedure=proc)


@sched_op([BlockCursorA, CustomWindowExprA("block_cursor"), NameA, BoolA])
def stage_mem(proc, block_cursor, win_expr, new_buf_name, accum=False):
    """
    Stage the window of memory specified by `win_expr` into a new buffer
    before the indicated code block and move the memory back after the
    indicated code block.  If code analysis allows one to omit either
    the load or store between the original buffer and staging buffer, then
    the load/store loops/statements will be omitted.

    In the event that the indicated block of code strictly reduces into
    the specified window, then the optional argument `accum` can be set
    to initialize the staging memory to zero, accumulate into it, and
    then accumulate that result back to the original buffer, rather than
    loading and storing.  This is especially valuable when one's target
    platform can more easily zero out memory and thereby either
    reduce memory traffic outright, or at least improve locality of access.

    args:
        block_cursor    - the block of statements to stage around
        win_expr        - (string) of the form `name[pt_or_slice*]`
                          e.g. 'x[32, i:i+4]'
                          In this case `x` should be accessed in the
                          block, but only at locations
                          (32, i), (32, i+1), (32, i+2), or (32, i+3)
        new_buf_name    - the name of the newly created staging buffer
        accum           - (optional, bool) see above

    rewrite:
        stage_mem(..., 'x[0:n,j-1:j]', 'xtmp')
        `for i in seq(0,n-1):`
        `    x[i,j] = 2 * x[i+1,j-1]`
        -->
        `for k0 in seq(0,n):`
        `    for k1 in seq(0,2):`
        `        xtmp[k0,k1] = x[k0,j-1+k1]`
        `for i in seq(0,n-1):`
        `    xtmp[i,j-(j-1)] = 2 * xtmp[i+1,(j-1)-(j-1)]`
        `for k0 in seq(0,n):`
        `    for k1 in seq(0,2):`
        `        x[k0,j-1+k1] = xtmp[k0,k1]`

    """
    buf_name, w_exprs = win_expr
    stmt_start = block_cursor[0]._impl._node()
    stmt_end = block_cursor[-1]._impl._node()
    loopir = proc._loopir_proc
    loopir = Schedules.DoStageMem(
        loopir,
        buf_name,
        new_buf_name,
        w_exprs,
        stmt_start,
        stmt_end,
        use_accum_zero=accum,
    ).result()
    return Procedure(loopir, _provenance_eq_Procedure=proc)


# --------------------------------------------------------------------------- #
# --------------------------------------------------------------------------- #
# Loop and Guard Rewriting


@sched_op(
    [
        ForSeqCursorA,
        PosIntA,
        ListA(NameA, length=2),
        EnumA(["cut", "guard", "cut_and_guard"]),
        BoolA,
    ]
)
def divide_loop(proc, loop_cursor, div_const, new_iters, tail="guard", perfect=False):
    """
    Divide a loop into an outer and inner loop, where the inner loop
    iterates over the range 0 to `div_const`.

    Old Name: In Halide and TVM, this was called "split"

    args:
        loop_cursor     - cursor pointing to the loop to split ;
                          can also be specified using the special shorthands
                          pattern: <loop-iterator-name>
                               or: <loop-iterator-name> #<int>
        div_const       - integer > 1 specifying what to "divide by"
        new_iters       - list or tuple of two strings specifying the new
                          outer and inner iteration variable names
        tail (opt)      - specifies the strategy for handling the "remainder"
                          of the loop division (called the tail of the loop).
                          value can be "cut", "guard", or "cut_and_guard".
                          Default value: "guard"
        perfect (opt)   - Boolean (default False) that can be set to true
                          to assert that you know the remainder will always
                          be zero (i.e. there is no tail).  You will get an
                          error if the compiler cannot verify this fact itself.

    rewrite:
        divide(..., div_const=q, new_iters=['hi','lo'], tail='cut')
        `for i in seq(0,e):`
        `    s`
            ->
        `for hi in seq(0,e / q):`
        `    for lo in seq(0, q):`
        `        s[ i -> q*hi + lo ]`
        `for lo in seq(0,e - q * (e / q)):`
        `    s[ i -> q * (e / q) + lo ]
    """
    if div_const == 1:
        raise ValueError("why are you trying to split by 1?")

    stmt = loop_cursor._impl._node()
    loopir = proc._loopir_proc
    loopir = Schedules.DoSplit(
        loopir,
        stmt,
        quot=div_const,
        hi=new_iters[0],
        lo=new_iters[1],
        tail=tail,
        perfect=perfect,
    ).result()
    return Procedure(loopir, _provenance_eq_Procedure=proc)


@sched_op([NestedForSeqCursorA, NameA])
def mult_loops(proc, nested_loops, new_iter_name):
    """
    Perform the inverse operation to `divide_loop`.  Take two loops,
    the innermost of which has a literal bound. (e.g. 5, 8, etc.) and
    replace them by a single loop that iterates over the product of their
    iteration spaces (e.g. 5*n, 8*n, etc.)

    args:
        nested_loops    - cursor pointing to a loop whose body is also a loop
        new_iter_name   - string with name of the new iteration variable

    rewrite:
        `for i in seq(0,e):`
        `    for j in seq(0,c):`    # c is a literal integer
        `        s`
        ->
        `for k in seq(0,e*c):`      # k is new_iter_name
        `    s[ i -> k/c, j -> k%c ]`
    """
    stmt = nested_loops._impl._node()
    loopir = proc._loopir_proc
    loopir = Schedules.DoProductLoop(loopir, stmt, new_iter_name).result()
    return Procedure(loopir, _provenance_eq_Procedure=proc)


@sched_op([ForSeqCursorA, PosIntA])
def cut_loop(proc, loop_cursor, cut_point):
    """
    Cut a loop into two loops, one iterating from 0 to `cut_point` and
    the second iterating from `cut_point` to the original loop upper bound.

    Right now, cut_point has to be an integer.
    TODO: support expressions for the cut_point.

    args:
        loop_cursor     - cursor pointing to the loop to split
        cut_point       - integer saying which iteration to cut at

    rewrite:
        `for i in seq(0,n):`
        `    s`
        ->
        `for i in seq(0,cut):`
        `    s`
        `for i in seq(0,n-cut):`
        `    s[i -> i+cut]`
    """
    stmt = loop_cursor._impl._node()
    loopir = proc._loopir_proc
    loopir = Schedules.DoPartitionLoop(loopir, stmt, cut_point).result()
    return Procedure(loopir, _provenance_eq_Procedure=proc)


@sched_op([NestedForSeqCursorA])
def reorder_loops(proc, nested_loops):
    """
    Reorder two loops that are directly nested with each other.
    This is the primitive loop reordering operation, out of which
    other reordering operations can be built.

    args:
        nested_loops    - cursor pointing to the outer loop of the
                          two loops to reorder; a pattern to find said
                          cursor with; or a 'name name' shorthand where
                          the first name is the iteration variable of the
                          outer loop and the second name is the iteration
                          variable of the inner loop.  An optional '#int'
                          can be added to the end of this shorthand to
                          specify which match you want,

    rewrite:
        `for outer in _:`
        `    for inner in _:`
        `        s`
            ->
        `for inner in _:`
        `    for outer in _:`
        `        s`
    """

    stmt = nested_loops._impl._node()
    loopir = Schedules.DoReorder(proc._loopir_proc, stmt).result()
    return Procedure(loopir, _provenance_eq_Procedure=proc)

<<<<<<< HEAD
@sched_op([BlockCursorA(block_size=2)])
def merge_writes(proc, block_cursor):
    """
    Merge consecutive assign and reduce statement into a single statement.
    Handles all 4 cases of (assign, reduce) x (reduce, assign).

    args:
        block_cursor          - cursor pointing to the block of two consecutive
                                assign/reduce statement.

    rewrite:
        `a = b`
        `a = c`
            ->
        `a = c`
        ----------------------
        `a += b`
        `a = c`
            ->
        `a = c`
        ----------------------
        `a = b`
        `a += c`
            ->
        `a = b + c`
        ----------------------
        `a += b`
        `a += c`
            ->
        `a += b + c`
        ----------------------

    """
    stmt1   = block_cursor[0]._impl._node()
    stmt2   = block_cursor[1]._impl._node()

    if (not isinstance(stmt1, (LoopIR.Assign, LoopIR.Reduce)) or
            not isinstance(stmt2, (LoopIR.Assign, LoopIR.Reduce))):
        raise ValueError(f"expected two consecutive assign/reduce statements, "
                                f"got {type(stmt1)} and {type(stmt2)} instead.")
    if stmt1.name != stmt2.name or stmt1.type != stmt2.type:
        raise ValueError("expected the two statements' left hand sides to have the same name & type")
    if stmt1.rhs.type != stmt2.rhs.type:
        raise ValueError("expected the two statements' right hand sides to have the same type.")

    loopir  = proc._loopir_proc
    loopir  = Schedules.DoMergeWrites(loopir, stmt1, stmt2).result()
    return Procedure(loopir, _provenance_eq_Procedure=proc)
=======
>>>>>>> 7cbb3508

@sched_op([GapCursorA, PosIntA])
def fission(proc, gap_cursor, n_lifts=1):
    """
    fission apart the ForSeq and If statements wrapped around
    this block of statements into two copies; the first containing all
    statements before the cursor, and the second all statements after the
    cursor.

    args:
        gap_cursor          - a cursor pointing to the point in the
                              statement block that we want to fission at.
        n_lifts (optional)  - number of levels to fission upwards (default=1)

    rewrite:
        `for i in _:`
        `    s1`
        `      ` <- gap
        `    s2`
            ->
        `for i in _:`
        `    s1`
        `for i in _:`
        `    s2`
    """

    if not (stmtc := gap_cursor.before()) or not gap_cursor.after():
        raise ValueError("expected cursor to point to " "a gap between statements")
    stmt = stmtc._impl._node()
    loopir = proc._loopir_proc
    loopir = Schedules.DoFissionAfterSimple(loopir, stmt, n_lifts).result()
    return Procedure(loopir, _provenance_eq_Procedure=proc)


@sched_op([GapCursorA, PosIntA])
def autofission(proc, gap_cursor, n_lifts=1):
    """
    Split the enclosing ForSeq and If statements wrapped around
    this block of statements at the indicated point.

    If doing so splits a loop, this version of fission attempts
    to remove those loops as well.

    args:
        gap_cursor          - a cursor pointing to the point in the
                              statement block that we want to fission at.
        n_lifts (optional)  - number of levels to fission upwards (default=1)

    rewrite:
        `for i in _:`
        `    s1`
        `      ` <- gap
        `    s2`
            ->
        `for i in _:`
        `    s1`
        `for i in _:`
        `    s2`
    """

    if not (stmtc := gap_cursor.before()) or not gap_cursor.after():
        raise ValueError("expected cursor to point to " "a gap between statements")
    stmt = stmtc._impl._node()
    loopir = proc._loopir_proc
    loopir = Schedules.DoFissionLoops(loopir, stmt, n_lifts).result()
    return Procedure(loopir, _provenance_eq_Procedure=proc)


@sched_op([ForSeqOrIfCursorA, ForSeqOrIfCursorA])
def fusion(proc, stmt1, stmt2):
    """
    fuse together two loops or if-guards, provided that the loop bounds
    or guard conditions are compatible.

    args:
        stmt1, stmt2        - cursors to the two loops or if-statements
                              that are being fused

    rewrite:
        `for i in e:` <- stmt1
        `    s1`
        `for j in e:` <- stmt2
        `    s2`
            ->
        `for i in e:`
        `    s1`
        `    s2[ j -> i ]`
    or
        `if cond:` <- stmt1
        `    s1`
        `if cond:` <- stmt2
        `    s2`
            ->
        `if cond:`
        `    s1`
        `    s2`
    """
    if isinstance(stmt1, PC.IfCursor) != isinstance(stmt2, PC.IfCursor):
        raise ValueError(
            "expected the two argument cursors to either both "
            "point to loops or both point to if-guards"
        )
    s1 = stmt1._impl._node()
    s2 = stmt2._impl._node()
    loopir = proc._loopir_proc
    SCHED = (
        Schedules.DoFuseIf if isinstance(stmt1, PC.IfCursor) else Schedules.DoFuseLoop
    )
    loopir = SCHED(
        loopir,
        s1,
        s2,
    ).result()
    return Procedure(loopir, _provenance_eq_Procedure=proc)


@sched_op([ForSeqCursorA])
def remove_loop(proc, loop_cursor):
    """
    Remove the loop around some block of statements.
    This operation is allowable when the block of statements in question
    can be proven to be idempotent.

    args:
        loop_cursor     - cursor pointing to the loop to remove

    rewrite:
        `for i in _:`
        `    s`
            ->
        `s`
    """

    stmt = loop_cursor._impl._node()
    loopir = Schedules.DoRemoveLoop(proc._loopir_proc, stmt).result()
    return Procedure(loopir, _provenance_eq_Procedure=proc)


@sched_op([BlockCursorA, NameA, NewExprA("block_cursor"), BoolA])
def add_loop(proc, block_cursor, iter_name, hi_expr, guard=False):
    """
    Add a loop around some block of statements.
    This operation is allowable when the block of statements in question
    can be proven to be idempotent.

    args:
        block_cursor    - cursor pointing to the block to wrap in a loop
        iter_name       - string name for the new iteration variable
        hi_expr         - string to be parsed into the upper bound expression
                          for the new loop
        guard           - Boolean (default False) signaling whether to
                          wrap the block in a `if iter_name == 0: block`
                          condition; in which case idempotency need not
                          be proven.

    rewrite:
        `s`  <--- block_cursor
        ->
        `for iter_name in hi_expr:`
        `    s`
    """

    if len(block_cursor) != 1:
        raise NotImplementedError("TODO: support blocks of size > 1")

    stmt = block_cursor[0]._impl._node()
    loopir = Schedules.DoAddLoop(
        proc._loopir_proc, stmt, iter_name, hi_expr, guard
    ).result()
    return Procedure(loopir, _provenance_eq_Procedure=proc)


@sched_op([ForSeqCursorA])
def unroll_loop(proc, loop_cursor):
    """
    Unroll a loop with a constant, literal loop bound

    args:
        loop_curosr     - cursor pointing to the loop to unroll

    rewrite:
        `for i in seq(0,3):`
        `    s`
            ->
        `s[ i -> 0 ]`
        `s[ i -> 1 ]`
        `s[ i -> 2 ]`
    """

    stmt = loop_cursor._impl._node()
    loopir = Schedules.DoUnroll(proc._loopir_proc, stmt).result()
    return Procedure(loopir, _provenance_eq_Procedure=proc)


# --------------------------------------------------------------------------- #
# --------------------------------------------------------------------------- #
# Guard Conditions


@sched_op([IfCursorA, PosIntA])
def lift_if(proc, if_cursor, n_lifts=1):
    """
    Move the indicated If-statement upwards through other control-flow,
    if possible.

    DEPRECATED
    TODO: This directive and reorder_loops should be rethought together.

    args:
        if_cursor       - cursor to the if-statement to lift up

    rewrite: (one example)
        `for i in _:`
        `    if p:`
        `        s1`
        `    else:`
        `        s2`
        ->
        `if p:`
        `    for i in _:`
        `        s1`
        `else:`
        `    for i in _:`
        `        s2`
    """
    stmt = if_cursor._impl._node()
    loopir = proc._loopir_proc
    loopir = Schedules.DoLiftIf(loopir, stmt, n_lifts).result()
    return Procedure(loopir, _provenance_eq_Procedure=proc)


@sched_op([IfCursorA, BoolA])
def assert_if(proc, if_cursor, cond):
    """
    Eliminate the if-statement by determining either that it is always
    True or always False

    DEPRECATED
    TODO: This directive should drop the extra conditional argument
          and be renamed something like "remove_if"

    args:
        if_cursor       - cursor to the if-statement to simplify
        cond            - True or False: what the condition should always be

    rewrite:
        `if p:`
        `    s1`
        `else:`
        `    s2`
        -> (assuming cond=True)
        `s1`
    """
    stmt = if_cursor._impl._node()
    loopir = proc._loopir_proc
    loopir = Schedules.DoAssertIf(loopir, stmt, cond).result()
    return Procedure(loopir, _provenance_eq_Procedure=proc)


@sched_op([BlockCursorA, ListOrElemA(NewExprA("block_cursor"))])
def specialize(proc, block_cursor, conds):
    """
    Duplicate a statement block multiple times, with the provided
    `cond`itions indictaing when each copy should be invoked.
    Doing this allows one to then schedule differently the "specialized"
    variants of the blocks in different ways.

    If `n` conditions are given, then `n+1` specialized copies of the block
    are created (with the last copy as a "default" version).

    args:
        block_cursor    - cursor pointing to the block to duplicate/specialize
        conds           - list of strings or string to be parsed into
                          guard conditions for the

    rewrite:
        `s`
            ->
        `if cond_0:`
        `    s`
        `elif cond_1:`
        `    s`
        ...
        `else:`
        `    s`
    """

    if len(block_cursor) != 1:
        raise NotImplementedError("TODO: support blocks of size > 1")

    stmt = block_cursor[0]._impl._node()
    loopir = proc._loopir_proc
    loopir = Schedules.DoSpecialize(loopir, stmt, conds).result()
    return Procedure(loopir, _provenance_eq_Procedure=proc)


# --------------------------------------------------------------------------- #
# --------------------------------------------------------------------------- #
# Deprecated Operations


@sched_op([BlockCursorA, NewExprA("block_cursor")])
def add_unsafe_guard(proc, block_cursor, var_expr):
    """
    DEPRECATED
    This operation is deprecated, and will be removed soon.
    """
    stmt = block_cursor._impl[0]._node()
    loopir = proc._loopir_proc
    loopir = Schedules.DoAddUnsafeGuard(loopir, stmt, var_expr).result()

    return Procedure(loopir, _provenance_eq_Procedure=proc)


@sched_op([StmtCursorA, StmtCursorA, PosIntA])
def double_fission(proc, stmt1, stmt2, n_lifts=1):
    """
    DEPRECATED
    This operation is deprecated, and will be removed soon.
    """
    s1 = stmt1._impl._node()
    s2 = stmt2._impl._node()
    loopir = proc._loopir_proc
    loopir = Schedules.DoDoubleFission(loopir, s1, s2, n_lifts).result()

    return Procedure(loopir, _provenance_eq_Procedure=proc)


@sched_op([ForSeqCursorA])
def bound_and_guard(proc, loop):
    """
    DEPRECATED
    recommendation: replace with similar but more general primitive

    Replace
      for i in par(0, e): ...
    with
      for i in par(0, c):
        if i < e: ...
    where c is the tightest constant bound on e

    This currently only works when e is of the form x % n
    """
    stmt = loop._impl._node()
    loopir = Schedules.DoBoundAndGuard(proc._loopir_proc, stmt).result()
    return Procedure(loopir, _provenance_eq_Procedure=proc)


@sched_op([AssignOrReduceCursorA, NameA])
def stage_assn(proc, stmt_cursor, buf_name):
    """
    DEPRECATED
    This operation is deprecated, and should be replaced by
    calls to `stage_mem` or something similar.
    """
    stmt = stmt_cursor._impl._node()
    loopir = proc._loopir_proc
    loopir = Schedules.DoStageAssn(loopir, buf_name, stmt).result()
    return Procedure(loopir, _provenance_eq_Procedure=proc)<|MERGE_RESOLUTION|>--- conflicted
+++ resolved
@@ -1591,7 +1591,6 @@
     loopir = Schedules.DoReorder(proc._loopir_proc, stmt).result()
     return Procedure(loopir, _provenance_eq_Procedure=proc)
 
-<<<<<<< HEAD
 @sched_op([BlockCursorA(block_size=2)])
 def merge_writes(proc, block_cursor):
     """
@@ -1640,8 +1639,6 @@
     loopir  = proc._loopir_proc
     loopir  = Schedules.DoMergeWrites(loopir, stmt1, stmt2).result()
     return Procedure(loopir, _provenance_eq_Procedure=proc)
-=======
->>>>>>> 7cbb3508
 
 @sched_op([GapCursorA, PosIntA])
 def fission(proc, gap_cursor, n_lifts=1):
