# import ast as pyast
import functools
import inspect
import re

# import types
from dataclasses import dataclass
from typing import Any, List, Union, Tuple

from .API import Procedure
from .API_cursors import public_cursors as PC, ExprCursor
from .LoopIR import LoopIR, T  # , UAST, LoopIR_Do
import exo.LoopIR_scheduling as scheduling

from .LoopIR_unification import DoReplace, UnificationError
from .configs import Config
from .effectcheck import CheckEffects
from .memory import Memory
from .parse_fragment import parse_fragment
from .prelude import *
from . import internal_cursors as ic


def is_subclass_obj(x, cls):
    return isinstance(x, type) and issubclass(x, cls)


# --------------------------------------------------------------------------- #
# --------------------------------------------------------------------------- #
# Generic Definitions: Atomic Scheduling Operations and Argument Processing


@dataclass
class ArgumentProcessor:
    i: int
    arg_name: str
    f_name: str

    def __init__(self):
        # see setdata below for setting of the above fields
        pass

    def err(self, message, Error=TypeError):
        raise Error(
            f"argument {self.i}, '{self.arg_name}' to {self.f_name}: " f"{message}"
        )

    def setdata(self, i, arg_name, f_name):
        self.i = i
        self.arg_name = arg_name
        self.f_name = f_name

    def __call__(self, arg, all_args):
        raise NotImplementedError("Must Sub-class and redefine __call__")


@dataclass
class AtomicSchedulingOp:
    sig: inspect.Signature
    arg_procs: List[ArgumentProcessor]
    func: Any

    def __str__(self):
        return f"<AtomicSchedulingOp-{self.__name__}>"

    def __call__(self, *args, **kwargs):
        # capture the arguments according to the provided signature
        bound_args = self.sig.bind(*args, **kwargs)

        # potentially need to patch in default values...
        bargs = bound_args.arguments
        if len(self.arg_procs) != len(bargs):
            for nm in self.sig.parameters:
                if nm not in bargs:
                    default_val = self.sig.parameters[nm].default
                    assert default_val != inspect.Parameter.empty
                    kwargs[nm] = default_val
            # now re-bind the arguments with the defaults having been added
            bound_args = self.sig.bind(*args, **kwargs)
            bargs = bound_args.arguments

        # convert the arguments using the provided argument processors
        assert len(self.arg_procs) == len(bargs)
        for nm, argp in zip(bargs, self.arg_procs):
            bargs[nm] = argp(bargs[nm], bargs)

        # invoke the scheduling function with the modified arguments
        return self.func(*bound_args.args, **bound_args.kwargs)


# decorator for building Atomic Scheduling Operations in the
# remainder of this file
def sched_op(arg_procs):
    def check_ArgP(argp):
        if is_subclass_obj(argp, ArgumentProcessor):
            return argp()
        else:
            assert isinstance(argp, ArgumentProcessor)
            return argp

    # note pre-pending of ProcA
    arg_procs = [check_ArgP(argp) for argp in ([ProcA] + arg_procs)]

    def build_sched_op(func):
        f_name = func.__name__
        sig = inspect.signature(func)
        assert len(arg_procs) == len(sig.parameters)

        # record extra implicit information in the argument processors
        for i, (param, arg_p) in enumerate(zip(sig.parameters, arg_procs)):
            arg_p.setdata(i, param, f_name)

        atomic_op = AtomicSchedulingOp(sig, arg_procs, func)
        return functools.wraps(func)(atomic_op)

    return build_sched_op


def is_atomic_scheduling_op(x):
    return isinstance(x, AtomicSchedulingOp)


# --------------------------------------------------------------------------- #
# --------------------------------------------------------------------------- #
# Argument Processing


class IdA(ArgumentProcessor):
    def __call__(self, arg, all_args):
        return arg


class ProcA(ArgumentProcessor):
    def __call__(self, proc, all_args):
        if not isinstance(proc, Procedure):
            self.err("expected a Procedure object")
        return proc


class MemoryA(ArgumentProcessor):
    def __call__(self, mem, all_args):
        if not is_subclass_obj(mem, Memory):
            self.err("expected a Memory subclass")
        return mem


class ConfigA(ArgumentProcessor):
    def __call__(self, config, all_args):
        if not isinstance(config, Config):
            self.err("expected a Config object")
        return config


class ConfigFieldA(ArgumentProcessor):
    def __init__(self, config_arg_name="config"):
        self.cfg_arg = config_arg_name

    def __call__(self, field, all_args):
        config = all_args[self.cfg_arg]
        if not is_valid_name(field):
            self.err("expected a valid name string")
        elif not config.has_field(field):
            self.err(
                f"expected '{field}' to be a field " f"of config '{config.name()}'",
                ValueError,
            )
        return field


class NameA(ArgumentProcessor):
    def __call__(self, name, all_args):
        if not is_valid_name(name):
            self.err("expected a valid name")
        return name


class PosIntA(ArgumentProcessor):
    def __call__(self, val, all_args):
        if not is_pos_int(val):
            self.err("expected a positive integer")
        return val


class IntA(ArgumentProcessor):
    def __call__(self, val, all_args):
        if not isinstance(val, int):
            self.err("expected an integer")
        return val


class BoolA(ArgumentProcessor):
    def __call__(self, bval, all_args):
        if not isinstance(bval, bool):
            self.err("expected a bool")
        return bval


class OptionalA(ArgumentProcessor):
    def __init__(self, arg_proc):
        if is_subclass_obj(arg_proc, ArgumentProcessor):
            arg_proc = arg_proc()
        self.arg_proc = arg_proc

    def setdata(self, i, arg_name, f_name):
        super().setdata(i, arg_name, f_name)
        self.arg_proc.setdata(i, arg_name, f_name)

    def __call__(self, opt_arg, all_args):
        if opt_arg is None:
            return opt_arg
        else:
            return self.arg_proc(opt_arg, all_args)


class ListA(ArgumentProcessor):
    def __init__(self, elem_arg_proc, list_only=False, length=None):
        if is_subclass_obj(elem_arg_proc, ArgumentProcessor):
            elem_arg_proc = elem_arg_proc()
        self.elem_arg_proc = elem_arg_proc
        self.list_only = list_only
        self.fixed_length = length

    def setdata(self, i, arg_name, f_name):
        super().setdata(i, arg_name, f_name)
        self.elem_arg_proc.setdata(i, arg_name, f_name)

    def __call__(self, xs, all_args):
        if self.list_only:
            if not isinstance(xs, list):
                self.err("expected a list")
        else:
            if not isinstance(xs, (list, tuple)):
                self.err("expected a list or tuple")
        if self.fixed_length:
            if len(xs) != self.fixed_length:
                self.err(f"expected a list of length {self.fixed_length}")
        # otherwise, check the entries
        xs = [self.elem_arg_proc(x, all_args) for x in xs]
        return xs


class ListOrElemA(ListA):
    def __call__(self, xs, all_args):
        arg_typ = list if self.list_only else (list, tuple)
        if isinstance(xs, arg_typ):
            return super().__call__(xs, all_args)
        else:
            return [self.elem_arg_proc(xs, all_args)]


class InstrStrA(ArgumentProcessor):
    def __call__(self, instr, all_args):
        if not isinstance(instr, str):
            self.err("expected an instruction macro " "(i.e. a string with {} escapes)")
        return instr


_name_count_re = r"^([a-zA-Z_]\w*)\s*(\#\s*([0-9]+))?$"


class NameCountA(ArgumentProcessor):
    def __call__(self, name_count, all_args):
        if not isinstance(name_count, str):
            self.err("expected a string")
        results = re.search(_name_count_re, name_count)
        if not results:
            self.err(
                "expected a name pattern of the form\n"
                "  <ident> [# <int>]?\n"
                "where <ident> is the name of a variable "
                "and <int> specifies which occurrence. "
                "(e.g. 'x #2' means 'the second occurence of x')",
                ValueError,
            )

        name = results[1]
        count = int(results[3]) if results[3] else None
        return (name, count)


class EnumA(ArgumentProcessor):
    def __init__(self, enum_vals):
        assert isinstance(enum_vals, list)
        self.enum_vals = enum_vals

    def __call__(self, arg, all_args):
        if arg not in self.enum_vals:
            vals_str = ", ".join([str(v) for v in self.enum_vals])
            self.err(f"expected one of the following values: {vals_str}", ValueError)
        return arg


class TypeAbbrevA(ArgumentProcessor):
    _shorthand = {
        "R": T.R,
        "f32": T.f32,
        "f64": T.f64,
        "i8": T.int8,
        "i32": T.int32,
    }

    def __call__(self, typ, all_args):
        if typ in TypeAbbrevA._shorthand:
            return TypeAbbrevA._shorthand[typ]
        else:
            precisions = ", ".join([t for t in TypeAbbrevA._shorthand])
            self.err(
                f"expected one of the following strings specifying "
                f"precision: {precisions}",
                ValueError,
            )


# --------------------------------------------------------------------------- #
# --------------------------------------------------------------------------- #
# Cursor Argument Processing


class ExprCursorA(ArgumentProcessor):
    def __init__(self, many=False):
        self.match_many = many

    def __call__(self, expr_pattern, all_args):
        if self.match_many:
            if isinstance(expr_pattern, list):
                if all(isinstance(ec, PC.ExprCursor) for ec in expr_pattern):
                    return expr_pattern
                else:
                    for ec in expr_pattern:
                        if not isinstance(ec, PC.ExprCursor):
                            self.err(
                                f"expected a list of ExprCursor, "
                                f"not {type(expr_pattern)}"
                            )
            elif not isinstance(expr_pattern, str):
                self.err("expected an ExprCursor or pattern string")
        else:
            if isinstance(expr_pattern, PC.ExprCursor):
                return expr_pattern
            elif isinstance(expr_pattern, PC.Cursor):
                self.err(f"expected an ExprCursor, not {type(expr_pattern)}")
            elif not isinstance(expr_pattern, str):
                self.err("expected an ExprCursor or pattern string")

        proc = all_args["proc"]
        # TODO: Remove all need for `call_depth`
        matches = proc.find(expr_pattern, many=self.match_many)

        if self.match_many:
            for m in matches:
                if not isinstance(m, PC.ExprCursor):
                    self.err(
                        f"expected pattern to match only ExprCursors, " f"not {type(m)}"
                    )
            return matches
        else:
            match = matches
            if not isinstance(match, PC.ExprCursor):
                self.err(
                    f"expected pattern to match an ExprCursor, " f"not {type(match)}"
                )
            return match


class StmtCursorA(ArgumentProcessor):
    def __init__(self, many=False):
        self.match_many = many

    def __call__(self, stmt_pattern, all_args):
        if isinstance(stmt_pattern, PC.StmtCursor):
            return stmt_pattern
        elif isinstance(stmt_pattern, PC.Cursor):
            self.err(f"expected an StmtCursor, not {type(stmt_pattern)}")
        elif not isinstance(stmt_pattern, str):
            self.err("expected a StmtCursor or pattern string")

        proc = all_args["proc"]
        # TODO: Remove all need for `call_depth`
        matches = proc.find(stmt_pattern, many=self.match_many)

        match = matches[0] if self.match_many else matches
        if not isinstance(match, PC.StmtCursor):
            self.err(f"expected pattern to match a StmtCursor, " f"not {type(match)}")

        return match


class BlockCursorA(ArgumentProcessor):
    def __init__(self, many=False, block_size=None):
        self.match_many = many
        self.block_size = block_size

    def __call__(self, block_pattern, all_args):
        if isinstance(block_pattern, PC.BlockCursor):
            cursor = block_pattern
        elif isinstance(block_pattern, PC.StmtCursor):
            cursor = block_pattern.as_block()
        else:
            if isinstance(block_pattern, PC.Cursor):
                self.err(
                    f"expected a StmtCursor or BlockCursor, "
                    f"not {type(block_pattern)}"
                )
            elif not isinstance(block_pattern, str):
                self.err("expected a Cursor or pattern string")

            proc = all_args["proc"]
            # TODO: Remove all need for `call_depth`
            matches = proc.find(block_pattern, many=self.match_many)

            match = matches[0] if self.match_many else matches
            if isinstance(match, PC.StmtCursor):
                match = match.as_block()
            elif not isinstance(match, PC.BlockCursor):
                self.err(
                    f"expected pattern to match a BlockCursor, " f"not {type(match)}"
                )
            cursor = match

        # regardless, check block size
        if self.block_size:
            if len(cursor) != self.block_size:
                self.err(
                    f"expected a block of size {self.block_size}, "
                    f"but got a block of size {len(cursor)}",
                    ValueError,
                )

        return cursor


class GapCursorA(ArgumentProcessor):
    def __call__(self, gap_cursor, all_args):
        if not isinstance(gap_cursor, PC.GapCursor):
            self.err("expected a GapCursor")
        return gap_cursor


class AllocCursorA(StmtCursorA):
    def __call__(self, alloc_pattern, all_args):
        try:
            name, count = NameCountA()(alloc_pattern, all_args)
            count = f" #{count}" if count is not None else ""
            alloc_pattern = f"{name} : _{count}"
        except:
            pass

        cursor = super().__call__(alloc_pattern, all_args)
        if not isinstance(cursor, PC.AllocCursor):
            self.err(f"expected an AllocCursor, not {type(cursor)}")
        return cursor


class WindowStmtCursorA(StmtCursorA):
    def __call__(self, alloc_pattern, all_args):
        cursor = super().__call__(alloc_pattern, all_args)
        if not isinstance(cursor, PC.WindowStmtCursor):
            self.err(f"expected a WindowStmtCursor, not {type(cursor)}")
        return cursor


class ForSeqOrIfCursorA(StmtCursorA):
    def __call__(self, cursor_pat, all_args):
        # TODO: eliminate this redundancy with the ForSeqCursorA code
        # allow for a special pattern short-hand, but otherwise
        # handle as expected for a normal statement cursor
        try:
            name, count = NameCountA()(cursor_pat, all_args)
            count = f"#{count}" if count is not None else ""
            cursor_pat = f"for {name} in _: _{count}"
        except:
            pass

        cursor = super().__call__(cursor_pat, all_args)
        if not isinstance(cursor, (PC.ForSeqCursor, PC.IfCursor)):
            self.err(f"expected a ForSeqCursor or IfCursor, " f"not {type(cursor)}")
        return cursor


class ForSeqCursorA(StmtCursorA):
    def __call__(self, loop_pattern, all_args):
        # allow for a special pattern short-hand, but otherwise
        # handle as expected for a normal statement cursor
        try:
            name, count = NameCountA()(loop_pattern, all_args)
            count = f"#{count}" if count is not None else ""
            loop_pattern = f"for {name} in _: _{count}"
        except:
            pass

        cursor = super().__call__(loop_pattern, all_args)
        if not isinstance(cursor, PC.ForSeqCursor):
            self.err(f"expected a ForSeqCursor, not {type(cursor)}")
        return cursor


class IfCursorA(StmtCursorA):
    def __call__(self, if_pattern, all_args):
        cursor = super().__call__(if_pattern, all_args)
        if not isinstance(cursor, PC.IfCursor):
            self.err(f"expected an IfCursor, not {type(cursor)}")
        return cursor


_name_name_count_re = r"^([a-zA-Z_]\w*)\s*([a-zA-Z_]\w*)\s*(\#\s*([0-9]+))?$"


class NestedForSeqCursorA(StmtCursorA):
    def __call__(self, loops_pattern, all_args):

        if isinstance(loops_pattern, PC.ForSeqCursor):
            if len(loops_pattern.body()) != 1 or not isinstance(
                loops_pattern.body()[0], PC.ForSeqCursor
            ):
                self.err(
                    f"expected the body of the outer loop "
                    f"to be a single loop, but it was a "
                    f"{loops_pattern.body()[0]}",
                    ValueError,
                )
            cursor = loops_pattern
        elif isinstance(loops_pattern, PC.Cursor):
            self.err(f"expected a ForSeqCursor, not {type(loops_pattern)}")
        elif isinstance(loops_pattern, str) and (
            match_result := re.search(_name_name_count_re, loops_pattern)
        ):
            pass
            out_name = match_result[1]
            in_name = match_result[2]
            count = f" #{match_result[3]}" if match_result[3] else ""
            pattern = f"for {out_name} in _:\n" f"  for {in_name} in _: _{count}"
            cursor = super().__call__(pattern, all_args)
        else:
            self.err(
                "expected a ForSeqCursor, pattern match string, "
                "or 'outer_loop inner_loop' shorthand"
            )

        return cursor


class AssignOrReduceCursorA(StmtCursorA):
    def __call__(self, stmt_pattern, all_args):
        cursor = super().__call__(stmt_pattern, all_args)
        if not isinstance(cursor, (PC.AssignCursor, PC.ReduceCursor)):
            self.err(
                f"expected an AssignCursor or ReduceCursor, " f"not {type(cursor)}"
            )
        return cursor


class CallCursorA(StmtCursorA):
    def __call__(self, call_pattern, all_args):
        # allow for special pattern short-hands, but otherwise
        # handle as expected for a normal statement cursor
        if isinstance(call_pattern, Procedure):
            call_pattern = f"{call_pattern.name()}(_)"
        try:
            name, count = NameCountA()(call_pattern, all_args)
            count = f"#{count}" if count is not None else ""
            call_pattern = f"{name}(_)"
        except:
            pass

        cursor = super().__call__(call_pattern, all_args)
        if not isinstance(cursor, PC.CallCursor):
            self.err(f"expected a CallCursor, not {type(cursor)}")
        return cursor


# --------------------------------------------------------------------------- #
# --------------------------------------------------------------------------- #
# New Code Fragment Argument Processing


@dataclass
class FormattedExprStr:
    """
    Allows the user to provide a string with holes in it along with
    `ExprCursor`s to fill the holes. The object is designed as a wrapper to
    allow the user to give those inputs as an argument to scheduling
    operations. The object does not evaluate the expression, but merely
    holds the string and AST nodes the cursors point to until they are
    passed to the scheduling operation where they are extracted
    and evaluated to a new expression.
    """

    _expr_str: str
    _expr_holes: Tuple[LoopIR.expr]

    def __init__(self, expr_str: str, *expr_holes) -> None:
        if not isinstance(expr_str, str):
            raise TypeError("expr_str must be a string")
        self._expr_str = expr_str
        for cursor in expr_holes:
            if not isinstance(cursor, ExprCursor):
                raise TypeError("Cursor provided to fill a hole must be a ExprCursor")
        self._expr_holes = tuple(cursor._impl._node() for cursor in expr_holes)


class NewExprA(ArgumentProcessor):
    def __init__(self, cursor_arg, before=True):
        self.cursor_arg = cursor_arg
        self.before = before

    def _get_ctxt_stmt(self, all_args):
        proc = all_args["proc"]
        cursor = all_args[self.cursor_arg]

        # if we don't have a gap cursor, convert to a gap cursor
        if not isinstance(cursor, PC.GapCursor):
            cursor = cursor.before() if self.before else cursor.after()

        # resolve gaps down to statements in a somewhat silly way
        # TODO: improve parse_fragment to just take gaps
        if not (stmtc := cursor.after()):
            assert (stmtc := cursor.before())
        ctxt_stmt = stmtc._impl._node()

        return ctxt_stmt

    def __call__(self, expr_str, all_args):
        expr_holes = None
        if isinstance(expr_str, int):
            return LoopIR.Const(expr_str, T.int, null_srcinfo())
        elif isinstance(expr_str, float):
            return LoopIR.Const(expr_str, T.R, null_srcinfo())
        elif isinstance(expr_str, bool):
            return LoopIR.Const(expr_str, T.bool, null_srcinfo())
        elif isinstance(expr_str, FormattedExprStr):
            expr_str, expr_holes = expr_str._expr_str, expr_str._expr_holes
        elif not isinstance(expr_str, str):
            self.err("expected a string")

        proc = all_args["proc"]
        ctxt_stmt = self._get_ctxt_stmt(all_args)

        expr = parse_fragment(
            proc._loopir_proc, expr_str, ctxt_stmt, expr_holes=expr_holes
        )
        return expr


# This is implemented as a workaround because the
# current PAST parser and PAST IR don't support windowing
# expressions.
class CustomWindowExprA(NewExprA):
    def __call__(self, expr_str, all_args):
        proc = all_args["proc"]
        ctxt_stmt = self._get_ctxt_stmt(all_args)

        # degenerate case of a scalar value
        if is_valid_name(expr_str):
            return expr_str, []

        # otherwise, we have multiple dimensions
        match = re.match(r"(\w+)\[([^\]]+)\]", expr_str)
        if not match:
            raise ValueError(
                f"expected windowing string of the form "
                f"'name[args]', but got '{expr_str}'"
            )
        buf_name, args = match.groups()
        if not is_valid_name(buf_name):
            raise ValueError(f"'{buf_name}' is not a valid name")

        loopir = proc._loopir_proc

        def parse_arg(a):
            match = re.match(r"\s*([^:]+)\s*:\s*([^:]+)\s*", a)
            if not match:
                # a.strip() to remove whitespace
                pt = parse_fragment(loopir, a.strip(), ctxt_stmt)
                return pt
            else:
                lo, hi = match.groups()
                lo = parse_fragment(loopir, lo, ctxt_stmt)
                hi = parse_fragment(loopir, hi, ctxt_stmt)
                return (lo, hi)

        args = [parse_arg(a) for a in args.split(",")]

        return buf_name, args


# --------------------------------------------------------------------------- #
#  - * - * - * - * - * - * - * - * - * - * - * - * - * - * - * - * - * - * -
# --------------------------------------------------------------------------- #
# --------------------------------------------------------------------------- #
#                       Atomic Scheduling Operations
# --------------------------------------------------------------------------- #
# --------------------------------------------------------------------------- #
#  - * - * - * - * - * - * - * - * - * - * - * - * - * - * - * - * - * - * -
# --------------------------------------------------------------------------- #


# --------------------------------------------------------------------------- #
# --------------------------------------------------------------------------- #
# Basic Operations


@sched_op([])
def simplify(proc):
    """
    Simplify the code in the procedure body. Tries to reduce expressions
    to constants and eliminate dead branches and loops. Uses branch
    conditions to simplify expressions inside the branches.
    """
    proc_c = ic.Cursor.root(proc)
    return scheduling.DoSimplify(proc_c).result()


@sched_op([NameA])
def rename(proc, name):
    """
    Rename the procedure. Affects generated symbol names.

    args:
        name    - string
    """
    p = proc._loopir_proc
    p = p.update(name=name)
    return Procedure(p, _provenance_eq_Procedure=proc)


@sched_op([InstrStrA])
def make_instr(proc, instr):
    """
    Turn this procedure into an "instruction" using the provided macro-string

    args:
        name    - string representing an instruction macro
    """
    p = proc._loopir_proc
    p = p.update(instr=instr)
    return Procedure(p, _provenance_eq_Procedure=proc)


# --------------------------------------------------------------------------- #
# --------------------------------------------------------------------------- #
# General Statement and Expression Operations


@sched_op([GapCursorA])
def insert_pass(proc, gap_cursor):
    """
    Insert a `pass` statement at the indicated position.

    args:
        gap_cursor  - where to insert the new `pass` statement

    rewrite:
        `s1 ; s2` <--- gap_cursor pointed at the semi-colon
        -->
        `s1 ; pass ; s2`
    """
    before = True
    if not (stmtc := gap_cursor.after()):
        assert (stmtc := gap_cursor.before())
        before = False
    stmt = stmtc._impl

    proc_c = ic.Cursor.root(proc)
    return scheduling.DoInsertPass(proc_c, stmt, before=before).result()


@sched_op([])
def delete_pass(proc):
    """
    DEPRECATED (to be replaced by a more general operation)

    Delete all `pass` statements in the procedure.
    """
    proc_c = ic.Cursor.root(proc)
    return scheduling.DoDeletePass(proc_c).result()


@sched_op([BlockCursorA(block_size=2)])
def reorder_stmts(proc, block_cursor):
    """
    swap the order of two statements within a block.

    args:
        block_cursor    - a cursor to a two statement block to reorder

    rewrite:
        `s1 ; s2`  <-- block_cursor
        -->
        `s2 ; s1`
    """
    s1 = block_cursor[0]._impl
    s2 = block_cursor[1]._impl

    proc_c = ic.Cursor.root(proc)
    return scheduling.DoReorderStmt(proc_c, s1, s2).result()


@sched_op([ExprCursorA(many=True)])
def commute_expr(proc, expr_cursors):
    """
    commute the binary operation of '+' and '*'.

    args:
        expr_cursors - a list of cursors to the binary operation

    rewrite:
        `a * b` <-- expr_cursor
        -->
        `b * a`

        or

        `a + b` <-- expr_cursor
        -->
        `b + a`
    """

    exprs = [ec._impl for ec in expr_cursors]
    for e in exprs:
        if not isinstance(e._node(), LoopIR.BinOp) or (
            e._node().op != "+" and e._node().op != "*"
        ):
            raise TypeError(f"only '+' or '*' can commute, got {e._node().op}")
    if any(not e._node().type.is_numeric() for e in exprs):
        raise TypeError(
            "only numeric (not index or size) expressions "
            "can commute by commute_expr()"
        )

    proc_c = ic.Cursor.root(proc)
    return scheduling.DoCommuteExpr(proc_c, exprs).result()


@sched_op([ExprCursorA(many=True), NameA, BoolA])
def bind_expr(proc, expr_cursors, new_name, cse=False):
    """
    Bind some numeric/data-value type expression into a new intermediate,
    scalar-sized buffer.  If `cse=True` and more than one expression is
    pointed to, then this operation will attempt to perform
    common sub-expression elimination while binding. It will stop upon
    encountering a read of any buffer that the expression depends on.

    args:
        expr_cursors    - a list of cursors to multiple instances of the
                          same expression
        new_name        - a string to name the new buffer
        cse             - (bool) use common sub-expression elimination?

    rewrite:
        bind_expr(..., '32.0 * x[i]', 'b')
        `a = 32.0 * x[i] + 4.0`
        -->
        `b : R`
        `b = 32.0 * x[i]`
        `a = b + 4.0`
    """
    exprs = [ec._impl for ec in expr_cursors]
    if any(not e._node().type.is_numeric() for e in exprs):
        raise TypeError(
            "only numeric (not index or size) expressions "
            "can be bound by bind_expr()"
        )

    proc_c = ic.Cursor.root(proc)
    return scheduling.DoBindExpr(proc_c, new_name, exprs, cse).result()


# --------------------------------------------------------------------------- #
# --------------------------------------------------------------------------- #
# Sub-procedure Operations


@sched_op([NameA, StmtCursorA])
def extract_subproc(proc, subproc_name, body_stmt):
    """
    Documentation TODO
    """
    proc_c = ic.Cursor.root(proc)
    stmt = body_stmt._impl
    passobj = scheduling.DoExtractMethod(proc_c, subproc_name, stmt)
    return (passobj.result(), passobj.subproc())


@sched_op([CallCursorA])
def inline(proc, call_cursor):
    """
    Inline a sub-procedure call.

    args:
        call_cursor     - Cursor or pattern pointing to a Call statement
                          whose body we want to inline
    """
    call_stmt = call_cursor._impl
    proc_c = ic.Cursor.root(proc)
    return scheduling.DoInline(proc_c, call_stmt).result()


@sched_op([BlockCursorA, ProcA, BoolA])
def replace(proc, block_cursor, subproc, quiet=False):
    """
    Attempt to match the supplied `subproc` against the supplied
    statement block.  If the two can be unified, then replace the block
    of statements with a call to `subproc`.

    args:
        block_cursor    - Cursor or pattern pointing to block of statements
        subproc         - Procedure object to replace this block with a
                          call to
        quiet           - (bool) control how much this operation prints
                          out debug info
    """
    stmts = [sc._impl._node() for sc in block_cursor]
    try:
        p = DoReplace(subproc._loopir_proc, stmts).apply_proc(proc._loopir_proc)
        return Procedure(p, _provenance_eq_Procedure=proc)
    except UnificationError:
        if quiet:
            raise
        print(f"Failed to unify the following:\nSubproc:\n{subproc}" f"Statements:\n")
        [print(s) for s in stmts]
        raise


@sched_op([CallCursorA, ProcA])
def call_eqv(proc, call_cursor, eqv_proc):
    """
    Swap out the indicated call with a call to `eqv_proc` instead.
    This operation can only be performed if the current procedures being
    called and `eqv_proc` are equivalent due to being scheduled
    from the same procedure (or one scheduled from the other).

    args:
        call_cursor     - Cursor or pattern pointing to a Call statement
        eqv_proc        - Procedure object for the procedure to be
                          substituted in

    rewrite:
        `orig_proc(...)`    ->    `eqv_proc(...)`
    """
    call_stmt = call_cursor._impl
    new_loopir = eqv_proc._loopir_proc

    proc_c = ic.Cursor.root(proc)
    rewrite_pass = scheduling.DoCallSwap(proc_c, call_stmt, new_loopir)
    mod_config = rewrite_pass.mod_eq()
    return rewrite_pass.result(mod_config=mod_config)


# --------------------------------------------------------------------------- #
# --------------------------------------------------------------------------- #
# Precision, Memory and Window Setting Operations


@sched_op([NameCountA, TypeAbbrevA])
def set_precision(proc, name, typ):
    """
    Set the precision annotation on a given buffer to the provided
    base-type precision.

    args:
        name    - string w/ optional count, e.g. "x" or "x #3"
        typ     - string representing base data type

    rewrite:
        `name : _[...]    ->    name : typ[...]`
    """
    name, count = name
    proc_c = ic.Cursor.root(proc)
    return scheduling.DoSetTypAndMem(proc_c, name, count, basetyp=typ).result()


@sched_op([NameCountA, BoolA])
def set_window(proc, name, is_window=True):
    """
    Set the annotation on a given buffer to indicate that it should be
    a window (True) or should not be a window (False)

    args:
        name        - string w/ optional count, e.g. "x" or "x #3"
        is_window   - boolean representing whether a buffer is a window

    rewrite when is_window = True:
        `name : R[...]    ->    name : [R][...]`
    """
    name, count = name
    proc_c = ic.Cursor.root(proc)
    return scheduling.DoSetTypAndMem(proc_c, name, count, win=is_window).result()


@sched_op([NameCountA, MemoryA])
def set_memory(proc, name, memory_type):
    """
    Set the memory annotation on a given buffer to the provided memory.

    args:
        name    - string w/ optional count, e.g. "x" or "x #3"
        mem     - new Memory object

    rewrite:
        `name : _ @ _    ->    name : _ @ mem`
    """
    name, count = name
    proc_c = ic.Cursor.root(proc)
    return scheduling.DoSetTypAndMem(proc_c, name, count, mem=memory_type).result()


# --------------------------------------------------------------------------- #
# --------------------------------------------------------------------------- #
# Configuration Modifying Operations


@sched_op([ExprCursorA, ConfigA, ConfigFieldA])
def bind_config(proc, var_cursor, config, field):
    """
    extract a control-value expression and write it into some
    designated field of a config

    args:
        var_cursor  - cursor or pattern pointing at the expression to
                      be bound
        config      - config object to be written into
        field       - (string) the field of `config` to be written to

    rewrite:
        Let `s[ e ]` mean a statement with control expression `e` occurring
        within it.  Then,
        `s[ e ]    ->    config.field = e ; s[ config.field ]`
    """
    e = var_cursor._impl._node()
    cfg_f_type = config.lookup(field)[1]
    if not isinstance(e, LoopIR.Read):
        raise ValueError("expected a cursor to a single variable Read")
    elif e.type != cfg_f_type:
        raise ValueError(
            f"expected type of expression to bind ({e.type}) "
            f"to match type of Config variable ({cfg_f_type})"
        )

    proc_c = ic.Cursor.root(proc)
    rewrite_pass = scheduling.DoBindConfig(proc_c, config, field, var_cursor._impl)
    mod_config = rewrite_pass.mod_eq()
    return rewrite_pass.result(mod_config=mod_config)


@sched_op([StmtCursorA])
def delete_config(proc, stmt_cursor):
    """
    delete a statement that writes to some config.field

    args:
        stmt_cursor - cursor or pattern pointing at the statement to
                      be deleted

    rewrite:
        `s1 ; config.field = _ ; s3    ->    s1 ; s3`
    """
    stmt = stmt_cursor._impl
    proc_c = ic.Cursor.root(proc)
    rewrite_pass = scheduling.DoDeleteConfig(proc_c, stmt)
    mod_config = rewrite_pass.mod_eq()
    return rewrite_pass.result(mod_config=mod_config)


@sched_op([GapCursorA, ConfigA, ConfigFieldA, NewExprA("gap_cursor")])
def write_config(proc, gap_cursor, config, field, rhs):
    """
    insert a statement that writes a desired value to some config.field

    args:
        gap_cursor  - cursor pointing to where the new write statement
                      should be inserted
        config      - config object to be written into
        field       - (string) the field of `config` to be written to
        rhs         - (string) the expression to write into the field

    rewrite:
        `s1 ; s3    ->    s1 ; config.field = new_expr ; s3`
    """

    # TODO: just have scheduling pass take a gap cursor directly
    before = True
    if not (stmtc := gap_cursor.after()):
        assert (stmtc := gap_cursor.before())
        before = False
    stmt = stmtc._impl

    proc_c = ic.Cursor.root(proc)
    rewrite_pass = scheduling.DoConfigWrite(
        proc_c, stmt, config, field, rhs, before=before
    )
    mod_config = rewrite_pass.mod_eq()
    return rewrite_pass.result(mod_config=mod_config)


# --------------------------------------------------------------------------- #
# --------------------------------------------------------------------------- #
# Memory and Windowing-oriented Operations


@sched_op([AllocCursorA, NewExprA("buf_cursor"), NewExprA("buf_cursor"), BoolA])
def expand_dim(proc, buf_cursor, alloc_dim, indexing_expr, unsafe_disable_checks=False):
    """
    expand the number of dimensions of a buffer variable (`buf_cursor`).
    After expansion, the existing code will initially only use particular
    entries of the new dimension, chosen by the provided `indexing_expr`

    args:
        buf_cursor      - cursor pointing to the Alloc to expand
        alloc_dim       - (string) an expression for the size
                          of the new buffer dimension.
        indexing_expr   - (string) an expression to index the newly
                          created dimension with.

    rewrite:
        `x : T[...] ; s`
          ->
        `x : T[alloc_dim, ...] ; s[ x[...] -> x[indexing_expr, ...] ]`
    checks:
        The provided dimension size is checked for positivity and the
        provided indexing expression is checked to make sure it is in-bounds
    """
    proc_c = ic.Cursor.root(proc)
    stmt = buf_cursor._impl
    new_proc_c = scheduling.DoExpandDim(proc_c, stmt, alloc_dim, indexing_expr).result()
    if not unsafe_disable_checks:
        CheckEffects(new_proc_c._loopir_proc)

    return new_proc_c


@sched_op([AllocCursorA, ListA(IntA)])
def rearrange_dim(proc, buf_cursor, permute_vector):
    """
    Rearranges the dimensions of the indicated buffer allocation according
    to the supplied permutation (`permute_vector`).

    args:
        buf_cursor      - cursor pointing to an Alloc statement
                          for an N-dimensional array
        permute_vector  - a permutation of the integers (0,1,...,N-1)

    rewrite:
        (with permute_vector = [2,0,1])
        `x : T[N,M,K]` -> `x : T[K,N,M]`
    """
    proc_c = ic.Cursor.root(proc)
    stmt = buf_cursor._impl
    # extra sanity check
    N = len(stmt._node().type.hi)
    if set(range(0, N)) != set(permute_vector):
        raise ValueError(
            f"permute_vector argument ({permute_vector}) "
            f"was not a permutation of {set(range(0, N))}"
        )
<<<<<<< HEAD
    return scheduling.DoRearrangeDim(proc_c, stmt, dimensions).result()
=======
    return Schedules.DoRearrangeDim(proc_c, stmt, permute_vector).result()
>>>>>>> 6cc45967


@sched_op([AllocCursorA, ListA(OptionalA(NewExprA("buf_cursor"))), BoolA])
def bound_alloc(proc, buf_cursor, new_bounds, unsafe_disable_checks=False):
    """
    NOTE: TODO: This name needs to be changed
    change the dimensional extents of an allocation, but leave the number
    and order of dimensions the same.

    args:
        buf_cursor      - cursor pointing to the Alloc to change bounds of
        new_bounds      - (list of strings/ints) expressions for the
                          new sizes of each buffer dimension.
                          Pass `None` for any dimensions you do not want
                          to change the extent/bound of.

    rewrite:
        bound_alloc(p, 'x : _', ['N+1',None])
        `x : T[N,M]` -> `x : T[N+1,M]`

    checks:
        The new bounds are checked to make sure they don't cause any
        out-of-bounds memory accesses
    """
    proc_c = ic.Cursor.root(proc)
    stmt = buf_cursor._impl
    if len(stmt._node().type.hi) != len(new_bounds):
        raise ValueError(
            f"buffer has {len(stmt._node().type.hi)} dimensions, "
            f"but only {len(new_bounds)} bounds were supplied"
        )
    new_proc_c = scheduling.DoBoundAlloc(proc_c, stmt, new_bounds).result()

    if not unsafe_disable_checks:
        CheckEffects(new_proc_c._node())

    return new_proc_c


@sched_op([AllocCursorA, IntA, PosIntA])
def divide_dim(proc, alloc_cursor, dim_idx, quotient):
    """
    Divide the `dim_idx`-th buffer dimension into a higher-order
    and lower-order dimensions, where the lower-order dimension is given
    by the constant integer `quotient`.

    This limited implementation of `divide_dim` requires that the dimension
    being divided is constant itself.

    args:
        alloc_cursor    - cursor to the allocation to divide a dimension of
        dim_idx         - the index of the dimension to divide
        quotient        - (positive int) the factor to divide by

    rewrite:
        divide_dim(..., 1, 4)
        `x : R[n, 12, m]`
        `x[i, j, k] = ...`
        ->
        `x : R[n, 3, 4, m]`
        `x[i, j / 4, j % 4, k] = ...`
    """
    if quotient == 1:
        raise ValueError("why are you trying to divide by 1?")
    proc_c = ic.Cursor.root(proc)
    stmt = alloc_cursor._impl
    if not (0 <= dim_idx < len(stmt._node().type.shape())):
        raise ValueError(f"Cannot divide out-of-bounds " f"dimension index {dim_idx}")

    return scheduling.DoDivideDim(proc_c, stmt, dim_idx, quotient).result()


@sched_op([AllocCursorA, IntA, IntA])
def mult_dim(proc, alloc_cursor, hi_dim_idx, lo_dim_idx):
    """
    Mutiply the `hi_dim_idx`-th buffer dimension by the `low_dim_idx`-th
    buffer dimension to create a single buffer dimension.  This operation
    is only permitted when the `lo_dim_idx`-th dimension is a constant
    integer value.

    args:
        alloc_cursor    - cursor to the allocation to divide a dimension of
        hi_dim_idx      - the index of the higher order dimension to multiply
        lo_dim_idx      - the index of the lower order dimension to multiply

    rewrite:
        mult_dim(..., 0, 2)
        `x : R[n, m, 4]`
        `x[i, j, k] = ...`
        ->
        `x : R[4*n, m]`
        `x[4*i + k, j] = ...`
    """
    proc_c = ic.Cursor.root(proc)
    stmt = alloc_cursor._impl
    for dim_idx in [hi_dim_idx, lo_dim_idx]:
        if not (0 <= dim_idx < len(stmt._node().type.shape())):
            raise ValueError(
                f"Cannot multiply out-of-bounds " f"dimension index {dim_idx}"
            )
    if hi_dim_idx == lo_dim_idx:
        raise ValueError(f"Cannot multiply dimension {hi_dim_idx} by " f"itself")

    return scheduling.DoMultiplyDim(proc_c, stmt, hi_dim_idx, lo_dim_idx).result()


@sched_op([AllocCursorA, PosIntA])
def lift_alloc(proc, alloc_cursor, n_lifts=1):
    """
    Lift a buffer allocation up and out of various Loops / If-statements.

    args:
        alloc_cursor    - cursor to the allocation to lift up
        n_lifts         - number of times to try to move the allocation up

    rewrite:
        `for i in _:`
        `    buf : T` <- alloc_cursor
        `    ...`
        ->
        `buf : T`
        `for i in _:`
        `    ...`
    """
    proc_c = ic.Cursor.root(proc)
    stmt = alloc_cursor._impl

    return scheduling.DoLiftAllocSimple(proc_c, stmt, n_lifts).result()


@sched_op([AllocCursorA, PosIntA, EnumA(["row", "col"]), OptionalA(PosIntA), BoolA])
def autolift_alloc(
    proc, alloc_cursor, n_lifts=1, mode="row", size=None, keep_dims=False
):
    """
    Lift a buffer allocation up and out of various Loops / If-statements.

    Has some additional special legacy behavior.  Use lift_alloc instead for
    all new code.

    args:
        alloc_cursor    - cursor to the allocation to lift up
        n_lifts         - number of times to try to move the allocation up
        mode            - whether to expand the buffer's dimensions
                          on the inner or outer position
        size            - dimension extents to expand to?
        keep_dims       - ???

    rewrite:
        `for i in _:`
        `    buf : T` <- alloc_cursor
        `    ...`
        ->
        `buf : T`
        `for i in _:`
        `    ...`
    """
    proc_c = ic.Cursor.root(proc)
    stmt = alloc_cursor._impl

    return scheduling.DoLiftAlloc(proc_c, stmt, n_lifts, mode, size, keep_dims).result()


@sched_op([AllocCursorA, AllocCursorA])
def reuse_buffer(proc, buf_cursor, replace_cursor):
    """
    reuse existing buffer (`buf_cursor`) instead of
    allocating a new buffer (`replace_cursor`).

    Old Name: data_reuse

    args:
        buf_cursor      - cursor pointing to the Alloc to reuse
        replace_cursor  - cursor pointing to the Alloc to eliminate

    rewrite:
        `x : T ; ... ; y : T ; s`
          ->
        `x : T ; ... ; s[ y -> x ]`
    checks:
        Can only be performed if the variable `x` is dead at the statement
        `y : T`.
    """
    buf_s = buf_cursor._impl
    rep_s = replace_cursor._impl
    proc_c = ic.Cursor.root(proc)

    return scheduling.DoDataReuse(proc_c, buf_s, rep_s).result()


@sched_op([WindowStmtCursorA])
def inline_window(proc, winstmt_cursor):
    """
    Eliminate use of a window by inlining its definition and expanding
    it at all use-sites

    args:
        winstmt_cursor  - cursor pointing to the WindowStmt to inline

    rewrite:
        `y = x[...] ; s` -> `s[ y -> x[...] ]`
    """
    stmt = winstmt_cursor._impl
    proc_c = ic.Cursor.root(proc)

    return scheduling.DoInlineWindow(proc_c, stmt).result()


@sched_op([ExprCursorA, NameA, OptionalA(MemoryA)])
def stage_window(proc, expr_cursor, win_name, memory=None):
    """
    TODO: Describe this scheduling operation.

    Do we want to keep this operation?

    Should it resemble `stage_mem` instead?
    """
    e = expr_cursor._impl
    proc_c = ic.Cursor.root(proc)

    return scheduling.DoStageWindow(proc_c, win_name, memory, e).result()


@sched_op([BlockCursorA, CustomWindowExprA("block_cursor"), NameA, BoolA])
def stage_mem(proc, block_cursor, win_expr, new_buf_name, accum=False):
    """
    Stage the window of memory specified by `win_expr` into a new buffer
    before the indicated code block and move the memory back after the
    indicated code block.  If code analysis allows one to omit either
    the load or store between the original buffer and staging buffer, then
    the load/store loops/statements will be omitted.

    In the event that the indicated block of code strictly reduces into
    the specified window, then the optional argument `accum` can be set
    to initialize the staging memory to zero, accumulate into it, and
    then accumulate that result back to the original buffer, rather than
    loading and storing.  This is especially valuable when one's target
    platform can more easily zero out memory and thereby either
    reduce memory traffic outright, or at least improve locality of access.

    args:
        block_cursor    - the block of statements to stage around
        win_expr        - (string) of the form `name[pt_or_slice*]`
                          e.g. 'x[32, i:i+4]'
                          In this case `x` should be accessed in the
                          block, but only at locations
                          (32, i), (32, i+1), (32, i+2), or (32, i+3)
        new_buf_name    - the name of the newly created staging buffer
        accum           - (optional, bool) see above

    rewrite:
        stage_mem(..., 'x[0:n,j-1:j]', 'xtmp')
        `for i in seq(0,n-1):`
        `    x[i,j] = 2 * x[i+1,j-1]`
        -->
        `for k0 in seq(0,n):`
        `    for k1 in seq(0,2):`
        `        xtmp[k0,k1] = x[k0,j-1+k1]`
        `for i in seq(0,n-1):`
        `    xtmp[i,j-(j-1)] = 2 * xtmp[i+1,(j-1)-(j-1)]`
        `for k0 in seq(0,n):`
        `    for k1 in seq(0,2):`
        `        x[k0,j-1+k1] = xtmp[k0,k1]`

    """
    buf_name, w_exprs = win_expr
    stmt_start = block_cursor[0]._impl
    stmt_end = block_cursor[-1]._impl
    proc_c = ic.Cursor.root(proc)

    return scheduling.DoStageMem(
        proc_c,
        buf_name,
        new_buf_name,
        w_exprs,
        stmt_start,
        stmt_end,
        use_accum_zero=accum,
    ).result()


# --------------------------------------------------------------------------- #
# --------------------------------------------------------------------------- #
# Loop and Guard Rewriting


@sched_op(
    [
        ForSeqCursorA,
        PosIntA,
        ListA(NameA, length=2),
        EnumA(["cut", "guard", "cut_and_guard"]),
        BoolA,
    ]
)
def divide_loop(proc, loop_cursor, div_const, new_iters, tail="guard", perfect=False):
    """
    Divide a loop into an outer and inner loop, where the inner loop
    iterates over the range 0 to `div_const`.

    Old Name: In Halide and TVM, this was called "split"

    args:
        loop_cursor     - cursor pointing to the loop to split ;
                          can also be specified using the special shorthands
                          pattern: <loop-iterator-name>
                               or: <loop-iterator-name> #<int>
        div_const       - integer > 1 specifying what to "divide by"
        new_iters       - list or tuple of two strings specifying the new
                          outer and inner iteration variable names
        tail (opt)      - specifies the strategy for handling the "remainder"
                          of the loop division (called the tail of the loop).
                          value can be "cut", "guard", or "cut_and_guard".
                          Default value: "guard"
        perfect (opt)   - Boolean (default False) that can be set to true
                          to assert that you know the remainder will always
                          be zero (i.e. there is no tail).  You will get an
                          error if the compiler cannot verify this fact itself.

    rewrite:
        divide(..., div_const=q, new_iters=['hi','lo'], tail='cut')
        `for i in seq(0,e):`
        `    s`
            ->
        `for hi in seq(0,e / q):`
        `    for lo in seq(0, q):`
        `        s[ i -> q*hi + lo ]`
        `for lo in seq(0,e - q * (e / q)):`
        `    s[ i -> q * (e / q) + lo ]
    """
    if div_const == 1:
        raise ValueError("why are you trying to split by 1?")

    stmt = loop_cursor._impl
    proc_c = ic.Cursor.root(proc)

    return scheduling.DoSplit(
        proc_c,
        stmt,
        quot=div_const,
        hi=new_iters[0],
        lo=new_iters[1],
        tail=tail,
        perfect=perfect,
    ).result()


@sched_op([NestedForSeqCursorA, NameA])
def mult_loops(proc, nested_loops, new_iter_name):
    """
    Perform the inverse operation to `divide_loop`.  Take two loops,
    the innermost of which has a literal bound. (e.g. 5, 8, etc.) and
    replace them by a single loop that iterates over the product of their
    iteration spaces (e.g. 5*n, 8*n, etc.)

    args:
        nested_loops    - cursor pointing to a loop whose body is also a loop
        new_iter_name   - string with name of the new iteration variable

    rewrite:
        `for i in seq(0,e):`
        `    for j in seq(0,c):`    # c is a literal integer
        `        s`
        ->
        `for k in seq(0,e*c):`      # k is new_iter_name
        `    s[ i -> k/c, j -> k%c ]`
    """
    stmt = nested_loops._impl
    proc_c = ic.Cursor.root(proc)

    return scheduling.DoProductLoop(proc_c, stmt, new_iter_name).result()


@sched_op([ForSeqCursorA, PosIntA])
def cut_loop(proc, loop_cursor, cut_point):
    """
    Cut a loop into two loops, one iterating from 0 to `cut_point` and
    the second iterating from `cut_point` to the original loop upper bound.

    Right now, cut_point has to be an integer.
    TODO: support expressions for the cut_point.

    args:
        loop_cursor     - cursor pointing to the loop to split
        cut_point       - integer saying which iteration to cut at

    rewrite:
        `for i in seq(0,n):`
        `    s`
        ->
        `for i in seq(0,cut):`
        `    s`
        `for i in seq(0,n-cut):`
        `    s[i -> i+cut]`
    """
    stmt = loop_cursor._impl
    proc_c = ic.Cursor.root(proc)
    loopir = scheduling.DoPartitionLoop(stmt, cut_point).apply_proc(proc_c._node())

    return Procedure(loopir, _provenance_eq_Procedure=proc)


@sched_op([NestedForSeqCursorA])
def reorder_loops(proc, nested_loops):
    """
    Reorder two loops that are directly nested with each other.
    This is the primitive loop reordering operation, out of which
    other reordering operations can be built.

    args:
        nested_loops    - cursor pointing to the outer loop of the
                          two loops to reorder; a pattern to find said
                          cursor with; or a 'name name' shorthand where
                          the first name is the iteration variable of the
                          outer loop and the second name is the iteration
                          variable of the inner loop.  An optional '#int'
                          can be added to the end of this shorthand to
                          specify which match you want,

    rewrite:
        `for outer in _:`
        `    for inner in _:`
        `        s`
            ->
        `for inner in _:`
        `    for outer in _:`
        `        s`
    """

    stmt_c = nested_loops._impl
    if len(stmt_c.body()) != 1 or not isinstance(stmt_c.body()[0]._node(), LoopIR.Seq):
        raise ValueError(
            f"expected loop directly inside of " f"{stmt_c._node().iter} loop"
        )

    proc_c = ic.Cursor.root(proc)

    return scheduling.DoLiftScope(proc_c, stmt_c.body()[0]).result()


@sched_op([BlockCursorA(block_size=2)])
def merge_writes(proc, block_cursor):
    """
    Merge consecutive assign and reduce statement into a single statement.
    Handles all 4 cases of (assign, reduce) x (reduce, assign).

    args:
        block_cursor          - cursor pointing to the block of two consecutive
                                assign/reduce statement.

    rewrite:
        `a = b`
        `a = c`
            ->
        `a = c`
        ----------------------
        `a += b`
        `a = c`
            ->
        `a = c`
        ----------------------
        `a = b`
        `a += c`
            ->
        `a = b + c`
        ----------------------
        `a += b`
        `a += c`
            ->
        `a += b + c`
        ----------------------

    """
    stmt1 = block_cursor[0]._impl._node()
    stmt2 = block_cursor[1]._impl._node()

    # TODO: We should seriously consider how to improve Scheduling errors in general
    if not isinstance(stmt1, (LoopIR.Assign, LoopIR.Reduce)) or not isinstance(
        stmt2, (LoopIR.Assign, LoopIR.Reduce)
    ):
        raise ValueError(
            f"expected two consecutive assign/reduce statements, "
            f"got {type(stmt1)} and {type(stmt2)} instead."
        )
    if stmt1.name != stmt2.name or stmt1.type != stmt2.type:
        raise ValueError(
            "expected the two statements' left hand sides to have the same name & type"
        )
    if stmt1.rhs.type != stmt2.rhs.type:
        raise ValueError(
            "expected the two statements' right hand sides to have the same type."
        )

    proc_c = ic.Cursor.root(proc)

    return scheduling.DoMergeWrites(
        proc_c, block_cursor[0]._impl, block_cursor[1]._impl
    ).result()


@sched_op([GapCursorA, PosIntA])
def fission(proc, gap_cursor, n_lifts=1):
    """
    fission apart the ForSeq and If statements wrapped around
    this block of statements into two copies; the first containing all
    statements before the cursor, and the second all statements after the
    cursor.

    args:
        gap_cursor          - a cursor pointing to the point in the
                              statement block that we want to fission at.
        n_lifts (optional)  - number of levels to fission upwards (default=1)

    rewrite:
        `for i in _:`
        `    s1`
        `      ` <- gap
        `    s2`
            ->
        `for i in _:`
        `    s1`
        `for i in _:`
        `    s2`
    """

    if not (stmtc := gap_cursor.before()) or not gap_cursor.after():
        raise ValueError("expected cursor to point to " "a gap between statements")
    stmt = stmtc._impl
    proc_c = ic.Cursor.root(proc)

    return scheduling.DoFissionAfterSimple(proc_c, stmt, n_lifts).result()


@sched_op([GapCursorA, PosIntA])
def autofission(proc, gap_cursor, n_lifts=1):
    """
    Split the enclosing ForSeq and If statements wrapped around
    this block of statements at the indicated point.

    If doing so splits a loop, this version of fission attempts
    to remove those loops as well.

    args:
        gap_cursor          - a cursor pointing to the point in the
                              statement block that we want to fission at.
        n_lifts (optional)  - number of levels to fission upwards (default=1)

    rewrite:
        `for i in _:`
        `    s1`
        `      ` <- gap
        `    s2`
            ->
        `for i in _:`
        `    s1`
        `for i in _:`
        `    s2`
    """

    if not (stmtc := gap_cursor.before()) or not gap_cursor.after():
        raise ValueError("expected cursor to point to " "a gap between statements")
    stmt = stmtc._impl
    proc_c = ic.Cursor.root(proc)

    return scheduling.DoFissionLoops(proc_c, stmt, n_lifts).result()


@sched_op([ForSeqOrIfCursorA, ForSeqOrIfCursorA])
def fuse(proc, stmt1, stmt2):
    """
    fuse together two loops or if-guards, provided that the loop bounds
    or guard conditions are compatible.

    args:
        stmt1, stmt2        - cursors to the two loops or if-statements
                              that are being fused

    rewrite:
        `for i in e:` <- stmt1
        `    s1`
        `for j in e:` <- stmt2
        `    s2`
            ->
        `for i in e:`
        `    s1`
        `    s2[ j -> i ]`
    or
        `if cond:` <- stmt1
        `    s1`
        `if cond:` <- stmt2
        `    s2`
            ->
        `if cond:`
        `    s1`
        `    s2`
    """
    if isinstance(stmt1, PC.IfCursor) != isinstance(stmt2, PC.IfCursor):
        raise ValueError(
            "expected the two argument cursors to either both "
            "point to loops or both point to if-guards"
        )
    s1 = stmt1._impl
    s2 = stmt2._impl
    proc_c = ic.Cursor.root(proc)
    if isinstance(stmt1, PC.IfCursor):
        return scheduling.DoFuseIf(proc_c, s1, s2).result()
    else:
        return scheduling.DoFuseLoop(proc_c, s1, s2)


@sched_op([ForSeqCursorA])
def remove_loop(proc, loop_cursor):
    """
    Remove the loop around some block of statements.
    This operation is allowable when the block of statements in question
    can be proven to be idempotent.

    args:
        loop_cursor     - cursor pointing to the loop to remove

    rewrite:
        `for i in _:`
        `    s`
            ->
        `s`
    """

    stmt = loop_cursor._impl
    proc_c = ic.Cursor.root(proc)

    return scheduling.DoRemoveLoop(proc_c, stmt).result()


@sched_op([BlockCursorA, NameA, NewExprA("block_cursor"), BoolA])
def add_loop(proc, block_cursor, iter_name, hi_expr, guard=False):
    """
    Add a loop around some block of statements.
    This operation is allowable when the block of statements in question
    can be proven to be idempotent.

    args:
        block_cursor    - cursor pointing to the block to wrap in a loop
        iter_name       - string name for the new iteration variable
        hi_expr         - string to be parsed into the upper bound expression
                          for the new loop
        guard           - Boolean (default False) signaling whether to
                          wrap the block in a `if iter_name == 0: block`
                          condition; in which case idempotency need not
                          be proven.

    rewrite:
        `s`  <--- block_cursor
        ->
        `for iter_name in hi_expr:`
        `    s`
    """

    if len(block_cursor) != 1:
        raise NotImplementedError("TODO: support blocks of size > 1")

    stmt = block_cursor[0]._impl
    proc_c = ic.Cursor.root(proc)

    return scheduling.DoAddLoop(proc_c, stmt, iter_name, hi_expr, guard).result()


@sched_op([ForSeqCursorA])
def unroll_loop(proc, loop_cursor):
    """
    Unroll a loop with a constant, literal loop bound

    args:
        loop_curosr     - cursor pointing to the loop to unroll

    rewrite:
        `for i in seq(0,3):`
        `    s`
            ->
        `s[ i -> 0 ]`
        `s[ i -> 1 ]`
        `s[ i -> 2 ]`
    """

    stmt = loop_cursor._impl
    proc_c = ic.Cursor.root(proc)

    return scheduling.DoUnroll(proc_c, stmt).result()


# --------------------------------------------------------------------------- #
# --------------------------------------------------------------------------- #
# Guard Conditions


@sched_op([ForSeqOrIfCursorA])
def lift_scope(proc, scope_cursor):
    """
    Lift the indicated For/If-statement upwards one scope.

    args:
        scope_cursor       - cursor to the inner scope statement to lift up

    rewrite: (one example)
        `for i in _:`
        `    if p:`
        `        s1`
        `    else:`
        `        s2`
        ->
        `if p:`
        `    for i in _:`
        `        s1`
        `else:`
        `    for i in _:`
        `        s2`
    """
    stmt_c = scope_cursor._impl
    proc_c = ic.Cursor.root(proc)

    return scheduling.DoLiftScope(proc_c, stmt_c).result()


@sched_op([IfCursorA, BoolA])
def assert_if(proc, if_cursor, cond):
    """
    Eliminate the if-statement by determining either that it is always
    True or always False

    DEPRECATED
    TODO: This directive should drop the extra conditional argument
          and be renamed something like "remove_if"

    args:
        if_cursor       - cursor to the if-statement to simplify
        cond            - True or False: what the condition should always be

    rewrite:
        `if p:`
        `    s1`
        `else:`
        `    s2`
        -> (assuming cond=True)
        `s1`
    """
    stmt = if_cursor._impl
    proc_c = ic.Cursor.root(proc)

    return scheduling.DoAssertIf(proc_c, stmt, cond).result()


@sched_op([BlockCursorA, ListOrElemA(NewExprA("block_cursor"))])
def specialize(proc, block_cursor, conds):
    """
    Duplicate a statement block multiple times, with the provided
    `cond`itions indictaing when each copy should be invoked.
    Doing this allows one to then schedule differently the "specialized"
    variants of the blocks in different ways.

    If `n` conditions are given, then `n+1` specialized copies of the block
    are created (with the last copy as a "default" version).

    args:
        block_cursor    - cursor pointing to the block to duplicate/specialize
        conds           - list of strings or string to be parsed into
                          guard conditions for the

    rewrite:
        `s`
            ->
        `if cond_0:`
        `    s`
        `elif cond_1:`
        `    s`
        ...
        `else:`
        `    s`
    """

    if len(block_cursor) != 1:
        raise NotImplementedError("TODO: support blocks of size > 1")

    stmt = block_cursor[0]._impl
    proc_c = ic.Cursor.root(proc)

    return scheduling.DoSpecialize(proc_c, stmt, conds).result()


# --------------------------------------------------------------------------- #
# --------------------------------------------------------------------------- #
# Deprecated Operations


@sched_op([BlockCursorA, NewExprA("block_cursor")])
def add_unsafe_guard(proc, block_cursor, var_expr):
    """
    DEPRECATED
    This operation is deprecated, and will be removed soon.
    """
    stmt = block_cursor._impl[0]
    proc_c = ic.Cursor.root(proc)

    return scheduling.DoAddUnsafeGuard(proc_c, stmt, var_expr).result()


@sched_op([ForSeqCursorA])
def bound_and_guard(proc, loop):
    """
    DEPRECATED
    recommendation: replace with similar but more general primitive

    Replace
      for i in par(0, e): ...
    with
      for i in par(0, c):
        if i < e: ...
    where c is the tightest constant bound on e

    This currently only works when e is of the form x % n
    """
    stmt = loop._impl
    proc_c = ic.Cursor.root(proc)

    return scheduling.DoBoundAndGuard(proc_c, stmt).result()<|MERGE_RESOLUTION|>--- conflicted
+++ resolved
@@ -1152,11 +1152,7 @@
             f"permute_vector argument ({permute_vector}) "
             f"was not a permutation of {set(range(0, N))}"
         )
-<<<<<<< HEAD
-    return scheduling.DoRearrangeDim(proc_c, stmt, dimensions).result()
-=======
-    return Schedules.DoRearrangeDim(proc_c, stmt, permute_vector).result()
->>>>>>> 6cc45967
+    return scheduling.DoRearrangeDim(proc_c, stmt, permute_vector).result()
 
 
 @sched_op([AllocCursorA, ListA(OptionalA(NewExprA("buf_cursor"))), BoolA])
