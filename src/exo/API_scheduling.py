--- conflicted
+++ resolved
@@ -1125,13 +1125,9 @@
             f"permute_vector argument ({permute_vector}) "
             f"was not a permutation of {set(range(0, N))}"
         )
-<<<<<<< HEAD
-    # TODO: link up forwarding
-    ir, _fwd = scheduling.DoRearrangeDim(stmt, permute_vector)
-    return Procedure(ir, _provenance_eq_Procedure=proc)
-=======
-    return scheduling.DoRearrangeDim(proc, stmt, permute_vector).result()
->>>>>>> ab381835
+
+    ir, fwd = scheduling.DoRearrangeDim(stmt, permute_vector)
+    return Procedure(ir, _provenance_eq_Procedure=proc, _forward=fwd)
 
 
 @sched_op([AllocCursorA, ListA(OptionalA(NewExprA("buf_cursor"))), BoolA])
