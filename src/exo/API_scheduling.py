# import ast as pyast
import functools
import inspect
import re

# import types
from dataclasses import dataclass
from typing import Any, List, Tuple

from .API import Procedure
import exo.API_cursors as PC
from .LoopIR import LoopIR, T
import exo.LoopIR_scheduling as scheduling

from .LoopIR_unification import DoReplace, UnificationError
from .configs import Config
from .effectcheck import CheckEffects
from .memory import Memory
from .parse_fragment import parse_fragment
from .prelude import *
from . import internal_cursors as ic


def is_subclass_obj(x, cls):
    return isinstance(x, type) and issubclass(x, cls)


# --------------------------------------------------------------------------- #
# --------------------------------------------------------------------------- #
# Generic Definitions: Atomic Scheduling Operations and Argument Processing


@dataclass
class ArgumentProcessor:
    i: int
    arg_name: str
    f_name: str

    def __init__(self):
        # see setdata below for setting of the above fields
        pass

    def err(self, message, Error=TypeError):
        raise Error(f"argument {self.i}, '{self.arg_name}' to {self.f_name}: {message}")

    def setdata(self, i, arg_name, f_name):
        self.i = i
        self.arg_name = arg_name
        self.f_name = f_name

    def __call__(self, arg, all_args):
        raise NotImplementedError("Must Sub-class and redefine __call__")


class CursorArgumentProcessor(ArgumentProcessor):
    def __call__(self, cur, all_args):
        p = all_args["proc"]
        if isinstance(cur, PC.Cursor):
            cur = p.forward(cur)
        elif isinstance(cur, list):
            for i in range(len(cur)):
                cur[i] = p.forward(cur[i])
        return self._cursor_call(cur, all_args)

    def _cursor_call(self, cur, all_args):
        raise NotImplementedError("abstract method")


@dataclass
class AtomicSchedulingOp:
    sig: inspect.Signature
    arg_procs: List[ArgumentProcessor]
    func: Any

    def __str__(self):
        return f"<AtomicSchedulingOp-{self.__name__}>"

    def __call__(self, *args, **kwargs):
        # capture the arguments according to the provided signature
        bound_args = self.sig.bind(*args, **kwargs)

        # potentially need to patch in default values...
        bargs = bound_args.arguments
        if len(self.arg_procs) != len(bargs):
            for nm in self.sig.parameters:
                if nm not in bargs:
                    default_val = self.sig.parameters[nm].default
                    assert default_val != inspect.Parameter.empty
                    kwargs[nm] = default_val
            # now re-bind the arguments with the defaults having been added
            bound_args = self.sig.bind(*args, **kwargs)
            bargs = bound_args.arguments

        # convert the arguments using the provided argument processors
        assert len(self.arg_procs) == len(bargs)
        for nm, argp in zip(bargs, self.arg_procs):
            bargs[nm] = argp(bargs[nm], bargs)

        # invoke the scheduling function with the modified arguments
        return self.func(*bound_args.args, **bound_args.kwargs)


# decorator for building Atomic Scheduling Operations in the
# remainder of this file
def sched_op(arg_procs):
    def check_ArgP(argp):
        if is_subclass_obj(argp, ArgumentProcessor):
            return argp()
        else:
            assert isinstance(argp, ArgumentProcessor)
            return argp

    # note pre-pending of ProcA
    arg_procs = [check_ArgP(argp) for argp in ([ProcA] + arg_procs)]

    def build_sched_op(func):
        f_name = func.__name__
        sig = inspect.signature(func)
        assert len(arg_procs) == len(sig.parameters)

        # record extra implicit information in the argument processors
        for i, (param, arg_p) in enumerate(zip(sig.parameters, arg_procs)):
            arg_p.setdata(i, param, f_name)

        atomic_op = AtomicSchedulingOp(sig, arg_procs, func)
        return functools.wraps(func)(atomic_op)

    return build_sched_op


def is_atomic_scheduling_op(x):
    return isinstance(x, AtomicSchedulingOp)


# --------------------------------------------------------------------------- #
# --------------------------------------------------------------------------- #
# Argument Processing


class IdA(ArgumentProcessor):
    def __call__(self, arg, all_args):
        return arg


class ProcA(ArgumentProcessor):
    def __call__(self, proc, all_args):
        if not isinstance(proc, Procedure):
            self.err("expected a Procedure object")
        return proc


class MemoryA(ArgumentProcessor):
    def __call__(self, mem, all_args):
        if not is_subclass_obj(mem, Memory):
            self.err("expected a Memory subclass")
        return mem


class ConfigA(ArgumentProcessor):
    def __call__(self, config, all_args):
        if not isinstance(config, Config):
            self.err("expected a Config object")
        return config


class ConfigFieldA(ArgumentProcessor):
    def __init__(self, config_arg_name="config"):
        self.cfg_arg = config_arg_name

    def __call__(self, field, all_args):
        config = all_args[self.cfg_arg]
        if not is_valid_name(field):
            self.err("expected a valid name string")
        elif not config.has_field(field):
            self.err(
                f"expected '{field}' to be a field of config '{config.name()}'",
                ValueError,
            )
        return field


class NameA(ArgumentProcessor):
    def __call__(self, name, all_args):
        if not is_valid_name(name):
            self.err("expected a valid name")
        return name


class PosIntA(ArgumentProcessor):
    def __call__(self, val, all_args):
        if not is_pos_int(val):
            self.err("expected a positive integer")
        return val


class IntA(ArgumentProcessor):
    def __call__(self, val, all_args):
        if not isinstance(val, int):
            self.err("expected an integer")
        return val


class BoolA(ArgumentProcessor):
    def __call__(self, bval, all_args):
        if not isinstance(bval, bool):
            self.err("expected a bool")
        return bval


class OptionalA(ArgumentProcessor):
    def __init__(self, arg_proc):
        if is_subclass_obj(arg_proc, ArgumentProcessor):
            arg_proc = arg_proc()
        self.arg_proc = arg_proc

    def setdata(self, i, arg_name, f_name):
        super().setdata(i, arg_name, f_name)
        self.arg_proc.setdata(i, arg_name, f_name)

    def __call__(self, opt_arg, all_args):
        if opt_arg is None:
            return opt_arg
        else:
            return self.arg_proc(opt_arg, all_args)


class DictA(ArgumentProcessor):
    def __call__(self, d, all_args):
        if not isinstance(d, dict):
            self.err("expected a dict")
        return d


class ListA(ArgumentProcessor):
    def __init__(self, elem_arg_proc, list_only=False, length=None):
        if is_subclass_obj(elem_arg_proc, ArgumentProcessor):
            elem_arg_proc = elem_arg_proc()
        self.elem_arg_proc = elem_arg_proc
        self.list_only = list_only
        self.fixed_length = length

    def setdata(self, i, arg_name, f_name):
        super().setdata(i, arg_name, f_name)
        self.elem_arg_proc.setdata(i, arg_name, f_name)

    def __call__(self, xs, all_args):
        if self.list_only:
            if not isinstance(xs, list):
                self.err("expected a list")
        else:
            if not isinstance(xs, (list, tuple)):
                self.err("expected a list or tuple")
        if self.fixed_length:
            if len(xs) != self.fixed_length:
                self.err(f"expected a list of length {self.fixed_length}")
        # otherwise, check the entries
        xs = [self.elem_arg_proc(x, all_args) for x in xs]
        return xs


class ListOrElemA(ListA):
    def __call__(self, xs, all_args):
        arg_typ = list if self.list_only else (list, tuple)
        if isinstance(xs, arg_typ):
            return super().__call__(xs, all_args)
        else:
            return [self.elem_arg_proc(xs, all_args)]


class InstrStrA(ArgumentProcessor):
    def __call__(self, instr, all_args):
        if not isinstance(instr, str):
            self.err("expected an instruction macro " "(i.e. a string with {} escapes)")
        return instr


_name_count_re = r"^([a-zA-Z_]\w*)\s*(\#\s*([0-9]+))?$"


class NameCountA(ArgumentProcessor):
    def __call__(self, name_count, all_args):
        if not isinstance(name_count, str):
            self.err("expected a string")
        results = re.search(_name_count_re, name_count)
        if not results:
            self.err(
                "expected a name pattern of the form\n"
                "  <ident> [# <int>]?\n"
                "where <ident> is the name of a variable "
                "and <int> specifies which occurrence. "
                "(e.g. 'x #2' means 'the second occurence of x')",
                ValueError,
            )

        name = results[1]
        count = int(results[3]) if results[3] else None
        return name, count


class EnumA(ArgumentProcessor):
    def __init__(self, enum_vals):
        assert isinstance(enum_vals, list)
        self.enum_vals = enum_vals

    def __call__(self, arg, all_args):
        if arg not in self.enum_vals:
            vals_str = ", ".join([str(v) for v in self.enum_vals])
            self.err(f"expected one of the following values: {vals_str}", ValueError)
        return arg


class TypeAbbrevA(ArgumentProcessor):
    _shorthand = {
        "R": T.R,
        "f32": T.f32,
        "f64": T.f64,
        "i8": T.int8,
        "i32": T.int32,
    }

    def __call__(self, typ, all_args):
        if typ in TypeAbbrevA._shorthand:
            return TypeAbbrevA._shorthand[typ]
        else:
            precisions = ", ".join([t for t in TypeAbbrevA._shorthand])
            self.err(
                f"expected one of the following strings specifying "
                f"precision: {precisions}",
                ValueError,
            )


# --------------------------------------------------------------------------- #
# --------------------------------------------------------------------------- #
# Cursor Argument Processing


class ExprCursorA(CursorArgumentProcessor):
    def __init__(self, many=False):
        self.match_many = many

    def _cursor_call(self, expr_pattern, all_args):
        if self.match_many:
            if isinstance(expr_pattern, list):
                if all(isinstance(ec, PC.ExprCursor) for ec in expr_pattern):
                    return expr_pattern
                else:
                    for ec in expr_pattern:
                        if not isinstance(ec, PC.ExprCursor):
                            self.err(
                                f"expected a list of ExprCursor, "
                                f"not {type(expr_pattern)}"
                            )
            elif not isinstance(expr_pattern, str):
                self.err("expected an ExprCursor or pattern string")
        else:
            if isinstance(expr_pattern, PC.ExprCursor):
                return expr_pattern
            elif isinstance(expr_pattern, PC.Cursor):
                self.err(f"expected an ExprCursor, not {type(expr_pattern)}")
            elif not isinstance(expr_pattern, str):
                self.err("expected an ExprCursor or pattern string")

        proc = all_args["proc"]
        # TODO: Remove all need for `call_depth`
        matches = proc.find(expr_pattern, many=self.match_many)

        if self.match_many:
            for m in matches:
                if not isinstance(m, PC.ExprCursor):
                    self.err(
                        f"expected pattern to match only ExprCursors, not {type(m)}"
                    )
            return matches
        else:
            match = matches
            if not isinstance(match, PC.ExprCursor):
                self.err(f"expected pattern to match an ExprCursor, not {type(match)}")
            return match


class StmtCursorA(CursorArgumentProcessor):
    def __init__(self, many=False):
        self.match_many = many

    def _cursor_call(self, stmt_pattern, all_args):
        if isinstance(stmt_pattern, PC.StmtCursor):
            return stmt_pattern
        elif isinstance(stmt_pattern, PC.Cursor):
            self.err(f"expected an StmtCursor, not {type(stmt_pattern)}")
        elif not isinstance(stmt_pattern, str):
            self.err("expected a StmtCursor or pattern string")

        proc = all_args["proc"]
        # TODO: Remove all need for `call_depth`
        matches = proc.find(stmt_pattern, many=self.match_many)

        match = matches[0] if self.match_many else matches
        if not isinstance(match, PC.StmtCursor):
            self.err(f"expected pattern to match a StmtCursor, not {type(match)}")

        return match


class BlockCursorA(CursorArgumentProcessor):
    def __init__(self, many=False, block_size=None):
        self.match_many = many
        self.block_size = block_size

    def _cursor_call(self, block_pattern, all_args):
        if isinstance(block_pattern, PC.BlockCursor):
            cursor = block_pattern
        elif isinstance(block_pattern, PC.StmtCursor):
            cursor = block_pattern.as_block()
        else:
            if isinstance(block_pattern, PC.Cursor):
                self.err(
                    f"expected a StmtCursor or BlockCursor, "
                    f"not {type(block_pattern)}"
                )
            elif not isinstance(block_pattern, str):
                self.err("expected a Cursor or pattern string")

            proc = all_args["proc"]
            # TODO: Remove all need for `call_depth`
            matches = proc.find(block_pattern, many=self.match_many)

            match = matches[0] if self.match_many else matches
            if isinstance(match, PC.StmtCursor):
                match = match.as_block()
            elif not isinstance(match, PC.BlockCursor):
                self.err(f"expected pattern to match a BlockCursor, not {type(match)}")
            cursor = match

        # regardless, check block size
        if self.block_size:
            if len(cursor) != self.block_size:
                self.err(
                    f"expected a block of size {self.block_size}, "
                    f"but got a block of size {len(cursor)}",
                    ValueError,
                )

        return cursor


class GapCursorA(CursorArgumentProcessor):
    def _cursor_call(self, gap_cursor, all_args):
        if not isinstance(gap_cursor, PC.GapCursor):
            self.err("expected a GapCursor")
        return gap_cursor


class AllocCursorA(StmtCursorA):
    def _cursor_call(self, alloc_pattern, all_args):
        try:
            name, count = NameCountA()(alloc_pattern, all_args)
            count = f" #{count}" if count is not None else ""
            alloc_pattern = f"{name} : _{count}"
        except:
            pass

        cursor = super()._cursor_call(alloc_pattern, all_args)
        if not isinstance(cursor, PC.AllocCursor):
            self.err(f"expected an AllocCursor, not {type(cursor)}")
        return cursor


class WindowStmtCursorA(StmtCursorA):
    def _cursor_call(self, alloc_pattern, all_args):
        cursor = super()._cursor_call(alloc_pattern, all_args)
        if not isinstance(cursor, PC.WindowStmtCursor):
            self.err(f"expected a WindowStmtCursor, not {type(cursor)}")
        return cursor


class ForSeqOrIfCursorA(StmtCursorA):
    def _cursor_call(self, cursor_pat, all_args):
        # TODO: eliminate this redundancy with the ForSeqCursorA code
        # allow for a special pattern short-hand, but otherwise
        # handle as expected for a normal statement cursor
        try:
            name, count = NameCountA()(cursor_pat, all_args)
            count = f"#{count}" if count is not None else ""
            cursor_pat = f"for {name} in _: _{count}"
        except:
            pass

        cursor = super()._cursor_call(cursor_pat, all_args)
        if not isinstance(cursor, (PC.ForSeqCursor, PC.IfCursor)):
            self.err(f"expected a ForSeqCursor or IfCursor, not {type(cursor)}")
        return cursor


class ArgOrAllocCursorA(CursorArgumentProcessor):
    def _cursor_call(self, alloc_pattern, all_args):
        try:
            name, count = NameCountA()(alloc_pattern, all_args)
            count = f" #{count}" if count is not None else ""
            alloc_pattern = f"{name} : _{count}"
        except:
            pass

        cursor = alloc_pattern
        if not isinstance(cursor, (PC.AllocCursor, PC.ArgCursor)):
            proc = all_args["proc"]
            try:
                cursor = proc.find(alloc_pattern)
            except:
                for arg in proc.args():
                    if arg.name() == name:
                        return arg
                self.err(
                    f"could not find a cursor matching {alloc_pattern}, nor an arg cursor with name {name}"
                )

        if not isinstance(cursor, (PC.AllocCursor, PC.ArgCursor)):
            self.err(
                f"expected either an AllocCursor or an ArgCursor, not {type(cursor)}"
            )
        return cursor


class ForSeqCursorA(StmtCursorA):
    def _cursor_call(self, loop_pattern, all_args):
        # allow for a special pattern short-hand, but otherwise
        # handle as expected for a normal statement cursor
        try:
            name, count = NameCountA()(loop_pattern, all_args)
            count = f" #{count}" if count is not None else ""
            loop_pattern = f"for {name} in _: _{count}"
        except:
            pass

        cursor = super()._cursor_call(loop_pattern, all_args)
        if not isinstance(cursor, PC.ForSeqCursor):
            self.err(f"expected a ForSeqCursor, not {type(cursor)}")
        return cursor


class IfCursorA(StmtCursorA):
    def _cursor_call(self, if_pattern, all_args):
        cursor = super()._cursor_call(if_pattern, all_args)
        if not isinstance(cursor, PC.IfCursor):
            self.err(f"expected an IfCursor, not {type(cursor)}")
        return cursor


_name_name_count_re = r"^([a-zA-Z_]\w*)\s*([a-zA-Z_]\w*)\s*(\#\s*([0-9]+))?$"


class NestedForSeqCursorA(StmtCursorA):
    def _cursor_call(self, loops_pattern, all_args):

        if isinstance(loops_pattern, PC.ForSeqCursor):
            if len(loops_pattern.body()) != 1 or not isinstance(
                loops_pattern.body()[0], PC.ForSeqCursor
            ):
                self.err(
                    f"expected the body of the outer loop "
                    f"to be a single loop, but it was a "
                    f"{loops_pattern.body()[0]}",
                    ValueError,
                )
            cursor = loops_pattern
        elif isinstance(loops_pattern, PC.Cursor):
            self.err(f"expected a ForSeqCursor, not {type(loops_pattern)}")
        elif isinstance(loops_pattern, str) and (
            match_result := re.search(_name_name_count_re, loops_pattern)
        ):
            pass
            out_name = match_result[1]
            in_name = match_result[2]
            count = f" #{match_result[3]}" if match_result[3] else ""
            pattern = f"for {out_name} in _:\n  for {in_name} in _: _{count}"
            cursor = super()._cursor_call(pattern, all_args)
        else:
            self.err(
                "expected a ForSeqCursor, pattern match string, "
                "or 'outer_loop inner_loop' shorthand"
            )

        return cursor


class AssignOrReduceCursorA(StmtCursorA):
    def _cursor_call(self, stmt_pattern, all_args):
        cursor = super()._cursor_call(stmt_pattern, all_args)
        if not isinstance(cursor, (PC.AssignCursor, PC.ReduceCursor)):
            self.err(f"expected an AssignCursor or ReduceCursor, not {type(cursor)}")
        return cursor


class CallCursorA(StmtCursorA):
    def _cursor_call(self, call_pattern, all_args):
        # allow for special pattern short-hands, but otherwise
        # handle as expected for a normal statement cursor
        if isinstance(call_pattern, Procedure):
            call_pattern = f"{call_pattern.name()}(_)"
        try:
            name, count = NameCountA()(call_pattern, all_args)
            count = f" #{count}" if count is not None else ""
            call_pattern = f"{name}(_){count}"
        except:
            pass

        cursor = super()._cursor_call(call_pattern, all_args)
        if not isinstance(cursor, PC.CallCursor):
            self.err(f"expected a CallCursor, not {type(cursor)}")
        return cursor


# --------------------------------------------------------------------------- #
# --------------------------------------------------------------------------- #
# New Code Fragment Argument Processing


@dataclass
class FormattedExprStr:
    """
    Allows the user to provide a string with holes in it along with
    `ExprCursor`s to fill the holes. The object is designed as a wrapper to
    allow the user to give those inputs as an argument to scheduling
    operations. The object does not evaluate the expression, but merely
    holds the string and AST nodes the cursors point to until they are
    passed to the scheduling operation where they are extracted
    and evaluated to a new expression.
    """

    _expr_str: str
    _expr_holes: Tuple[LoopIR.expr]

    def __init__(self, expr_str: str, *expr_holes) -> None:
        if not isinstance(expr_str, str):
            raise TypeError("expr_str must be a string")
        self._expr_str = expr_str
        for cursor in expr_holes:
            if not isinstance(cursor, PC.ExprCursor):
                raise TypeError("Cursor provided to fill a hole must be a ExprCursor")
        self._expr_holes = tuple(cursor._impl._node for cursor in expr_holes)


class NewExprA(ArgumentProcessor):
    def __init__(self, cursor_arg, before=True):
        self.cursor_arg = cursor_arg
        self.before = before

    def _get_ctxt_stmt(self, all_args):
        cursor = all_args[self.cursor_arg]

        # if we don't have a gap cursor, convert to a gap cursor
        if not isinstance(cursor, PC.GapCursor):
            cursor = cursor.before() if self.before else cursor.after()

        # TODO: improve parse_fragment to just take gaps
        return cursor.anchor()._impl._node

    def __call__(self, expr_str, all_args):
        expr_holes = None
        if isinstance(expr_str, int):
            return LoopIR.Const(expr_str, T.int, null_srcinfo())
        elif isinstance(expr_str, float):
            return LoopIR.Const(expr_str, T.R, null_srcinfo())
        elif isinstance(expr_str, bool):
            return LoopIR.Const(expr_str, T.bool, null_srcinfo())
        elif isinstance(expr_str, FormattedExprStr):
            expr_str, expr_holes = expr_str._expr_str, expr_str._expr_holes
        elif not isinstance(expr_str, str):
            self.err("expected a string")

        proc = all_args["proc"]
        ctxt_stmt = self._get_ctxt_stmt(all_args)

        expr = parse_fragment(
            proc._loopir_proc, expr_str, ctxt_stmt, expr_holes=expr_holes
        )
        return expr


# This is implemented as a workaround because the
# current PAST parser and PAST IR don't support windowing
# expressions.
class CustomWindowExprA(NewExprA):
    def __call__(self, expr_str, all_args):
        proc = all_args["proc"]
        ctxt_stmt = self._get_ctxt_stmt(all_args)

        # degenerate case of a scalar value
        if is_valid_name(expr_str):
            return expr_str, []

        # otherwise, we have multiple dimensions
        match = re.match(r"(\w+)\[([^\]]+)\]", expr_str)
        if not match:
            raise ValueError(
                f"expected windowing string of the form "
                f"'name[args]', but got '{expr_str}'"
            )
        buf_name, args = match.groups()
        if not is_valid_name(buf_name):
            raise ValueError(f"'{buf_name}' is not a valid name")

        loopir = proc._loopir_proc

        def parse_arg(a):
            match = re.match(r"\s*([^:]+)\s*:\s*([^:]+)\s*", a)
            if not match:
                # a.strip() to remove whitespace
                pt = parse_fragment(loopir, a.strip(), ctxt_stmt)
                return pt
            else:
                lo, hi = match.groups()
                lo = parse_fragment(loopir, lo, ctxt_stmt)
                hi = parse_fragment(loopir, hi, ctxt_stmt)
                return (lo, hi)

        args = [parse_arg(a) for a in args.split(",")]

        return buf_name, args


# --------------------------------------------------------------------------- #
#  - * - * - * - * - * - * - * - * - * - * - * - * - * - * - * - * - * - * -
# --------------------------------------------------------------------------- #
# --------------------------------------------------------------------------- #
#                       Atomic Scheduling Operations
# --------------------------------------------------------------------------- #
# --------------------------------------------------------------------------- #
#  - * - * - * - * - * - * - * - * - * - * - * - * - * - * - * - * - * - * -
# --------------------------------------------------------------------------- #


# --------------------------------------------------------------------------- #
# --------------------------------------------------------------------------- #
# Basic Operations


@sched_op([])
def simplify(proc):
    """
    Simplify the code in the procedure body. Tries to reduce expressions
    to constants and eliminate dead branches and loops. Uses branch
    conditions to simplify expressions inside the branches.
    """
    # TODO: remove provenance handling from simplifier implementation
    return scheduling.DoSimplify(proc).result()


@sched_op([NameA])
def rename(proc, name):
    """
    Rename the procedure. Affects generated symbol names.

    args:
        name    - string
    """
    ir = proc._loopir_proc
    ir = ir.update(name=name)
    return Procedure(
        ir, _provenance_eq_Procedure=proc, _forward=ic.forward_identity(ir)
    )


@sched_op([InstrStrA])
def make_instr(proc, instr):
    """
    Turn this procedure into an "instruction" using the provided macro-string

    args:
        name    - string representing an instruction macro
    """
    ir = proc._loopir_proc
    ir = ir.update(instr=instr)
    return Procedure(
        ir, _provenance_eq_Procedure=proc, _forward=ic.forward_identity(ir)
    )


# --------------------------------------------------------------------------- #
# --------------------------------------------------------------------------- #
# General Statement and Expression Operations


@sched_op([GapCursorA])
def insert_pass(proc, gap_cursor):
    """
    Insert a `pass` statement at the indicated position.

    args:
        gap_cursor  - where to insert the new `pass` statement

    rewrite:
        `s1 ; s2` <--- gap_cursor pointed at the semi-colon
        -->
        `s1 ; pass ; s2`
    """
    ir, fwd = scheduling.DoInsertPass(gap_cursor._impl)
    return Procedure(ir, _provenance_eq_Procedure=proc, _forward=fwd)


@sched_op([])
def delete_pass(proc):
    """
    DEPRECATED (to be replaced by a more general operation)

    Delete all `pass` statements in the procedure.
    """
    return scheduling.DoDeletePass(proc).result()


@sched_op([BlockCursorA(block_size=2)])
def reorder_stmts(proc, block_cursor):
    """
    swap the order of two statements within a block.

    args:
        block_cursor    - a cursor to a two statement block to reorder

    rewrite:
        `s1 ; s2`  <-- block_cursor
        -->
        `s2 ; s1`
    """
    s1 = block_cursor[0]._impl
    s2 = block_cursor[1]._impl

    ir, fwd = scheduling.DoReorderStmt(s1, s2)
    return Procedure(ir, _provenance_eq_Procedure=proc, _forward=fwd)


@sched_op([ExprCursorA(many=True)])
def commute_expr(proc, expr_cursors):
    """
    commute the binary operation of '+' and '*'.

    args:
        expr_cursors - a list of cursors to the binary operation

    rewrite:
        `a * b` <-- expr_cursor
        -->
        `b * a`

        or

        `a + b` <-- expr_cursor
        -->
        `b + a`
    """

    exprs = [ec._impl for ec in expr_cursors]
    for e in exprs:
        if not isinstance(e._node, LoopIR.BinOp) or (
            e._node.op != "+" and e._node.op != "*"
        ):
            raise TypeError(f"only '+' or '*' can commute, got {e._node.op}")
    if any(not e._node.type.is_numeric() for e in exprs):
        raise TypeError(
            "only numeric (not index or size) expressions "
            "can commute by commute_expr()"
        )

    ir, fwd = scheduling.DoCommuteExpr(exprs)
    return Procedure(ir, _provenance_eq_Procedure=proc, _forward=fwd)


@sched_op([ExprCursorA(many=True), NameA, BoolA])
def bind_expr(proc, expr_cursors, new_name, cse=False):
    """
    Bind some numeric/data-value type expression into a new intermediate,
    scalar-sized buffer.  If `cse=True` and more than one expression is
    pointed to, then this operation will attempt to perform
    common sub-expression elimination while binding. It will stop upon
    encountering a read of any buffer that the expression depends on.

    args:
        expr_cursors    - a list of cursors to multiple instances of the
                          same expression
        new_name        - a string to name the new buffer
        cse             - (bool) use common sub-expression elimination?

    rewrite:
        bind_expr(..., '32.0 * x[i]', 'b')
        `a = 32.0 * x[i] + 4.0`
        -->
        `b : R`
        `b = 32.0 * x[i]`
        `a = b + 4.0`
    """
    exprs = [ec._impl for ec in expr_cursors]
    if any(not e._node.type.is_numeric() for e in exprs):
        raise TypeError(
            "only numeric (not index or size) expressions "
            "can be bound by bind_expr()"
        )

    ir, fwd = scheduling.DoBindExpr(new_name, exprs, cse)
    return Procedure(ir, _provenance_eq_Procedure=proc, _forward=fwd)


# --------------------------------------------------------------------------- #
# --------------------------------------------------------------------------- #
# Sub-procedure Operations


@sched_op([NameA, StmtCursorA, DictA])
def extract_subproc(proc, subproc_name, body_stmt, order=dict()):
    """
    Documentation
    """
    stmt = body_stmt._impl
    passobj = scheduling.DoExtractMethod(proc, subproc_name, stmt, order)
    return passobj.result(), passobj.subproc()


@sched_op([CallCursorA])
def inline(proc, call_cursor):
    """
    Inline a sub-procedure call.

    args:
        call_cursor     - Cursor or pattern pointing to a Call statement
                          whose body we want to inline
    """
    ir, fwd = scheduling.DoInline(call_cursor._impl)
    return Procedure(ir, _provenance_eq_Procedure=proc, _forward=fwd)


@sched_op([BlockCursorA, ProcA, BoolA])
def replace(proc, block_cursor, subproc, quiet=False):
    """
    Attempt to match the supplied `subproc` against the supplied
    statement block.  If the two can be unified, then replace the block
    of statements with a call to `subproc`.

    args:
        block_cursor    - Cursor or pattern pointing to block of statements
        subproc         - Procedure object to replace this block with a
                          call to
        quiet           - (bool) control how much this operation prints
                          out debug info
    """
    try:
        ir, fwd = DoReplace(subproc._loopir_proc, block_cursor._impl)
        return Procedure(ir, _provenance_eq_Procedure=proc, _forward=fwd)
    except UnificationError:
        if quiet:
            raise
        print(f"Failed to unify the following:\nSubproc:\n{subproc}Statements:\n")
        [print(sc._impl._node) for sc in block_cursor]
        raise


@sched_op([CallCursorA, ProcA])
def call_eqv(proc, call_cursor, eqv_proc):
    """
    Swap out the indicated call with a call to `eqv_proc` instead.
    This operation can only be performed if the current procedures being
    called and `eqv_proc` are equivalent due to being scheduled
    from the same procedure (or one scheduled from the other).

    args:
        call_cursor     - Cursor or pattern pointing to a Call statement
        eqv_proc        - Procedure object for the procedure to be
                          substituted in

    rewrite:
        `orig_proc(...)`    ->    `eqv_proc(...)`
    """
    call_stmt = call_cursor._impl
    new_loopir = eqv_proc._loopir_proc

    ir, fwd, cfg = scheduling.DoCallSwap(call_stmt, new_loopir)
    return Procedure(ir, _provenance_eq_Procedure=proc, _forward=fwd, _mod_config=cfg)


# --------------------------------------------------------------------------- #
# --------------------------------------------------------------------------- #
# Precision, Memory and Window Setting Operations


@sched_op([ArgOrAllocCursorA, TypeAbbrevA])
def set_precision(proc, cursor, typ):
    """
    Set the precision annotation on a given buffer to the provided
    base-type precision.

    args:
        name    - string w/ optional count, e.g. "x" or "x #3"
        typ     - string representing base data type

    rewrite:
        `name : _[...]    ->    name : typ[...]`
    """
    ir, fwd = scheduling.DoSetTypAndMem(cursor._impl, basetyp=typ)
    return Procedure(ir, _provenance_eq_Procedure=proc, _forward=fwd)


@sched_op([ArgOrAllocCursorA, BoolA])
def set_window(proc, cursor, is_window=True):
    """
    Set the annotation on a given buffer to indicate that it should be
    a window (True) or should not be a window (False)

    args:
        name        - string w/ optional count, e.g. "x" or "x #3"
        is_window   - boolean representing whether a buffer is a window

    rewrite when is_window = True:
        `name : R[...]    ->    name : [R][...]`
    """
    ir, fwd = scheduling.DoSetTypAndMem(cursor._impl, win=is_window)
    return Procedure(ir, _provenance_eq_Procedure=proc, _forward=fwd)


@sched_op([ArgOrAllocCursorA, MemoryA])
def set_memory(proc, cursor, memory_type):
    """
    Set the memory annotation on a given buffer to the provided memory.

    args:
        name    - string w/ optional count, e.g. "x" or "x #3"
        mem     - new Memory object

    rewrite:
        `name : _ @ _    ->    name : _ @ mem`
    """
    ir, fwd = scheduling.DoSetTypAndMem(cursor._impl, mem=memory_type)
    return Procedure(ir, _provenance_eq_Procedure=proc, _forward=fwd)


# --------------------------------------------------------------------------- #
# --------------------------------------------------------------------------- #
# Configuration Modifying Operations


@sched_op([ExprCursorA, ConfigA, ConfigFieldA])
def bind_config(proc, var_cursor, config, field):
    """
    extract a control-value expression and write it into some
    designated field of a config

    args:
        var_cursor  - cursor or pattern pointing at the expression to
                      be bound
        config      - config object to be written into
        field       - (string) the field of `config` to be written to

    rewrite:
        Let `s[ e ]` mean a statement with control expression `e` occurring
        within it.  Then,
        `s[ e ]    ->    config.field = e ; s[ config.field ]`
    """
    e = var_cursor._impl._node
    cfg_f_type = config.lookup(field)[1]
    if not isinstance(e, LoopIR.Read):
        raise ValueError("expected a cursor to a single variable Read")
    elif e.type != cfg_f_type:
        raise ValueError(
            f"expected type of expression to bind ({e.type}) "
            f"to match type of Config variable ({cfg_f_type})"
        )

    ir, fwd, cfg = scheduling.DoBindConfig(config, field, var_cursor._impl)
    return Procedure(ir, _provenance_eq_Procedure=proc, _forward=fwd, _mod_config=cfg)


@sched_op([StmtCursorA])
def delete_config(proc, stmt_cursor):
    """
    delete a statement that writes to some config.field

    args:
        stmt_cursor - cursor or pattern pointing at the statement to
                      be deleted

    rewrite:
        `s1 ; config.field = _ ; s3    ->    s1 ; s3`
    """
    ir, fwd, cfg = scheduling.DoDeleteConfig(proc._root(), stmt_cursor._impl)
    return Procedure(ir, _provenance_eq_Procedure=proc, _forward=fwd, _mod_config=cfg)


@sched_op([GapCursorA, ConfigA, ConfigFieldA, NewExprA("gap_cursor")])
def write_config(proc, gap_cursor, config, field, rhs):
    """
    insert a statement that writes a desired value to some config.field

    args:
        gap_cursor  - cursor pointing to where the new write statement
                      should be inserted
        config      - config object to be written into
        field       - (string) the field of `config` to be written to
        rhs         - (string) the expression to write into the field

    rewrite:
        `s1 ; s3    ->    s1 ; config.field = new_expr ; s3`
    """

    # TODO: just have scheduling pass take a gap cursor directly
    stmtc = gap_cursor.anchor()
    before = gap_cursor.type() == ic.GapType.Before

    stmt = stmtc._impl
    ir, fwd, cfg = scheduling.DoConfigWrite(stmt, config, field, rhs, before=before)
    return Procedure(ir, _provenance_eq_Procedure=proc, _forward=fwd, _mod_config=cfg)


# --------------------------------------------------------------------------- #
# --------------------------------------------------------------------------- #
# Memory and Windowing-oriented Operations


@sched_op([AllocCursorA, NewExprA("buf_cursor"), NewExprA("buf_cursor"), BoolA])
def expand_dim(proc, buf_cursor, alloc_dim, indexing_expr, unsafe_disable_checks=False):
    """
    expand the number of dimensions of a buffer variable (`buf_cursor`).
    After expansion, the existing code will initially only use particular
    entries of the new dimension, chosen by the provided `indexing_expr`

    args:
        buf_cursor      - cursor pointing to the Alloc to expand
        alloc_dim       - (string) an expression for the size
                          of the new buffer dimension.
        indexing_expr   - (string) an expression to index the newly
                          created dimension with.

    rewrite:
        `x : T[...] ; s`
          ->
        `x : T[alloc_dim, ...] ; s[ x[...] -> x[indexing_expr, ...] ]`
    checks:
        The provided dimension size is checked for positivity and the
        provided indexing expression is checked to make sure it is in-bounds
    """
    stmt_c = buf_cursor._impl
    ir, fwd = scheduling.DoExpandDim(stmt_c, alloc_dim, indexing_expr)
    return Procedure(ir, _provenance_eq_Procedure=proc, _forward=fwd)


@sched_op([AllocCursorA, ListA(IntA)])
def rearrange_dim(proc, buf_cursor, permute_vector):
    """
    Rearranges the dimensions of the indicated buffer allocation according
    to the supplied permutation (`permute_vector`).

    args:
        buf_cursor      - cursor pointing to an Alloc statement
                          for an N-dimensional array
        permute_vector  - a permutation of the integers (0,1,...,N-1)

    rewrite:
        (with permute_vector = [2,0,1])
        `x : T[N,M,K]` -> `x : T[K,N,M]`
    """
    stmt = buf_cursor._impl
    # extra sanity check
    N = len(stmt._node.type.hi)
    if set(range(0, N)) != set(permute_vector):
        raise ValueError(
            f"permute_vector argument ({permute_vector}) "
            f"was not a permutation of {set(range(0, N))}"
        )

    ir, fwd = scheduling.DoRearrangeDim(stmt, permute_vector)
    return Procedure(ir, _provenance_eq_Procedure=proc, _forward=fwd)


@sched_op([AllocCursorA, ListA(OptionalA(NewExprA("buf_cursor"))), BoolA])
def bound_alloc(proc, buf_cursor, new_bounds, unsafe_disable_checks=False):
    """
    NOTE: TODO: This name needs to be changed
    change the dimensional extents of an allocation, but leave the number
    and order of dimensions the same.

    args:
        buf_cursor      - cursor pointing to the Alloc to change bounds of
        new_bounds      - (list of strings/ints) expressions for the
                          new sizes of each buffer dimension.
                          Pass `None` for any dimensions you do not want
                          to change the extent/bound of.

    rewrite:
        bound_alloc(p, 'x : _', ['N+1',None])
        `x : T[N,M]` -> `x : T[N+1,M]`

    checks:
        The new bounds are checked to make sure they don't cause any
        out-of-bounds memory accesses
    """
    stmt = buf_cursor._impl
    if len(stmt._node.type.hi) != len(new_bounds):
        raise ValueError(
            f"buffer has {len(stmt._node.type.hi)} dimensions, "
            f"but only {len(new_bounds)} bounds were supplied"
        )
    new_proc_c = scheduling.DoBoundAlloc(proc, stmt, new_bounds).result()

    if not unsafe_disable_checks:
        CheckEffects(new_proc_c._node)

    return new_proc_c


@sched_op([AllocCursorA, IntA, PosIntA])
def divide_dim(proc, alloc_cursor, dim_idx, quotient):
    """
    Divide the `dim_idx`-th buffer dimension into a higher-order
    and lower-order dimensions, where the lower-order dimension is given
    by the constant integer `quotient`.

    This limited implementation of `divide_dim` requires that the dimension
    being divided is constant itself.

    args:
        alloc_cursor    - cursor to the allocation to divide a dimension of
        dim_idx         - the index of the dimension to divide
        quotient        - (positive int) the factor to divide by

    rewrite:
        divide_dim(..., 1, 4)
        `x : R[n, 12, m]`
        `x[i, j, k] = ...`
        ->
        `x : R[n, 3, 4, m]`
        `x[i, j / 4, j % 4, k] = ...`
    """
    if quotient == 1:
        raise ValueError("why are you trying to divide by 1?")
    stmt = alloc_cursor._impl
    if not (0 <= dim_idx < len(stmt._node.type.shape())):
        raise ValueError(f"Cannot divide out-of-bounds dimension index {dim_idx}")

    ir, fwd = scheduling.DoDivideDim(stmt, dim_idx, quotient)
    return Procedure(ir, _provenance_eq_Procedure=proc, _forward=fwd)


@sched_op([AllocCursorA, IntA, IntA])
def mult_dim(proc, alloc_cursor, hi_dim_idx, lo_dim_idx):
    """
    Mutiply the `hi_dim_idx`-th buffer dimension by the `low_dim_idx`-th
    buffer dimension to create a single buffer dimension.  This operation
    is only permitted when the `lo_dim_idx`-th dimension is a constant
    integer value.

    args:
        alloc_cursor    - cursor to the allocation to divide a dimension of
        hi_dim_idx      - the index of the higher order dimension to multiply
        lo_dim_idx      - the index of the lower order dimension to multiply

    rewrite:
        mult_dim(..., 0, 2)
        `x : R[n, m, 4]`
        `x[i, j, k] = ...`
        ->
        `x : R[4*n, m]`
        `x[4*i + k, j] = ...`
    """
    stmt = alloc_cursor._impl
    for dim_idx in [hi_dim_idx, lo_dim_idx]:
        if not (0 <= dim_idx < len(stmt._node.type.shape())):
            raise ValueError(f"Cannot multiply out-of-bounds dimension index {dim_idx}")
    if hi_dim_idx == lo_dim_idx:
        raise ValueError(f"Cannot multiply dimension {hi_dim_idx} by itself")

    ir, fwd = scheduling.DoMultiplyDim(stmt, hi_dim_idx, lo_dim_idx)
    return Procedure(ir, _provenance_eq_Procedure=proc, _forward=fwd)


@sched_op([AllocCursorA, PosIntA])
def lift_alloc(proc, alloc_cursor, n_lifts=1):
    """
    Lift a buffer allocation up and out of various Loops / If-statements.

    args:
        alloc_cursor    - cursor to the allocation to lift up
        n_lifts         - number of times to try to move the allocation up

    rewrite:
        `for i in _:`
        `    buf : T` <- alloc_cursor
        `    ...`
        ->
        `buf : T`
        `for i in _:`
        `    ...`
    """
    stmt = alloc_cursor._impl

    ir, fwd = scheduling.DoLiftAllocSimple(stmt, n_lifts)
    return Procedure(ir, _provenance_eq_Procedure=proc, _forward=fwd)


@sched_op([AllocCursorA, PosIntA, EnumA(["row", "col"]), OptionalA(PosIntA), BoolA])
def autolift_alloc(
    proc, alloc_cursor, n_lifts=1, mode="row", size=None, keep_dims=False
):
    """
    Lift a buffer allocation up and out of various Loops / If-statements.

    Has some additional special legacy behavior.  Use lift_alloc instead for
    all new code.

    args:
        alloc_cursor    - cursor to the allocation to lift up
        n_lifts         - number of times to try to move the allocation up
        mode            - whether to expand the buffer's dimensions
                          on the inner or outer position
        size            - dimension extents to expand to?
        keep_dims       - ???

    rewrite:
        `for i in _:`
        `    buf : T` <- alloc_cursor
        `    ...`
        ->
        `buf : T`
        `for i in _:`
        `    ...`
    """
    stmt = alloc_cursor._impl

    return scheduling.DoLiftAlloc(proc, stmt, n_lifts, mode, size, keep_dims).result()


@sched_op([AllocCursorA, AllocCursorA])
def reuse_buffer(proc, buf_cursor, replace_cursor):
    """
    reuse existing buffer (`buf_cursor`) instead of
    allocating a new buffer (`replace_cursor`).

    Old Name: data_reuse

    args:
        buf_cursor      - cursor pointing to the Alloc to reuse
        replace_cursor  - cursor pointing to the Alloc to eliminate

    rewrite:
        `x : T ; ... ; y : T ; s`
          ->
        `x : T ; ... ; s[ y -> x ]`
    checks:
        Can only be performed if the variable `x` is dead at the statement
        `y : T`.
    """
    buf_s = buf_cursor._impl
    rep_s = replace_cursor._impl
    ir, fwd = scheduling.DoDataReuse(buf_s, rep_s)
    return Procedure(ir, _provenance_eq_Procedure=proc, _forward=fwd)


@sched_op([WindowStmtCursorA])
def inline_window(proc, winstmt_cursor):
    """
    Eliminate use of a window by inlining its definition and expanding
    it at all use-sites

    args:
        winstmt_cursor  - cursor pointing to the WindowStmt to inline

    rewrite:
        `y = x[...] ; s` -> `s[ y -> x[...] ]`
    """
    stmt = winstmt_cursor._impl
    ir, fwd = scheduling.DoInlineWindow(stmt)
    return Procedure(ir, _provenance_eq_Procedure=proc, _forward=fwd)


@sched_op([ExprCursorA, NameA, OptionalA(MemoryA)])
def stage_window(proc, expr_cursor, win_name, memory=None):
    """
    TODO: Describe this scheduling operation.

    Do we want to keep this operation?

    Should it resemble `stage_mem` instead?
    """
    e = expr_cursor._impl

    return scheduling.DoStageWindow(proc, win_name, memory, e).result()


@sched_op([BlockCursorA, CustomWindowExprA("block_cursor"), NameA, BoolA])
def stage_mem(proc, block_cursor, win_expr, new_buf_name, accum=False):
    """
    Stage the window of memory specified by `win_expr` into a new buffer
    before the indicated code block and move the memory back after the
    indicated code block.  If code analysis allows one to omit either
    the load or store between the original buffer and staging buffer, then
    the load/store loops/statements will be omitted.

    In the event that the indicated block of code strictly reduces into
    the specified window, then the optional argument `accum` can be set
    to initialize the staging memory to zero, accumulate into it, and
    then accumulate that result back to the original buffer, rather than
    loading and storing.  This is especially valuable when one's target
    platform can more easily zero out memory and thereby either
    reduce memory traffic outright, or at least improve locality of access.

    args:
        block_cursor    - the block of statements to stage around
        win_expr        - (string) of the form `name[pt_or_slice*]`
                          e.g. 'x[32, i:i+4]'
                          In this case `x` should be accessed in the
                          block, but only at locations
                          (32, i), (32, i+1), (32, i+2), or (32, i+3)
        new_buf_name    - the name of the newly created staging buffer
        accum           - (optional, bool) see above

    rewrite:
        stage_mem(..., 'x[0:n,j-1:j]', 'xtmp')
        `for i in seq(0,n-1):`
        `    x[i,j] = 2 * x[i+1,j-1]`
        -->
        `for k0 in seq(0,n):`
        `    for k1 in seq(0,2):`
        `        xtmp[k0,k1] = x[k0,j-1+k1]`
        `for i in seq(0,n-1):`
        `    xtmp[i,j-(j-1)] = 2 * xtmp[i+1,(j-1)-(j-1)]`
        `for k0 in seq(0,n):`
        `    for k1 in seq(0,2):`
        `        x[k0,j-1+k1] = xtmp[k0,k1]`

    """
    buf_name, w_exprs = win_expr
    ir, fwd = scheduling.DoStageMem(
        block_cursor._impl, buf_name, w_exprs, new_buf_name, use_accum_zero=accum
    )
    return Procedure(ir, _provenance_eq_Procedure=proc, _forward=fwd)


# --------------------------------------------------------------------------- #
# --------------------------------------------------------------------------- #
# Loop and Guard Rewriting


@sched_op(
    [
        ForSeqCursorA,
        PosIntA,
        ListA(NameA, length=2),
        EnumA(["cut", "guard", "cut_and_guard"]),
        BoolA,
    ]
)
def divide_loop(proc, loop_cursor, div_const, new_iters, tail="guard", perfect=False):
    """
    Divide a loop into an outer and inner loop, where the inner loop
    iterates over the range 0 to `div_const`.

    Old Name: In Halide and TVM, this was called "split"

    args:
        loop_cursor     - cursor pointing to the loop to split ;
                          can also be specified using the special shorthands
                          pattern: <loop-iterator-name>
                               or: <loop-iterator-name> #<int>
        div_const       - integer > 1 specifying what to "divide by"
        new_iters       - list or tuple of two strings specifying the new
                          outer and inner iteration variable names
        tail (opt)      - specifies the strategy for handling the "remainder"
                          of the loop division (called the tail of the loop).
                          value can be "cut", "guard", or "cut_and_guard".
                          Default value: "guard"
        perfect (opt)   - Boolean (default False) that can be set to true
                          to assert that you know the remainder will always
                          be zero (i.e. there is no tail).  You will get an
                          error if the compiler cannot verify this fact itself.

    rewrite:
        divide(..., div_const=q, new_iters=['hi','lo'], tail='cut')
        `for i in seq(0,e):`
        `    s`
            ->
        `for hi in seq(0,e / q):`
        `    for lo in seq(0, q):`
        `        s[ i -> q*hi + lo ]`
        `for lo in seq(0,e - q * (e / q)):`
        `    s[ i -> q * (e / q) + lo ]
    """
    if div_const == 1:
        raise ValueError("why are you trying to split by 1?")

    stmt = loop_cursor._impl

    ir, fwd = scheduling.DoSplit(
        stmt,
        quot=div_const,
        hi=new_iters[0],
        lo=new_iters[1],
        tail=tail,
        perfect=perfect,
    )
    return Procedure(ir, _provenance_eq_Procedure=proc, _forward=fwd)


@sched_op([NestedForSeqCursorA, NameA])
def mult_loops(proc, nested_loops, new_iter_name):
    """
    Perform the inverse operation to `divide_loop`.  Take two loops,
    the innermost of which has a literal bound. (e.g. 5, 8, etc.) and
    replace them by a single loop that iterates over the product of their
    iteration spaces (e.g. 5*n, 8*n, etc.)

    args:
        nested_loops    - cursor pointing to a loop whose body is also a loop
        new_iter_name   - string with name of the new iteration variable

    rewrite:
        `for i in seq(0,e):`
        `    for j in seq(0,c):`    # c is a literal integer
        `        s`
        ->
        `for k in seq(0,e*c):`      # k is new_iter_name
        `    s[ i -> k/c, j -> k%c ]`
    """
    ir, fwd = scheduling.DoProductLoop(nested_loops._impl, new_iter_name)
    return Procedure(ir, _provenance_eq_Procedure=proc, _forward=fwd)


@sched_op([ForSeqCursorA, PosIntA])
def cut_loop(proc, loop, cut_point):
    """
    Cut a loop into two loops, one iterating from 0 to `cut_point` and
    the second iterating from `cut_point` to the original loop upper bound.

    Right now, cut_point has to be an integer.
    TODO: support expressions for the cut_point.

    args:
        loop            - cursor pointing to the loop to split
        cut_point       - integer saying which iteration to cut at

    rewrite:
        `for i in seq(0,n):`
        `    s`
        ->
        `for i in seq(0,cut):`
        `    s`
        `for i in seq(0,n-cut):`
        `    s[i -> i+cut]`
    """
    ir, fwd = scheduling.DoPartitionLoop(loop._impl, cut_point)
    return Procedure(ir, _provenance_eq_Procedure=proc, _forward=fwd)


@sched_op([NestedForSeqCursorA])
def reorder_loops(proc, nested_loops):
    """
    Reorder two loops that are directly nested with each other.
    This is the primitive loop reordering operation, out of which
    other reordering operations can be built.

    args:
        nested_loops    - cursor pointing to the outer loop of the
                          two loops to reorder; a pattern to find said
                          cursor with; or a 'name name' shorthand where
                          the first name is the iteration variable of the
                          outer loop and the second name is the iteration
                          variable of the inner loop.  An optional '#int'
                          can be added to the end of this shorthand to
                          specify which match you want,

    rewrite:
        `for outer in _:`
        `    for inner in _:`
        `        s`
            ->
        `for inner in _:`
        `    for outer in _:`
        `        s`
    """

    stmt_c = nested_loops._impl
    if len(stmt_c.body()) != 1 or not isinstance(stmt_c.body()[0]._node, LoopIR.Seq):
        raise ValueError(f"expected loop directly inside of {stmt_c._node.iter} loop")

    ir, fwd = scheduling.DoLiftScope(stmt_c.body()[0])
    return Procedure(ir, _provenance_eq_Procedure=proc, _forward=fwd)


@sched_op([BlockCursorA(block_size=2)])
def merge_writes(proc, block_cursor):
    """
    Merge consecutive assign and reduce statement into a single statement.
    Handles all 4 cases of (assign, reduce) x (reduce, assign).

    args:
        block_cursor          - cursor pointing to the block of two consecutive
                                assign/reduce statement.

    rewrite:
        `a = b`
        `a = c`
            ->
        `a = c`
        ----------------------
        `a += b`
        `a = c`
            ->
        `a = c`
        ----------------------
        `a = b`
        `a += c`
            ->
        `a = b + c`
        ----------------------
        `a += b`
        `a += c`
            ->
        `a += b + c`
        ----------------------

    """
    stmt1 = block_cursor[0]._impl._node
    stmt2 = block_cursor[1]._impl._node

    # TODO: We should seriously consider how to improve Scheduling errors in general
    if not isinstance(stmt1, (LoopIR.Assign, LoopIR.Reduce)) or not isinstance(
        stmt2, (LoopIR.Assign, LoopIR.Reduce)
    ):
        raise ValueError(
            f"expected two consecutive assign/reduce statements, "
            f"got {type(stmt1)} and {type(stmt2)} instead."
        )
    if stmt1.name != stmt2.name or stmt1.type != stmt2.type:
        raise ValueError(
            "expected the two statements' left hand sides to have the same name & type"
        )
    if not stmt1.rhs.type.is_numeric() or not stmt2.rhs.type.is_numeric():
        raise ValueError(
            "expected the two statements' right hand sides to have numeric types."
        )

    ir, fwd = scheduling.DoMergeWrites(block_cursor[0]._impl, block_cursor[1]._impl)
    return Procedure(ir, _provenance_eq_Procedure=proc, _forward=fwd)


@sched_op([BlockCursorA(block_size=2)])
def lift_reduce_constant(proc, block_cursor):
    """
    Lift a constant scaling factor out of a loop.

    args:
        block_cursor       - block of size 2 containing the zero assignment and the for loop to lift the constant out of

    rewrite:
        `x = 0.0`
        `for i in _:`
        `    x += c * y[i]`
        ->
        `x = 0.0`
        `for i in _:`
        `    x += y[i]`
        `x = c * x`
    """
    stmt_c = block_cursor[0]._impl
    loop_c = block_cursor[1]._impl

    ir, fwd = scheduling.DoLiftConstant(stmt_c, loop_c)
    return Procedure(ir, _provenance_eq_Procedure=proc, _forward=fwd)


@sched_op([GapCursorA, PosIntA])
def fission(proc, gap_cursor, n_lifts=1):
    """
    fission apart the ForSeq and If statements wrapped around
    this block of statements into two copies; the first containing all
    statements before the cursor, and the second all statements after the
    cursor.

    args:
        gap_cursor          - a cursor pointing to the point in the
                              statement block that we want to fission at.
        n_lifts (optional)  - number of levels to fission upwards (default=1)

    rewrite:
        `for i in _:`
        `    s1`
        `      ` <- gap
        `    s2`
            ->
        `for i in _:`
        `    s1`
        `for i in _:`
        `    s2`
    """

    if gap_cursor.type() == ic.GapType.Before:
        stmt = gap_cursor.anchor().prev()
    else:
        stmt = gap_cursor.anchor()

    if not stmt or not stmt.next():
        raise ValueError(
            "expected cursor to point to a gap between statements, not at an edge"
        )

    ir, fwd = scheduling.DoFissionAfterSimple(stmt._impl, n_lifts)
    return Procedure(ir, _provenance_eq_Procedure=proc, _forward=fwd)


<<<<<<< HEAD
@sched_op([ForSeqOrIfCursorA, ForSeqOrIfCursorA])
def fuse(proc, stmt1, stmt2):
=======
@sched_op([GapCursorA, PosIntA])
def autofission(proc, gap_cursor, n_lifts=1):
    """
    Split the enclosing ForSeq and If statements wrapped around
    this block of statements at the indicated point.

    If doing so splits a loop, this version of fission attempts
    to remove those loops as well.

    args:
        gap_cursor          - a cursor pointing to the point in the
                              statement block that we want to fission at.
        n_lifts (optional)  - number of levels to fission upwards (default=1)

    rewrite:
        `for i in _:`
        `    s1`
        `      ` <- gap
        `    s2`
            ->
        `for i in _:`
        `    s1`
        `for i in _:`
        `    s2`
    """

    if gap_cursor.type() == ic.GapType.Before:
        stmt = gap_cursor.anchor().prev()
    else:
        stmt = gap_cursor.anchor()

    if not stmt or not stmt.next():
        raise ValueError(
            "expected cursor to point to a gap between statements, not at an edge"
        )

    return scheduling.DoFissionLoops(proc, stmt._impl, n_lifts).result()


# TODO: Debug scheduling error in fuse
@sched_op([ForSeqOrIfCursorA, ForSeqOrIfCursorA, BoolA])
def fuse(proc, stmt1, stmt2, unsafe_disable_check=False):
>>>>>>> 29489364
    """
    fuse together two loops or if-guards, provided that the loop bounds
    or guard conditions are compatible.

    args:
        stmt1, stmt2        - cursors to the two loops or if-statements
                              that are being fused

    rewrite:
        `for i in e:` <- stmt1
        `    s1`
        `for j in e:` <- stmt2
        `    s2`
            ->
        `for i in e:`
        `    s1`
        `    s2[ j -> i ]`
    or
        `if cond:` <- stmt1
        `    s1`
        `if cond:` <- stmt2
        `    s2`
            ->
        `if cond:`
        `    s1`
        `    s2`
    """
    if isinstance(stmt1, PC.IfCursor) != isinstance(stmt2, PC.IfCursor):
        raise ValueError(
            "expected the two argument cursors to either both "
            "point to loops or both point to if-guards"
        )
    s1 = stmt1._impl
    s2 = stmt2._impl
    if isinstance(stmt1, PC.IfCursor):
        ir, fwd = scheduling.DoFuseIf(s1, s2)
    else:
        ir, fwd = scheduling.DoFuseLoop(s1, s2, unsafe_disable_check)
    return Procedure(ir, _provenance_eq_Procedure=proc, _forward=fwd)


@sched_op([ForSeqCursorA])
def remove_loop(proc, loop_cursor):
    """
    Remove the loop around some block of statements.
    This operation is allowable when the block of statements in question
    can be proven to be idempotent.

    args:
        loop_cursor     - cursor pointing to the loop to remove

    rewrite:
        `for i in _:`
        `    s`
            ->
        `s`
    """
    ir, fwd = scheduling.DoRemoveLoop(loop_cursor._impl)
    return Procedure(ir, _provenance_eq_Procedure=proc, _forward=fwd)


@sched_op([BlockCursorA, NameA, NewExprA("block_cursor"), BoolA, BoolA])
def add_loop(
    proc, block_cursor, iter_name, hi_expr, guard=False, unsafe_disable_check=False
):
    """
    Add a loop around some block of statements.
    This operation is allowable when the block of statements in question
    can be proven to be idempotent.

    args:
        block_cursor    - cursor pointing to the block to wrap in a loop
        iter_name       - string name for the new iteration variable
        hi_expr         - string to be parsed into the upper bound expression
                          for the new loop
        guard           - Boolean (default False) signaling whether to
                          wrap the block in a `if iter_name == 0: block`
                          condition; in which case idempotency need not
                          be proven.

    rewrite:
        `s`  <--- block_cursor
        ->
        `for iter_name in hi_expr:`
        `    s`
    """

    if len(block_cursor) != 1:
        raise NotImplementedError("TODO: support blocks of size > 1")

    stmt_c = block_cursor[0]._impl
    ir, fwd = scheduling.DoAddLoop(
        stmt_c, iter_name, hi_expr, guard, unsafe_disable_check
    )
    return Procedure(ir, _provenance_eq_Procedure=proc, _forward=fwd)


@sched_op([ForSeqCursorA])
def unroll_loop(proc, loop_cursor):
    """
    Unroll a loop with a constant, literal loop bound

    args:
        loop_cursor     - cursor pointing to the loop to unroll

    rewrite:
        `for i in seq(0,3):`
        `    s`
            ->
        `s[ i -> 0 ]`
        `s[ i -> 1 ]`
        `s[ i -> 2 ]`
    """
    ir, fwd = scheduling.DoUnroll(loop_cursor._impl)
    return Procedure(ir, _provenance_eq_Procedure=proc, _forward=fwd)


# --------------------------------------------------------------------------- #
# --------------------------------------------------------------------------- #
# Guard Conditions


@sched_op([ForSeqOrIfCursorA])
def lift_scope(proc, scope_cursor):
    """
    Lift the indicated For/If-statement upwards one scope.

    args:
        scope_cursor       - cursor to the inner scope statement to lift up

    rewrite: (one example)
        `for i in _:`
        `    if p:`
        `        s1`
        `    else:`
        `        s2`
        ->
        `if p:`
        `    for i in _:`
        `        s1`
        `else:`
        `    for i in _:`
        `        s2`
    """
    stmt_c = scope_cursor._impl

    ir, fwd = scheduling.DoLiftScope(stmt_c)
    return Procedure(ir, _provenance_eq_Procedure=proc, _forward=fwd)


@sched_op([IfCursorA, BoolA])
def assert_if(proc, if_cursor, cond):
    """
    Eliminate the if-statement by determining either that it is always
    True or always False

    DEPRECATED
    TODO: This directive should drop the extra conditional argument
          and be renamed something like "remove_if"

    args:
        if_cursor       - cursor to the if-statement to simplify
        cond            - True or False: what the condition should always be

    rewrite:
        `if p:`
        `    s1`
        `else:`
        `    s2`
        -> (assuming cond=True)
        `s1`
    """
    stmt = if_cursor._impl

    return scheduling.DoAssertIf(proc, stmt, cond).result()


@sched_op([BlockCursorA, ListOrElemA(NewExprA("block_cursor"))])
def specialize(proc, block_cursor, conds):
    """
    Duplicate a statement block multiple times, with the provided
    `cond`itions indicating when each copy should be invoked.
    Doing this allows one to then schedule differently the "specialized"
    variants of the blocks in different ways.

    If `n` conditions are given, then `n+1` specialized copies of the block
    are created (with the last copy as a "default" version).

    args:
        block_cursor    - cursor pointing to the block to duplicate/specialize
        conds           - list of strings or string to be parsed into
                          guard conditions for the

    rewrite:
        `s`
            ->
        `if cond_0:`
        `    s`
        `elif cond_1:`
        `    s`
        ...
        `else:`
        `    s`
    """

    if len(block_cursor) != 1:
        raise NotImplementedError("TODO: support blocks of size > 1")

    stmt = block_cursor[0]._impl

    ir, fwd = scheduling.DoSpecialize(stmt, conds)
    return Procedure(ir, _provenance_eq_Procedure=proc, _forward=fwd)


# --------------------------------------------------------------------------- #
# --------------------------------------------------------------------------- #
# Deprecated Operations


@sched_op([BlockCursorA, NewExprA("block_cursor")])
def add_unsafe_guard(proc, block_cursor, var_expr):
    """
    DEPRECATED
    This operation is deprecated, and will be removed soon.
    """
    stmt = block_cursor._impl[0]

    return scheduling.DoAddUnsafeGuard(proc, stmt, var_expr).result()


@sched_op([ForSeqCursorA])
def bound_and_guard(proc, loop):
    """
    DEPRECATED
    recommendation: replace with similar but more general primitive

    Replace
      for i in par(0, e): ...
    with
      for i in par(0, c):
        if i < e: ...
    where c is the tightest constant bound on e

    This currently only works when e is of the form x % n
    """
    stmt = loop._impl

    return scheduling.DoBoundAndGuard(proc, stmt).result()<|MERGE_RESOLUTION|>--- conflicted
+++ resolved
@@ -1700,53 +1700,9 @@
     return Procedure(ir, _provenance_eq_Procedure=proc, _forward=fwd)
 
 
-<<<<<<< HEAD
-@sched_op([ForSeqOrIfCursorA, ForSeqOrIfCursorA])
-def fuse(proc, stmt1, stmt2):
-=======
-@sched_op([GapCursorA, PosIntA])
-def autofission(proc, gap_cursor, n_lifts=1):
-    """
-    Split the enclosing ForSeq and If statements wrapped around
-    this block of statements at the indicated point.
-
-    If doing so splits a loop, this version of fission attempts
-    to remove those loops as well.
-
-    args:
-        gap_cursor          - a cursor pointing to the point in the
-                              statement block that we want to fission at.
-        n_lifts (optional)  - number of levels to fission upwards (default=1)
-
-    rewrite:
-        `for i in _:`
-        `    s1`
-        `      ` <- gap
-        `    s2`
-            ->
-        `for i in _:`
-        `    s1`
-        `for i in _:`
-        `    s2`
-    """
-
-    if gap_cursor.type() == ic.GapType.Before:
-        stmt = gap_cursor.anchor().prev()
-    else:
-        stmt = gap_cursor.anchor()
-
-    if not stmt or not stmt.next():
-        raise ValueError(
-            "expected cursor to point to a gap between statements, not at an edge"
-        )
-
-    return scheduling.DoFissionLoops(proc, stmt._impl, n_lifts).result()
-
-
 # TODO: Debug scheduling error in fuse
 @sched_op([ForSeqOrIfCursorA, ForSeqOrIfCursorA, BoolA])
 def fuse(proc, stmt1, stmt2, unsafe_disable_check=False):
->>>>>>> 29489364
     """
     fuse together two loops or if-guards, provided that the loop bounds
     or guard conditions are compatible.
