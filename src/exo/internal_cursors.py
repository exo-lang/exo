from __future__ import annotations

import dataclasses
import enum
import functools
from abc import ABC, abstractmethod
from dataclasses import dataclass
from functools import cached_property
from typing import Optional


class InvalidCursorError(Exception):
    pass


def _starts_with(a: list, b: list):
    """
    Returns true if the first elements of `a` equal `b` exactly
    >>> _starts_with([1, 2, 3], [1, 2])
    True
    >>> _starts_with(['x'], ['x'])
    True
    >>> _starts_with([1, 2, 3], [])
    True
    >>> _starts_with(['a', 'b', 'c'], ['a', 'b', 'c', 'd'])
    False
    """
    return len(a) >= len(b) and all(x == y for x, y in zip(a, b))


def _is_sub_range(a: range, b: range):
    """
    Returns true if `a` is a STRICT sub-range of `b`.
    Only applies to step-1 ranges.
    >>> _is_sub_range(range(1, 4), range(1, 4))
    False
    >>> _is_sub_range(range(0, 3), range(3, 6))
    False
    >>> _is_sub_range(range(2, 4), range(2, 5))
    True
    >>> _is_sub_range(range(2, 4), range(1, 4))
    True
    >>> _is_sub_range(range(2, 4), range(1, 5))
    True
    >>> _is_sub_range(range(0, 4), range(1, 4))
    False
    """
    assert a.step == b.step and a.step in (1, None)
    return (a.start >= b.start) and (a.stop <= b.stop) and a != b


def _intersects_partially(a: range, b: range):
    assert a.step == b.step and a.step in (1, None)
    return a.start < b.start < a.stop < b.stop or b.start < a.start < b.stop < a.stop


def forward_identity(p, fwd=None):
    fwd = fwd or (lambda x: x)

    @functools.wraps(fwd)
    def forward(cursor):
        cursor = fwd(cursor)
        if isinstance(cursor, Gap):
            return dataclasses.replace(
                cursor, _root=p, _anchor=dataclasses.replace(cursor._anchor, _root=p)
            )
        elif isinstance(cursor, Node):
            return dataclasses.replace(cursor, _root=p)
        else:
            raise InvalidCursorError("cannot forward blocks")

    return forward


@dataclass
class Cursor(ABC):
    _root: object

    # ------------------------------------------------------------------------ #
    # Static constructors
    # ------------------------------------------------------------------------ #

    @staticmethod
    def create(obj: object):
        return Node(obj, [])

    # ------------------------------------------------------------------------ #
    # Validating accessors
    # ------------------------------------------------------------------------ #

    def get_root(self):
        return self.root()._node

    # ------------------------------------------------------------------------ #
    # Navigation (universal)
    # ------------------------------------------------------------------------ #

    def root(self) -> Node:
        """Get a cursor to the root of the tree this cursor resides in"""
        return Node(self._root, [])

    # ------------------------------------------------------------------------ #
    # Navigation (abstract)
    # ------------------------------------------------------------------------ #

    @abstractmethod
    def parent(self) -> Node:
        """Get the node containing the current cursor"""

    # ------------------------------------------------------------------------ #
    # Protected path / mutation helpers
    # ------------------------------------------------------------------------ #

    def _local_forward(self, new_root, fwd_node, fwd_block):
        """
        Creates a forwarding function for "local" edits to the AST.
        Here, local means that all affected nodes share a common LCA,
        taking into account details about block identity (i.e. body
        vs orelse). It is assumed that the edited locale is the block
        in which the present cursor resides.

        The fwd_node function is applied to one of this cursor's siblings
        and is expected to return a list of new tree edges which are adjusted
        for the edit. See the implementation of insert and delete for some
        simple examples, or wrap for a more complex example (that lengthens
        certain paths).

        The fwd_block function is applied to a range of this cursor's children
<<<<<<< HEAD
        and is expected to return a new range, EXCEPT in the special case of the
        _wrap edit function, where it can return a tuple of (path, wrap_attr, range)
        to indicate that the block has been wrapped in a new node.
=======
        and is expected to return a list of new tree edges which are adjusted
        for the edit. This differs from fwd_node in that the last element of the
        list is of the form (attr, range) instead of (attr, index).
>>>>>>> 98e32556
        """
        orig_root = self._root

        edit_path = self.parent()._path

        if isinstance(self, Node):
            attr = self._path[-1][0]
        elif isinstance(self, Gap):
            attr = self.anchor()._path[-1][0]
        else:
            assert isinstance(self, Block)
            attr = self._attr

        depth = len(edit_path)

        def forward(cursor: Cursor) -> Cursor:
            if cursor._root is not orig_root:
                raise InvalidCursorError("cannot forward from unknown root")

            if isinstance(cursor, Gap):
                return Gap(new_root, forward(cursor.anchor()), cursor.type())

            assert isinstance(cursor, (Node, Block))
<<<<<<< HEAD

            def evolve(c, **kwargs):
                return dataclasses.replace(c, _root=new_root, **kwargs)

            if isinstance(cursor, Block):
                if cursor._anchor._path == edit_path and cursor._attr == attr:
                    # Block is directly in edit scope
                    data = fwd_block(attr, cursor._range)

                    if isinstance(data, tuple):
                        add_path, wrap_attr, new_range = data
                        return evolve(
                            cursor,
                            _anchor=evolve(
                                cursor._anchor, _path=cursor._anchor._path + add_path
                            ),
                            _attr=wrap_attr,
                            _range=new_range,
                        )
                    else:  # most cases, fwd_block just returns the updated range
                        return evolve(
                            cursor, _anchor=evolve(cursor._anchor), _range=data
                        )

=======

            def evolve(c, **kwargs):
                return dataclasses.replace(c, _root=new_root, **kwargs)

            if isinstance(cursor, Block):
                if cursor._anchor._path == edit_path and cursor._attr == attr:
                    # Block is directly in edit scope
                    blk_path = fwd_block(attr, cursor._range)
                    new_attr, new_rng = blk_path[-1]

                    return evolve(
                        cursor,
                        _anchor=evolve(
                            cursor._anchor, _path=cursor._anchor._path + blk_path[:-1]
                        ),
                        _attr=new_attr,
                        _range=new_rng,
                    )

>>>>>>> 98e32556
                # Otherwise, just forward the anchor
                try:
                    return evolve(cursor, _anchor=forward(cursor._anchor))
                except InvalidCursorError:
<<<<<<< HEAD
                    raise InvalidCursorError(
                        "block no longer exists (parent was deleted)"
                    )
=======
                    raise InvalidCursorError("block no longer exists (parent deleted)")
>>>>>>> 98e32556

            old_path = cursor._path

            if len(old_path) < depth + 1:
                # Too shallow
                return evolve(cursor)

            old_attr, old_idx = old_path[depth]

            if not (_starts_with(old_path, edit_path) and old_attr == attr):
<<<<<<< HEAD
                # Same path down tree
=======
                # Different path down tree
>>>>>>> 98e32556
                return evolve(cursor)

            new_path = (
                old_path[:depth] + fwd_node(attr, old_idx) + old_path[depth + 1 :]
            )
            return evolve(cursor, _path=new_path)

        return forward


@dataclass
class Block(Cursor):
    _anchor: Node
    _attr: str  # must be 'body' or 'orelse'
    _range: range

    # ------------------------------------------------------------------------ #
    # Navigation (implementation)
    # ------------------------------------------------------------------------ #

    def parent(self) -> Node:
        return self._anchor

    def before(self) -> Gap:
        return self[0].before()

    def after(self) -> Gap:
        return self[-1].after()

    # ------------------------------------------------------------------------ #
    # Container interface implementation
    # ------------------------------------------------------------------------ #

    def __contains__(self, cur):
        if isinstance(cur, Block):
            return (
                cur._anchor == self._anchor
                and cur._attr == self._attr
                and (
                    _is_sub_range(cur._range, self._range) or cur._range == self._range
                )
            )
        elif isinstance(cur, Gap):
            # This shouldn't recurse forever...
            return not cur.is_edge() and cur.anchor() in self
        elif isinstance(cur, Node):
            return (
                cur.parent() == self._anchor
                and cur._path[-1][0] == self._attr
                and cur._path[-1][1] in self._range
            )
        else:
            raise TypeError(f"cannot check containment of {type(cur)}")

    # ------------------------------------------------------------------------ #
    # Sequence interface implementation
    # ------------------------------------------------------------------------ #

    def __iter__(self):
        block = self.parent()
        for i in self._range:
            yield block._child_node(self._attr, i)

    def __getitem__(self, i):
        r = self._range[i]
        if isinstance(r, range):
            if r.step != 1:
                raise IndexError("block cursors must be contiguous")
            return Block(self._root, self._anchor, self._attr, r)
        else:
            return self._anchor._child_node(self._attr, r)

    def __len__(self):
        return len(self._range)

    # ------------------------------------------------------------------------ #
    # Block-specific operations
    # ------------------------------------------------------------------------ #

    def expand(self, delta_lo=None, delta_hi=None):
        """
        [delta_lo] or [delta_hi] being [None] means expand as much as possible to the left
        or right, respectively.
        """
        full_block = self.parent()._child_block(self._attr)
        full_range = full_block._range

        delta_lo = self._range.start if delta_lo is None else delta_lo
        delta_hi = len(full_range) - self._range.stop if delta_hi is None else delta_hi

        lo = max(0, self._range.start - delta_lo)
        hi = min(len(full_range), self._range.stop + delta_hi)

        return Block(self._root, self._anchor, self._attr, range(lo, hi))

    # ------------------------------------------------------------------------ #
    # AST mutation
    # ------------------------------------------------------------------------ #

    def _replace(self, nodes: list, *, empty_default=None):
        """
        This is an UNSAFE internal function for replacing a block in an AST with
        a list of statements and providing a forwarding function as collateral.
        It is meant to be package-private, not class-private, so it may be
        called from other internal classes and modules, but not from end-user
        code.
        """
        assert isinstance(nodes, list)

        def update(n):
            r = self._range
            children = getattr(n, self._attr)
            new_children = children[: r.start] + nodes + children[r.stop :]
            new_children = new_children or empty_default or []
            return n.update(**{self._attr: new_children})

        p = self._anchor._rewrite(update)
        fwd = self._forward_replace(p, len(nodes))
        return p, fwd

    def _forward_replace(self, new_proc, n_ins):
        del_range = self._range
        n_diff = n_ins - len(del_range)

        idx_update = lambda i: i + n_diff * (i >= del_range.stop)

        def fwd_node(attr, i):
            if i in del_range:
                raise InvalidCursorError("node no longer exists")
            return [(attr, idx_update(i))]

<<<<<<< HEAD
        def fwd_block(_, rng):
            if (rng.start in del_range) != (rng.stop - 1 in del_range):
                raise InvalidCursorError("block no longer exists")

            return range(idx_update(rng.start), idx_update(rng.stop))

=======
        def fwd_block(attr, rng):
            if _intersects_partially(rng, del_range):
                raise InvalidCursorError("block no longer exists")

            return [(attr, range(idx_update(rng.start), idx_update(rng.stop)))]

>>>>>>> 98e32556
        return self._local_forward(new_proc, fwd_node, fwd_block)

    def _delete(self):
        """
        This is an UNSAFE internal function for deleting a block in an AST and
        providing a forwarding function as collateral. It is meant to be
        package-private, not class-private, so it may be called from other
        internal classes and modules, but not from end-user code.
        """
        # TODO: refactor this; LoopIR should not be imported here
        from exo.LoopIR import LoopIR

        pass_stmt = [LoopIR.Pass(None, self.parent()._node.srcinfo)]
        return self._replace([], empty_default=pass_stmt)

    def resolve_all(self):
        """
        Do this rather than `[n._node for n in self]` because that would
        walk down the tree once per node in the block, whereas this walks
        down once.
        """
        return getattr(self._anchor._node, self._attr)[
            self._range.start : self._range.stop
        ]

    def _wrap(self, ctor, wrap_attr):
        """
        This is an UNSAFE internal function for wrapping a block in an AST
        with another block-containing node and providing a forwarding function
        as collateral. It is meant to be package-private, not class-private,
        so it may be called from other internal classes and modules, but not
        from end-user code.
        """
        nodes = self.resolve_all()
        new_node = ctor(**{wrap_attr: nodes})

        def update(parent):
            r = self._range
            children = getattr(parent, self._attr)
            new_children = children[: r.start] + [new_node] + children[r.stop :]
            return parent.update(**{self._attr: new_children})

        p = self._anchor._rewrite(update)
        fwd = self._forward_wrap(p, wrap_attr)
        return p, fwd

    def _forward_wrap(self, p, wrap_attr):
        rng = self._range
        n_delta = len(rng) - 1

        def fwd_node(attr, i):
            if i >= rng.stop:
                return [(attr, i - n_delta)]
            elif i >= rng.start:
                return [(attr, rng.start), (wrap_attr, i - rng.start)]
            else:
                return [(attr, i)]

<<<<<<< HEAD
        def fwd_block(attr, block_rng):
            if block_rng.start >= rng.stop:
                return range(
                    block_rng.start - len(rng) + 1, block_rng.stop - len(rng) + 1
                )
            elif block_rng.stop <= rng.start:
                return block_rng
            elif block_rng.start in rng and block_rng.stop - 1 in rng:
                return (
                    [(attr, block_rng.start)],
                    wrap_attr,
                    range(block_rng.start - rng.start, block_rng.stop - rng.start),
                )
            elif rng.start in block_rng and rng.stop - 1 in block_rng:
                return range(block_rng.start, block_rng.stop - len(rng) + 1)
=======
        def fwd_block(attr, blk_rng):
            if blk_rng.start >= rng.stop:
                new_rng = range(blk_rng.start - n_delta, blk_rng.stop - n_delta)
                return [(attr, new_rng)]
            elif blk_rng.stop <= rng.start:
                return [(attr, blk_rng)]
            elif blk_rng.start in rng and blk_rng.stop - 1 in rng:
                new_rng = range(blk_rng.start - rng.start, blk_rng.stop - rng.start)
                return [
                    (attr, blk_rng.start),
                    (wrap_attr, new_rng),
                ]
            elif rng.start in blk_rng and rng.stop - 1 in blk_rng:
                return [(attr, range(blk_rng.start, blk_rng.stop - len(rng) + 1))]
>>>>>>> 98e32556

            # We could arguably try to forward to something?
            raise InvalidCursorError("block no longer exists")

        return self._local_forward(p, fwd_node, fwd_block)

    def _move(self, target: Gap):
        """
        This is an UNSAFE internal function for relocating a block in an AST
        and providing a forwarding function as collateral. It is meant to be
        package-private, not class-private, so it may be called from other
        internal classes and modules, but not from end-user code.
        """

        if target in self:
            target = self.before()

        nodes = self.resolve_all()

        def _is_before(g: Gap, b: Block):
            b_path = b._anchor._path + [(b._attr, b._range.start)]

            g_path = g._anchor._path[:]
            g_path[-1] = (g_path[-1][0], g._insertion_index())

            for (g_attr, g_idx), (b_attr, b_idx) in zip(g_path, b_path):
                if g_attr != b_attr:
                    # arbitrary because they're in disjoint branches
                    return False

                if g_idx != b_idx:
                    return g_idx < b_idx

            return True

        def reroot(x):
            return dataclasses.replace(x, _root=ir)

        # The following implementation "unsafely" coerces a cursor along the
        # intermediate procs by ordering the edits so that identity-forwarding
        # is actually safe. This is somewhat simpler to reason about than a
        # recursive function that has to walk down two branches simultaneously.
        # Intuition: do the "later" edit first, then the "earlier" one.
        if _is_before(target, self):
            # If the gap comes first in a pre-order traversal, then we want to
            # delete the original block of nodes first, to keep the path to the
            # gap stable, before inserting the nodes in the new position.
            ir, _ = self._delete()
            ir, _ = Gap(ir, reroot(target._anchor), target._type)._insert(nodes)
        else:
            # Conversely, if the moved block comes first, then we want to jump
            # ahead and insert the block into the gap position before coming back
            # to delete the original nodes, so that the path to the deletion stays
            # stable.
            ir, _ = target._insert(nodes)
            ir, _ = Block(ir, reroot(self._anchor), self._attr, self._range)._delete()

        fwd = self._forward_move(ir, target)
        return ir, fwd

    def _forward_move(self, p, target: Gap):
        orig_root = self._root

        block_path = self._anchor._path
        block_n = len(block_path)

        block_attr = self._attr

        blk_rng = self._range
        edit_n = len(blk_rng)

        gap_path = target._anchor._path[:]
        gap_path[-1] = (gap_path[-1][0], target._insertion_index())
        gap_n = len(gap_path) - 1

        def forward(cursor: Node):
            # This is duplicated in _local_forward. If there ever is a third
            # place where this is needed, it should be refactored into a
            # helper function.
            if cursor._root is not orig_root:
                raise InvalidCursorError("cannot forward from unknown root")

            if isinstance(cursor, Gap):
                return Gap(p, forward(cursor.anchor()), cursor.type())

            if isinstance(cursor, Block):
                anchor = cursor._anchor
                attr = cursor._attr
                rng = cursor._range
                if anchor._path == block_path and attr == block_attr:
<<<<<<< HEAD
                    if (rng.start in block_rng) != (rng.stop - 1 in block_rng):
                        # only one endpoint of block cursor intersects with the moved block
=======
                    if _intersects_partially(rng, blk_rng):
>>>>>>> 98e32556
                        raise InvalidCursorError(
                            "move cannot forward block because exactly one endpoint intersects with moved block"
                        )

                new_start_node = forward(anchor._child_node(attr, rng.start))
                new_stop_node = forward(anchor._child_node(attr, rng.stop - 1))

                assert new_start_node.parent() == new_stop_node.parent()
                new_anchor = new_start_node.parent()

                attr1, new_start = new_start_node._path[-1]
                attr2, new_end = new_stop_node._path[-1]
                assert attr1 == attr2
                assert new_start <= new_end

                return dataclasses.replace(
                    cursor,
                    _root=p,
                    _anchor=new_anchor,
                    _range=range(new_start, new_end + 1),
                )

            assert isinstance(cursor, Node)

            cur_path = list(cursor._path)
            cur_n = len(cur_path)

            # Handle nodes around the edit points
            offsets = []

            if (
                cur_n > block_n
                and block_path == cur_path[:block_n]
                and block_attr == cur_path[block_n][0]
            ):
                if blk_rng.stop <= cur_path[block_n][1]:
                    # if after orig. block end, subtract edit_n
                    offsets.append((block_n, -edit_n))
                elif blk_rng.start <= cur_path[block_n][1]:
                    new_gap_path = gap_path
                    if block_n <= gap_n:
                        # compute new gap_path
                        block_start_path = block_path + [(block_attr, blk_rng.start)]

                        new_gap_path = []
                        for lca_n, (bs, gs) in enumerate(
                            zip(block_start_path, gap_path)
                        ):
                            if bs != gs:
                                if bs[0] == gs[0] and bs[1] < gs[1]:
                                    new_gap_path.append((gs[0], gs[1] - edit_n))
                                else:
                                    new_gap_path.append(gs)
                                break

                            new_gap_path.append(gs)

                        new_gap_path.extend(gap_path[lca_n + 1 :])

                    # if inside orig block, move to gap location
                    off = cur_path[block_n][1] - blk_rng.start
                    return dataclasses.replace(
                        cursor,
                        _root=p,
                        _path=(
                            new_gap_path[:-1]
                            + [(new_gap_path[-1][0], new_gap_path[-1][1] + off)]
                            + cur_path[block_n + 1 :]
                        ),
                    )
                else:
                    # before orig block, do nothing
                    pass

            # if after orig. gap, add edit_n
            if (
                cur_n > gap_n
                and gap_path[:gap_n] == cur_path[:gap_n]
                and gap_path[gap_n][0] == cur_path[gap_n][0]
                and gap_path[gap_n][1] <= cur_path[gap_n][1]
            ):
                offsets.append((gap_n, edit_n))

            for off_i, off_d in offsets:
                cur_path[off_i] = (cur_path[off_i][0], cur_path[off_i][1] + off_d)

            return dataclasses.replace(cursor, _root=p, _path=cur_path)

        return forward

    def _merge(self):
        """
        This is an UNSAFE internal function for merging the contents of a block
        in an AST into a single node (the last node of the block). It performs
        a deep merge, so all children of nodes in the block will also forward
        to children of the last node of the block.

        This function also provides a forwarding function as collateral. It is
        meant to be package-private, not class-private, so it may be called
        from other internal classes and modules, but not from end-user code.
        """
        blk = self.expand(delta_lo=-1, delta_hi=0)
        p, _ = blk._delete()

        fwd = self._forward_merge(p)

        return p, fwd

    def _forward_merge(self, new_proc):
        merge_range = self._range
        n_del = len(merge_range) - 1

        def idx_update(i):
            if i in merge_range:
                return merge_range.start
            return i - n_del * (i >= merge_range.stop)

        def fwd_node(attr, i):
            return [(attr, idx_update(i))]

        def fwd_block(_, rng):
            if (rng.start in merge_range) != (rng.stop - 1 in merge_range):
                raise InvalidCursorError("block no longer exists")
            return range(idx_update(rng.start), idx_update(rng.stop))

        return self._local_forward(new_proc, fwd_node, fwd_block)


@dataclass
class Node(Cursor):
    _path: list[tuple[str, Optional[int]]]

    # ------------------------------------------------------------------------ #
    # Validating accessors
    # ------------------------------------------------------------------------ #

    @cached_property
    def _node(self):
        """
        Gets the raw underlying node that's pointed-to. This is meant to be
        compiler-internal, not class-private, so other parts of the compiler
        may call this, while users should not.
        """
        n = self._root

        for attr, idx in self._path:
            n = getattr(n, attr)
            if idx is not None:
                n = n[idx]

        return n

    # ------------------------------------------------------------------------ #
    # Navigation (implementation)
    # ------------------------------------------------------------------------ #

    def parent(self) -> Node:
        if not self._path:
            raise InvalidCursorError("cursor does not have a parent")
        return Node(self._root, self._path[:-1])

    def before(self) -> Gap:
        return Gap(self._root, self, GapType.Before)

    def after(self) -> Gap:
        return Gap(self._root, self, GapType.After)

    def prev(self, dist=1) -> Node:
        return self.next(-dist)

    def next(self, dist=1) -> Node:
        if not self._path:
            raise InvalidCursorError("cannot move root cursor")
        attr, i = self._path[-1]
        if i is None:
            raise InvalidCursorError("cursor is not inside block")
        return self.parent()._child_node(attr, i + dist)

    # ------------------------------------------------------------------------ #
    # Navigation (children)
    # ------------------------------------------------------------------------ #

    def _child_node(self, attr, i=None) -> Node:
        _node = getattr(self._node, attr)
        if i is not None:
            if 0 <= i < len(_node):
                _node = _node[i]
            else:
                raise InvalidCursorError("cursor is out of range")
        elif isinstance(_node, list):
            raise ValueError("must index into block attribute")
        cur = Node(self._root, self._path + [(attr, i)])
        # noinspection PyPropertyAccess
        # cached_property is settable, bug in static analysis
        cur._node = _node
        return cur

    def _child_block(self, attr: str):
        stmts = getattr(self._node, attr)
        assert isinstance(stmts, list)
        return Block(self._root, self, attr, range(len(stmts)))

    # ------------------------------------------------------------------------ #
    # Navigation (block selectors)
    # ------------------------------------------------------------------------ #

    def body(self) -> Block:
        return self._child_block("body")

    def orelse(self) -> Block:
        return self._child_block("orelse")

    # ------------------------------------------------------------------------ #
    # Conversions
    # ------------------------------------------------------------------------ #

    def as_block(self) -> Block:
        attr, i = self._path[-1]
        if i is None:
            raise InvalidCursorError("node is not inside a block")
        return Block(self._root, self.parent(), attr, range(i, i + 1))

    # ------------------------------------------------------------------------ #
    # Location queries
    # ------------------------------------------------------------------------ #

    def get_index(self):
        _, i = self._path[-1]
        return i

    def is_ancestor_of(self, other: Cursor) -> bool:
        """Return true if this node is an ancestor of another"""
        if not isinstance(other, Node):
            other = other._anchor
        return _starts_with(other._path, self._path)

    # ------------------------------------------------------------------------ #
    # AST mutation
    # ------------------------------------------------------------------------ #

    def _rewrite(self, fn):
        """
        Applies `fn` to the current node and rewrites the tree with the result.
        """

        def impl(node, path, j=0):
            if j == len(path):
                return fn(node)

            attr, i = path[j]
            children = getattr(node, attr)

            if i is None:
                return node.update(**{attr: impl(children, path, j + 1)})

            new_nodes = impl(children[i], path, j + 1)
            if not isinstance(new_nodes, list):
                new_nodes = [new_nodes]
            return node.update(**{attr: children[:i] + new_nodes + children[i + 1 :]})

        return impl(self.get_root(), self._path)

    def _delete(self):
        return self.as_block()._delete()

    def _move(self, gap: Gap):
        return self.as_block()._move(gap)

    def _replace(self, ast):
        """
        This is an UNSAFE internal function for replacing a node in an AST with
        either a list of statements or another single node and providing a
        forwarding function as collateral. It is meant to be package-private,
        not class-private, so it may be called from other internal classes and
        modules, but not from end-user code.
        """
        attr, idx = self._path[-1]
        if idx is not None and isinstance(ast, list):
            # noinspection PyProtectedMember
            # delegate block replacement to the Block class
            return self.as_block()._replace(ast)

        # replacing a single expression, or something not in a block
        assert not isinstance(ast, list), "replaced node is not in a block"

        p = self._rewrite(lambda _: ast)
        fwd = self._forward_replace(p)
        return p, fwd

    def _forward_replace(self, new_root, can_fwd_node=True):
        def fwd_node(*_):
            return self._path[-1:]
<<<<<<< HEAD

        def fwd_block(_, rng):
            return rng

=======

        def fwd_block(attr, rng):
            return [(attr, rng)]

>>>>>>> 98e32556
        return self._local_forward(new_root, fwd_node, fwd_block)


class GapType(enum.Enum):
    Before = 0
    After = 1
    # BodyStart = enum.auto()
    # BodyEnd = enum.auto()
    # OrElseStart = enum.auto()
    # OrElseEnd = enum.auto()


@dataclass
class Gap(Cursor):
    _anchor: Node
    _type: GapType

    # ------------------------------------------------------------------------ #
    # Navigation (implementation)
    # ------------------------------------------------------------------------ #

    def parent(self) -> Node:
        if self.is_edge():
            return self._anchor
        return self._anchor.parent()

    def anchor(self) -> Node:
        return self._anchor

    # ------------------------------------------------------------------------ #
    # Gap type queries
    # ------------------------------------------------------------------------ #

    def is_edge(self):
        return self._type not in (GapType.Before, GapType.After)

    def type(self) -> GapType:
        return self._type

    # ------------------------------------------------------------------------ #
    # AST mutation
    # ------------------------------------------------------------------------ #

    def _insert(self, stmts: list):
        """
        This is an UNSAFE internal function for inserting a list of nodes at a
        particular gap in an AST block and providing a forwarding function as
        collateral. It is meant to be package-private, not class-private, so it
        may be called from other internal classes and modules, but not from
        end-user code.
        """

        def update(anchor):
            if self._type == GapType.Before:
                return stmts + [anchor]
            elif self._type == GapType.After:
                return [anchor] + stmts
            else:
                assert False, f"case {self._type} not implemented"

        if self.is_edge():
            raise NotImplementedError()

        p = self.anchor()._rewrite(update)
        fwd = self._forward_insert(p, len(stmts))
        return p, fwd

    def _forward_insert(self, new_root, ins_len):
        ins_idx = self._insertion_index()

        idx_update = lambda i: i + ins_len * (i >= ins_idx)

        def fwd_node(attr, i):
            return [(attr, idx_update(i))]

<<<<<<< HEAD
        def fwd_block(_, rng):
            return range(
                idx_update(rng.start),
                idx_update(rng.stop - 1) + 1,
            )
=======
        def fwd_block(attr, rng):
            new_rng = range(
                idx_update(rng.start),
                idx_update(rng.stop - 1) + 1,
            )
            return [(attr, new_rng)]
>>>>>>> 98e32556

        return self._local_forward(new_root, fwd_node, fwd_block)

    def _insertion_index(self):
        _, i = self._anchor._path[-1]
        if self._type == GapType.Before:
            return i
        elif self._type == GapType.After:
            return i + 1
        else:
            assert False, f"case {self.type} not implemented"<|MERGE_RESOLUTION|>--- conflicted
+++ resolved
@@ -126,15 +126,9 @@
         certain paths).
 
         The fwd_block function is applied to a range of this cursor's children
-<<<<<<< HEAD
-        and is expected to return a new range, EXCEPT in the special case of the
-        _wrap edit function, where it can return a tuple of (path, wrap_attr, range)
-        to indicate that the block has been wrapped in a new node.
-=======
         and is expected to return a list of new tree edges which are adjusted
         for the edit. This differs from fwd_node in that the last element of the
         list is of the form (attr, range) instead of (attr, index).
->>>>>>> 98e32556
         """
         orig_root = self._root
 
@@ -158,32 +152,6 @@
                 return Gap(new_root, forward(cursor.anchor()), cursor.type())
 
             assert isinstance(cursor, (Node, Block))
-<<<<<<< HEAD
-
-            def evolve(c, **kwargs):
-                return dataclasses.replace(c, _root=new_root, **kwargs)
-
-            if isinstance(cursor, Block):
-                if cursor._anchor._path == edit_path and cursor._attr == attr:
-                    # Block is directly in edit scope
-                    data = fwd_block(attr, cursor._range)
-
-                    if isinstance(data, tuple):
-                        add_path, wrap_attr, new_range = data
-                        return evolve(
-                            cursor,
-                            _anchor=evolve(
-                                cursor._anchor, _path=cursor._anchor._path + add_path
-                            ),
-                            _attr=wrap_attr,
-                            _range=new_range,
-                        )
-                    else:  # most cases, fwd_block just returns the updated range
-                        return evolve(
-                            cursor, _anchor=evolve(cursor._anchor), _range=data
-                        )
-
-=======
 
             def evolve(c, **kwargs):
                 return dataclasses.replace(c, _root=new_root, **kwargs)
@@ -203,18 +171,11 @@
                         _range=new_rng,
                     )
 
->>>>>>> 98e32556
                 # Otherwise, just forward the anchor
                 try:
                     return evolve(cursor, _anchor=forward(cursor._anchor))
                 except InvalidCursorError:
-<<<<<<< HEAD
-                    raise InvalidCursorError(
-                        "block no longer exists (parent was deleted)"
-                    )
-=======
                     raise InvalidCursorError("block no longer exists (parent deleted)")
->>>>>>> 98e32556
 
             old_path = cursor._path
 
@@ -225,11 +186,7 @@
             old_attr, old_idx = old_path[depth]
 
             if not (_starts_with(old_path, edit_path) and old_attr == attr):
-<<<<<<< HEAD
-                # Same path down tree
-=======
                 # Different path down tree
->>>>>>> 98e32556
                 return evolve(cursor)
 
             new_path = (
@@ -361,21 +318,12 @@
                 raise InvalidCursorError("node no longer exists")
             return [(attr, idx_update(i))]
 
-<<<<<<< HEAD
-        def fwd_block(_, rng):
-            if (rng.start in del_range) != (rng.stop - 1 in del_range):
-                raise InvalidCursorError("block no longer exists")
-
-            return range(idx_update(rng.start), idx_update(rng.stop))
-
-=======
         def fwd_block(attr, rng):
             if _intersects_partially(rng, del_range):
                 raise InvalidCursorError("block no longer exists")
 
             return [(attr, range(idx_update(rng.start), idx_update(rng.stop)))]
 
->>>>>>> 98e32556
         return self._local_forward(new_proc, fwd_node, fwd_block)
 
     def _delete(self):
@@ -434,23 +382,6 @@
             else:
                 return [(attr, i)]
 
-<<<<<<< HEAD
-        def fwd_block(attr, block_rng):
-            if block_rng.start >= rng.stop:
-                return range(
-                    block_rng.start - len(rng) + 1, block_rng.stop - len(rng) + 1
-                )
-            elif block_rng.stop <= rng.start:
-                return block_rng
-            elif block_rng.start in rng and block_rng.stop - 1 in rng:
-                return (
-                    [(attr, block_rng.start)],
-                    wrap_attr,
-                    range(block_rng.start - rng.start, block_rng.stop - rng.start),
-                )
-            elif rng.start in block_rng and rng.stop - 1 in block_rng:
-                return range(block_rng.start, block_rng.stop - len(rng) + 1)
-=======
         def fwd_block(attr, blk_rng):
             if blk_rng.start >= rng.stop:
                 new_rng = range(blk_rng.start - n_delta, blk_rng.stop - n_delta)
@@ -465,7 +396,6 @@
                 ]
             elif rng.start in blk_rng and rng.stop - 1 in blk_rng:
                 return [(attr, range(blk_rng.start, blk_rng.stop - len(rng) + 1))]
->>>>>>> 98e32556
 
             # We could arguably try to forward to something?
             raise InvalidCursorError("block no longer exists")
@@ -556,12 +486,7 @@
                 attr = cursor._attr
                 rng = cursor._range
                 if anchor._path == block_path and attr == block_attr:
-<<<<<<< HEAD
-                    if (rng.start in block_rng) != (rng.stop - 1 in block_rng):
-                        # only one endpoint of block cursor intersects with the moved block
-=======
                     if _intersects_partially(rng, blk_rng):
->>>>>>> 98e32556
                         raise InvalidCursorError(
                             "move cannot forward block because exactly one endpoint intersects with moved block"
                         )
@@ -682,10 +607,10 @@
         def fwd_node(attr, i):
             return [(attr, idx_update(i))]
 
-        def fwd_block(_, rng):
+        def fwd_block(attr, rng):
             if (rng.start in merge_range) != (rng.stop - 1 in merge_range):
                 raise InvalidCursorError("block no longer exists")
-            return range(idx_update(rng.start), idx_update(rng.stop))
+            return [(attr, range(idx_update(rng.start), idx_update(rng.stop)))]
 
         return self._local_forward(new_proc, fwd_node, fwd_block)
 
@@ -854,17 +779,10 @@
     def _forward_replace(self, new_root, can_fwd_node=True):
         def fwd_node(*_):
             return self._path[-1:]
-<<<<<<< HEAD
-
-        def fwd_block(_, rng):
-            return rng
-
-=======
 
         def fwd_block(attr, rng):
             return [(attr, rng)]
 
->>>>>>> 98e32556
         return self._local_forward(new_root, fwd_node, fwd_block)
 
 
@@ -940,20 +858,12 @@
         def fwd_node(attr, i):
             return [(attr, idx_update(i))]
 
-<<<<<<< HEAD
-        def fwd_block(_, rng):
-            return range(
-                idx_update(rng.start),
-                idx_update(rng.stop - 1) + 1,
-            )
-=======
         def fwd_block(attr, rng):
             new_rng = range(
                 idx_update(rng.start),
                 idx_update(rng.stop - 1) + 1,
             )
             return [(attr, new_rng)]
->>>>>>> 98e32556
 
         return self._local_forward(new_root, fwd_node, fwd_block)
 
